--- conflicted
+++ resolved
@@ -63,13 +63,9 @@
             'WITHOUT_BF_INSTALL',
             'WITH_BF_OPENMP',
             'WITHOUT_BF_INSTALL',
-<<<<<<< HEAD
-            'BF_FANCY',
-=======
             'BF_FANCY', 'BF_QUIET',
             'BF_X264_CONFIG',
             'BF_XVIDCORE_CONFIG',
->>>>>>> 529a8bb9
             ]
 
     arg_list = ['BF_DEBUG', 'BF_QUIET', 'BF_CROSS', 'BF_UPDATE',
@@ -263,11 +259,7 @@
         ('BF_FREETYPE_LIB', 'Freetype library', ''),
         ('BF_FREETYPE_LIBPATH', 'Freetype library path', ''),
 
-<<<<<<< HEAD
-	(BoolOption('WITH_BF_OPENMP', 'Use OpenMP if true', 'false')),
-=======
         (BoolOption('WITH_BF_OPENMP', 'Use OpenMP if true', 'false')),
->>>>>>> 529a8bb9
 
         (BoolOption('WITH_BF_QUICKTIME', 'Use QuickTime if true', 'false')),
         ('BF_QUICKTIME', 'QuickTime base path', ''),

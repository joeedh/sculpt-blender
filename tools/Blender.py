#!/usr/bin/env python

"""
tools.BlenderEnvironment

This environment builds on SCons.Script.SConscript.SConsEnvironment

* library repository
* custom printout
* wrapper functions

TODO: clean up and sanitise code - crosscheck with btools and SConstruct
to kill any code duplication

"""

import os
import os.path
import string
import glob
import time
import sys

from SCons.Script.SConscript import SConsEnvironment
import SCons.Action
import SCons.Util
import SCons.Builder
import SCons.Tool
import bcolors
bc = bcolors.bcolors()

Split = SCons.Util.Split
Action = SCons.Action.Action
Builder = SCons.Builder.Builder
GetBuildPath = SConsEnvironment.GetBuildPath

# a few globals
root_build_dir = ''
doc_build_dir = ''
quickie = None # Anything else than None if BF_QUICK has been passed
quicklist = [] # The list of libraries/programs to compile during a quickie
program_list = [] # A list holding Nodes to final binaries, used to create installs
arguments = None
targets = None
resources = []

#some internals
blenderdeps = [] # don't manipulate this one outside this module!

##### LIB STUFF ##########

possible_types = ['core'] # can be set in ie. SConstruct
libs = {}
vcp = []

def getresources():
	return resources

def init_lib_dict():
	for pt in possible_types:
		libs[pt] = {}

# helper func for add_lib_to_dict
def internal_lib_to_dict(dict = None, libtype = None, libname = None, priority = 100):
	if not libname in dict[libtype]:
		done = None
		while not done:
			if dict[libtype].has_key(priority):
				priority = priority + 1
			else:
				done = True
		dict[libtype][priority] = libname

# libtype and priority can both be lists, for defining lib in multiple places
def add_lib_to_dict(env, dict = None, libtype = None, libname = None, priority = 100):
	if not dict or not libtype or not libname:
		print "Passed wrong arg"
		env.Exit()

	if type(libtype) is str and type(priority) is int:
		internal_lib_to_dict(dict, libtype, libname, priority)
	elif type(libtype) is list and type(priority) is list:
		if len(libtype)==len(priority):
			for lt, p in zip(libtype, priority):
				internal_lib_to_dict(dict, lt, libname, p)
		else:
			print "libtype and priority lists are unequal in length"
			env.Exit()
	else:
		print "Wrong type combinations for libtype and priority. Only str and int or list and list"
		env.Exit()

def create_blender_liblist(lenv = None, libtype = None):
	if not lenv or not libtype:
		print "missing arg"

	lst = []
	if libtype in possible_types:
		curlib = libs[libtype]
		sortlist = curlib.keys()
		sortlist.sort()
		for sk in sortlist:
			v = curlib[sk]
			if not (root_build_dir[0]==os.sep or root_build_dir[1]==':'):
				target = os.path.abspath(os.getcwd() + os.sep + root_build_dir + 'lib' + os.sep +lenv['LIBPREFIX'] + v + lenv['LIBSUFFIX'])
			else:
				target = os.path.abspath(root_build_dir + 'lib' + os.sep +lenv['LIBPREFIX'] + v + lenv['LIBSUFFIX'])
			lst.append(target)

	return lst

## TODO: static linking
def setup_staticlibs(lenv):
	statlibs = [
		#here libs for static linking
	]
	libincs = [
		'/usr/lib',
		lenv['BF_OPENGL_LIBPATH'],
		lenv['BF_JPEG_LIBPATH'],
		lenv['BF_PNG_LIBPATH'],
		lenv['BF_ZLIB_LIBPATH'],
		lenv['BF_LIBSAMPLERATE_LIBPATH'],
		lenv['BF_ICONV_LIBPATH']
		]

	libincs += Split(lenv['BF_FREETYPE_LIBPATH'])
	if lenv['WITH_BF_PYTHON']:
		libincs += Split(lenv['BF_PYTHON_LIBPATH'])
	if lenv['WITH_BF_SDL']:
		libincs += Split(lenv['BF_SDL_LIBPATH'])
	if lenv['WITH_BF_FFMPEG']:
		libincs += Split(lenv['BF_FFMPEG_LIBPATH'])
	if lenv['WITH_BF_JACK']:
		libincs += Split(lenv['BF_JACK_LIBPATH'])
	if lenv['WITH_BF_SNDFILE']:
		libincs += Split(lenv['BF_SNDFILE_LIBPATH'])
	if lenv['WITH_BF_OPENEXR']:
		libincs += Split(lenv['BF_OPENEXR_LIBPATH'])
		if lenv['WITH_BF_STATICOPENEXR']:
			statlibs += Split(lenv['BF_OPENEXR_LIB_STATIC'])
	if lenv['WITH_BF_FFTW3']:
		libincs += Split(lenv['BF_FFTW3_LIBPATH'])
	if lenv['WITH_BF_INTERNATIONAL']:
		libincs += Split(lenv['BF_GETTEXT_LIBPATH'])
	if lenv['WITH_BF_OPENAL']:
		libincs += Split(lenv['BF_OPENAL_LIBPATH'])
		if lenv['WITH_BF_STATICOPENAL']:
			statlibs += Split(lenv['BF_OPENAL_LIB_STATIC'])
	if lenv['WITH_BF_STATICOPENGL']:
		statlibs += Split(lenv['BF_OPENGL_LIB_STATIC'])
	if lenv['WITH_BF_STATICCXX']:
		statlibs += Split(lenv['BF_CXX_LIB_STATIC'])

	if lenv['WITH_BF_PYTHON'] and lenv['WITH_BF_STATICPYTHON']:
		statlibs += Split(lenv['BF_PYTHON_LIB_STATIC'])

	if lenv['OURPLATFORM'] in ('win32-vc', 'win32-mingw', 'linuxcross', 'win64-vc'):
		libincs += Split(lenv['BF_PTHREADS_LIBPATH'])

	return statlibs, libincs

def setup_syslibs(lenv):
	syslibs = [
		
		lenv['BF_JPEG_LIB'],
		lenv['BF_PNG_LIB'],
		lenv['BF_ZLIB_LIB'],
		lenv['BF_LIBSAMPLERATE_LIB']
		]

	syslibs += Split(lenv['BF_FREETYPE_LIB'])
	if lenv['WITH_BF_PYTHON'] and not lenv['WITH_BF_STATICPYTHON']:
<<<<<<< HEAD
		if lenv['BF_DEBUG'] and lenv['OURPLATFORM'] in ('win32-vc', 'win64-vc'):
=======
		if lenv['BF_DEBUG'] and lenv['OURPLATFORM'] in ('win32-vc', 'win64-vc', 'win32-mingw'):
>>>>>>> 8ea29046
			syslibs.append(lenv['BF_PYTHON_LIB']+'_d')
		else:
			syslibs.append(lenv['BF_PYTHON_LIB'])
	if lenv['WITH_BF_INTERNATIONAL']:
		syslibs += Split(lenv['BF_GETTEXT_LIB'])
	if lenv['WITH_BF_OPENAL']:
		if not lenv['WITH_BF_STATICOPENAL']:
			syslibs += Split(lenv['BF_OPENAL_LIB'])
	if lenv['WITH_BF_OPENMP'] and lenv['CC'] != 'icc':
		if lenv['CC'] == 'cl.exe':
			syslibs += ['vcomp']
		else:
			syslibs += ['gomp']
	if lenv['WITH_BF_ICONV']:
		syslibs += Split(lenv['BF_ICONV_LIB'])
	if lenv['WITH_BF_OPENEXR']:
		if not lenv['WITH_BF_STATICOPENEXR']:
			syslibs += Split(lenv['BF_OPENEXR_LIB'])
	if lenv['WITH_BF_FFMPEG']:
		syslibs += Split(lenv['BF_FFMPEG_LIB'])
		if lenv['WITH_BF_OGG']:
			syslibs += Split(lenv['BF_OGG_LIB'])
	if lenv['WITH_BF_JACK']:
			syslibs += Split(lenv['BF_JACK_LIB'])
	if lenv['WITH_BF_SNDFILE']:
			syslibs += Split(lenv['BF_SNDFILE_LIB'])
	if lenv['WITH_BF_FFTW3']:
		syslibs += Split(lenv['BF_FFTW3_LIB'])
	if lenv['WITH_BF_SDL']:
		syslibs += Split(lenv['BF_SDL_LIB'])
	if not lenv['WITH_BF_STATICOPENGL']:
		syslibs += Split(lenv['BF_OPENGL_LIB'])
	if lenv['OURPLATFORM'] in ('win32-vc', 'win32-mingw','linuxcross', 'win64-vc'):
		syslibs += Split(lenv['BF_PTHREADS_LIB'])
	if lenv['WITH_BF_LCMS']:
		syslibs.append(lenv['BF_LCMS_LIB'])


	syslibs += lenv['LLIBS']

	return syslibs

def propose_priorities():
	print bc.OKBLUE+"Priorities:"+bc.ENDC
	for t in possible_types:
		print bc.OKGREEN+"\t"+t+bc.ENDC
		new_priority = 0
		curlib = libs[t]
		sortlist = curlib.keys()
		sortlist.sort()

		for sk in sortlist:
			v = curlib[sk]
			#for p,v in sorted(libs[t].iteritems()):
			print "\t\t",new_priority, v
			new_priority += 5

## TODO: see if this can be made in an emitter
def buildinfo(lenv, build_type):
	"""
	Generate a buildinfo object
	"""
	build_date = time.strftime ("%Y-%m-%d")
	build_time = time.strftime ("%H:%M:%S")
	build_rev = os.popen('svnversion').read()[:-1] # remove \n

	obj = []
	if lenv['BF_BUILDINFO']:
		if sys.platform=='win32':
			build_info_file = open("source/creator/winbuildinfo.h", 'w')
			build_info_file.write("char *build_date=\"%s\";\n"%build_date)
			build_info_file.write("char *build_time=\"%s\";\n"%build_time)
			build_info_file.write("char *build_rev=\"%s\";\n"%build_rev)
			build_info_file.write("char *build_platform=\"win32\";\n")
			build_info_file.write("char *build_type=\"dynamic\";\n")
			build_info_file.close()
			lenv.Append (CPPDEFINES = ['NAN_BUILDINFO', 'BUILD_DATE'])
		else:
			lenv.Append (CPPDEFINES = ['BUILD_TIME=\'"%s"\''%(build_time),
										'BUILD_DATE=\'"%s"\''%(build_date),
										'BUILD_TYPE=\'"dynamic"\'',
										'BUILD_REV=\'"%s"\''%(build_rev),
										'NAN_BUILDINFO',
										'BUILD_PLATFORM=\'"%s"\''%(sys.platform)])
		obj = [lenv.Object (root_build_dir+'source/creator/%s_buildinfo'%build_type,
						[root_build_dir+'source/creator/buildinfo.c'])]
	return obj

##### END LIB STUFF ############

##### ACTION STUFF #############

def my_compile_print(target, source, env):
	a = '%s' % (source[0])
	d, f = os.path.split(a)
	return bc.OKBLUE+"Compiling"+bc.ENDC +" ==> '"+bc.OKGREEN+"%s" % (f) + "'"+bc.ENDC

def my_moc_print(target, source, env):
	a = '%s' % (source[0])
	d, f = os.path.split(a)
	return bc.OKBLUE+"Creating MOC"+bc.ENDC+ " ==> '"+bc.OKGREEN+"%s" %(f) + "'"+bc.ENDC

def my_linking_print(target, source, env):
	t = '%s' % (target[0])
	d, f = os.path.split(t)
	return bc.OKBLUE+"Linking library"+bc.ENDC +" ==> '"+bc.OKGREEN+"%s" % (f) + "'"+bc.ENDC

def my_program_print(target, source, env):
	t = '%s' % (target[0])
	d, f = os.path.split(t)
	return bc.OKBLUE+"Linking program"+bc.ENDC +" ==> '"+bc.OKGREEN+"%s" % (f) + "'"+bc.ENDC

def msvc_hack(env):
	static_lib = SCons.Tool.createStaticLibBuilder(env)
	program = SCons.Tool.createProgBuilder(env)
	
	env['BUILDERS']['Library'] = static_lib
	env['BUILDERS']['StaticLibrary'] = static_lib
	env['BUILDERS']['Program'] = program
		
def set_quiet_output(env):
	mycaction = Action("$CCCOM", strfunction=my_compile_print)
	myshcaction = Action("$SHCCCOM", strfunction=my_compile_print)
	mycppaction = Action("$CXXCOM", strfunction=my_compile_print)
	myshcppaction = Action("$SHCXXCOM", strfunction=my_compile_print)
	mylibaction = Action("$ARCOM", strfunction=my_linking_print)
	mylinkaction = Action("$LINKCOM", strfunction=my_program_print)

	static_ob, shared_ob = SCons.Tool.createObjBuilders(env)
	static_ob.add_action('.c', mycaction)
	static_ob.add_action('.cpp', mycppaction)
	shared_ob.add_action('.c', myshcaction)
	shared_ob.add_action('.cpp', myshcppaction)

	static_lib = SCons.Builder.Builder(action = mylibaction,
									   emitter = '$LIBEMITTER',
									   prefix = '$LIBPREFIX',
									   suffix = '$LIBSUFFIX',
									   src_suffix = '$OBJSUFFIX',
									   src_builder = 'StaticObject')

	program = SCons.Builder.Builder(action = mylinkaction,
									emitter = '$PROGEMITTER',
									prefix = '$PROGPREFIX',
									suffix = '$PROGSUFFIX',
									src_suffix = '$OBJSUFFIX',
									src_builder = 'Object',
									target_scanner = SCons.Defaults.ProgScan)

	env['BUILDERS']['Object'] = static_ob
	env['BUILDERS']['StaticObject'] = static_ob
	env['BUILDERS']['StaticLibrary'] = static_lib
	env['BUILDERS']['Library'] = static_lib
	env['BUILDERS']['Program'] = program

def  my_appit_print(target, source, env):
	a = '%s' % (target[0])
	d, f = os.path.split(a)
	return "making bundle for " + f

def AppIt(target=None, source=None, env=None):
	import shutil
	import commands
	import os.path
	
	
	a = '%s' % (target[0])
	builddir, b = os.path.split(a)
	libdir = env['LCGDIR'][1:]

	bldroot = env.Dir('.').abspath
	binary = env['BINARYKIND']
	 
	if b=='verse':
		print bc.OKBLUE+"no bundle for verse"+bc.ENDC 
		return 0
	
	sourcedir = bldroot + '/source/darwin/%s.app'%binary
	sourceinfo = bldroot + "/source/darwin/%s.app/Contents/Info.plist"%binary
	targetinfo = builddir +'/' + "%s.app/Contents/Info.plist"%binary
	cmd = builddir + '/' +'%s.app'%binary
	
	if os.path.isdir(cmd):
		shutil.rmtree(cmd)
	shutil.copytree(sourcedir, cmd)
	cmd = "cat %s | sed s/VERSION/`cat release/VERSION`/ | sed s/DATE/`date +'%%Y-%%b-%%d'`/ > %s"%(sourceinfo,targetinfo)
	commands.getoutput(cmd)
	cmd = 'cp %s/%s %s/%s.app/Contents/MacOS/%s'%(builddir, binary,builddir, binary, binary)
	commands.getoutput(cmd)
	cmd = 'mkdir %s/%s.app/Contents/MacOS/.blender/'%(builddir, binary)
	print cmd
	commands.getoutput(cmd)
	cmd = builddir + '/%s.app/Contents/MacOS/.blender'%binary
	shutil.copy(bldroot + '/bin/.blender/.bfont.ttf', cmd)
	shutil.copy(bldroot + '/bin/.blender/.Blanguages', cmd)
	cmd = 'cp -R %s/bin/.blender/locale %s/%s.app/Contents/Resources/'%(bldroot,builddir,binary)
	commands.getoutput(cmd) 
	cmd = 'cp -R %s/bin/.blender/locale %s/%s.app/Contents/MacOS/.blender/'%(bldroot,builddir,binary)
	commands.getoutput(cmd) 
	cmd = 'cp %s/bin/.blender/.Blanguages %s/%s.app/Contents/Resources/'%(bldroot,builddir,binary)
	commands.getoutput(cmd) 
	cmd = 'mkdir %s/%s.app/Contents/MacOS/.blender/python/'%(builddir,binary)
	commands.getoutput(cmd) 
	cmd = 'unzip -q %s/release/python.zip -d %s/%s.app/Contents/MacOS/.blender/python/'%(libdir,builddir,binary)
	commands.getoutput(cmd) 
	cmd = 'cp -R %s/release/scripts %s/%s.app/Contents/MacOS/.blender/'%(bldroot,builddir,binary)
	commands.getoutput(cmd)
	cmd = 'cp -R %s/release/ui %s/%s.app/Contents/MacOS/.blender/'%(bldroot,builddir,binary)
	commands.getoutput(cmd)
	cmd = 'cp -R %s/release/io %s/%s.app/Contents/MacOS/.blender/'%(bldroot,builddir,binary)
	commands.getoutput(cmd)
	cmd = 'chmod +x  %s/%s.app/Contents/MacOS/%s'%(builddir,binary, binary)
	commands.getoutput(cmd)
	cmd = 'find %s/%s.app -name .svn -prune -exec rm -rf {} \;'%(builddir, binary)
	commands.getoutput(cmd)
	cmd = 'find %s/%s.app -name .DS_Store -exec rm -rf {} \;'%(builddir, binary)
	commands.getoutput(cmd)

# extract copy system python, be sure to update other build systems
# when making changes to the files that are copied.
def my_pyinst_print(target, source, env):
	pass

def PyInstall(target=None, source=None, env=None):
	# Any Unix except osx
	#-- .blender/python/lib/python3.1
	
	import commands
	
	def run(cmd):
		print 'Install command:', cmd
		commands.getoutput(cmd)
	
<<<<<<< HEAD
	py_src =	env.subst( env['BF_PYTHON_LIBPATH'] + '/python'+env['BF_PYTHON_VERSION'] )
	py_target =	env.subst( env['BF_INSTALLDIR'] + '/.blender/python/lib/python'+env['BF_PYTHON_VERSION'] )
=======
	if env['WITH_BF_FHS']:	dir = os.path.join(env['BF_INSTALLDIR'], 'share', 'blender', env['BF_VERSION']) # BLENDERPATH
	else:					dir = os.path.join(env['BF_INSTALLDIR'], '.blender')
	
	py_src =	env.subst( env['BF_PYTHON_LIBPATH'] + '/python'+env['BF_PYTHON_VERSION'] )
	py_target =	env.subst( dir + '/python/lib/python'+env['BF_PYTHON_VERSION'] )
>>>>>>> 8ea29046
	
	# Copied from source/creator/CMakeLists.txt, keep in sync.
	print 'Install python from:'
	print '\t"%s" into...' %	py_src
	print '\t"%s"\n' %			py_target
	
	run('rm -rf "%s"' % py_target)
	try:	os.makedirs(os.path.dirname(py_target)) # the final part is copied
	except:pass
	
	run('cp -R "%s" "%s"' % (py_src, os.path.dirname(py_target)))
	run('rm -rf "%s/distutils"' % py_target)
	run('rm -rf "%s/lib2to3"' % py_target)
	run('rm -rf "%s/idlelib"' % py_target)
	run('rm -rf "%s/tkinter"' % py_target)
	run('rm -rf "%s/config"' % py_target)

	run('rm -rf "%s/site-packages"' % py_target)
	run('mkdir "%s/site-packages"' % py_target)    # python needs it.'

	run('rm "%s/lib-dynload/_tkinter.so"' % py_target)
	run('find "%s" -name "test" -prune -exec rm -rf {} \;' % py_target)
	run('find "%s" -name "*.py?" -exec rm -rf {} \;' % py_target)
	run('find "%s" -name "*.so"-exec strip -s {} \;' % py_target)

#### END ACTION STUFF #########

def bsc(env, target, source):
	
	bd = os.path.dirname(target[0].abspath)
	bscfile = '\"'+target[0].abspath+'\"'
	bscpathcollect = '\"'+bd + os.sep + '*.sbr\"'
	bscpathtmp = '\"'+bd + os.sep + 'bscmake.tmp\"'

	os.system('dir /b/s '+bscpathcollect+' >'+bscpathtmp)

	myfile = open(bscpathtmp[1:-1], 'r')
	lines = myfile.readlines()
	myfile.close()

	newfile = open(bscpathtmp[1:-1], 'w')
	for l in lines:
		newfile.write('\"'+l[:-1]+'\"\n')
	newfile.close()
				
	os.system('bscmake /nologo /n /o'+bscfile+' @'+bscpathtmp)
	os.system('del '+bscpathtmp)

class BlenderEnvironment(SConsEnvironment):

	def BlenderRes(self=None, libname=None, source=None, libtype=['core'], priority=[100]):
		global libs
		if not self or not libname or not source:
			print bc.FAIL+'Cannot continue.  Missing argument for BlenderRes '+libname+bc.ENDC
			self.Exit()
		if self['OURPLATFORM'] not in ('win32-vc','win32-mingw','linuxcross', 'win64-vc'):
			print bc.FAIL+'BlenderRes is for windows only!'+bc.END
			self.Exit()
		
		print bc.HEADER+'Configuring resource '+bc.ENDC+bc.OKGREEN+libname+bc.ENDC
		lenv = self.Clone()
		if not (root_build_dir[0]==os.sep or root_build_dir[1]==':'):
			res = lenv.RES('#'+root_build_dir+'lib/'+libname, source)
		else:
			res = lenv.RES(root_build_dir+'lib/'+libname, source)

		
		SConsEnvironment.Default(self, res)
		resources.append(res)

	def BlenderLib(self=None, libname=None, sources=None, includes=[], defines=[], libtype='common', priority = 100, compileflags=None, cc_compileflags=None, cxx_compileflags=None):
		global vcp
		if not self or not libname or not sources:
			print bc.FAIL+'Cannot continue. Missing argument for BuildBlenderLib '+libname+bc.ENDC
			self.Exit()

		def list_substring(quickie, libname):
			for q in quickie:
				if libname.find(q) != -1:
					return True
			return False

		if list_substring(quickie, libname) or len(quickie)==0:
			if list_substring(quickdebug, libname):
				print bc.HEADER+'Configuring library '+bc.ENDC+bc.OKGREEN+libname +bc.ENDC+bc.OKBLUE+ " (debug mode)" + bc.ENDC
			else:
				print bc.HEADER+'Configuring library '+bc.ENDC+bc.OKGREEN+libname + bc.ENDC
			lenv = self.Clone()
			lenv.Append(CPPPATH=includes)
			lenv.Append(CPPDEFINES=defines)
			if lenv['BF_DEBUG'] or (libname in quickdebug):
					lenv.Append(CFLAGS = lenv['BF_DEBUG_CFLAGS'])
					lenv.Append(CCFLAGS = lenv['BF_DEBUG_CCFLAGS'])
					lenv.Append(CXXFLAGS = lenv['BF_DEBUG_CXXFLAGS'])
			else:
					lenv.Append(CFLAGS = lenv['REL_CFLAGS'])
					lenv.Append(CCFLAGS = lenv['REL_CCFLAGS'])
					lenv.Append(CXXFLAGS = lenv['REL_CXXFLAGS'])
			if lenv['BF_PROFILE']:
					lenv.Append(CFLAGS = lenv['BF_PROFILE_CFLAGS'])
					lenv.Append(CCFLAGS = lenv['BF_PROFILE_CCFLAGS'])
					lenv.Append(CXXFLAGS = lenv['BF_PROFILE_CXXFLAGS'])
			if compileflags:
				lenv.Replace(CFLAGS = compileflags)
			if cc_compileflags:
				lenv.Replace(CCFLAGS = cc_compileflags)
			if cxx_compileflags:
				lenv.Replace(CXXFLAGS = cxx_compileflags)
			lenv.Append(CFLAGS = lenv['C_WARN'])
			lenv.Append(CCFLAGS = lenv['CC_WARN'])
			lenv.Append(CXXFLAGS = lenv['CXX_WARN'])

			if lenv['OURPLATFORM'] in ('win32-vc', 'win64-vc'):
				if lenv['BF_DEBUG']:
					lenv.Append(CCFLAGS = ['/MTd'])
				else:
					lenv.Append(CCFLAGS = ['/MT'])
			
			targetdir = root_build_dir+'lib/' + libname
			if not (root_build_dir[0]==os.sep or root_build_dir[1]==':'):
				targetdir = '#'+targetdir
			lib = lenv.Library(target= targetdir, source=sources)
			SConsEnvironment.Default(self, lib) # we add to default target, because this way we get some kind of progress info during build
			if self['BF_MSVS'] and self['OURPLATFORM'] in ('win32-vc', 'win64-vc'):
				#if targetdir[0] == '#':
				#	targetdir = targetdir[1:-1]
				print "! ",targetdir+ '.vcproj' # + self['MSVSPROJECTSUFFIX']
				vcproject = self.MSVSProject(target = targetdir + '.vcproj', # + self['MSVSPROJECTSUFFIX'],
						 srcs = sources,
						 buildtarget = lib,
						 variant = 'Release',
						 auto_build_solution=0)
				vcp.append(vcproject)
				SConsEnvironment.Default(self, vcproject)
		else:
			print bc.WARNING+'Not building '+bc.ENDC+bc.OKGREEN+libname+bc.ENDC+' for '+bc.OKBLUE+'BF_QUICK'+bc.ENDC
		# note: libs is a global
		add_lib_to_dict(self, libs, libtype, libname, priority)

	def BlenderProg(self=None, builddir=None, progname=None, sources=None, includes=None, libs=None, libpath=None, binarykind=''):
		global vcp
		print bc.HEADER+'Configuring program '+bc.ENDC+bc.OKGREEN+progname+bc.ENDC
		lenv = self.Clone()
		if lenv['OURPLATFORM'] in ('win32-vc', 'cygwin', 'win64-vc'):
			lenv.Append(LINKFLAGS = lenv['PLATFORM_LINKFLAGS'])
			lenv.Append(LINKFLAGS = ['/FORCE:MULTIPLE'])
			if lenv['BF_DEBUG']:
				lenv.Prepend(LINKFLAGS = ['/DEBUG','/PDB:'+progname+'.pdb'])
		if  lenv['OURPLATFORM']=='linux2':
			lenv.Append(LINKFLAGS = lenv['PLATFORM_LINKFLAGS'])
			if lenv['WITH_BF_PYTHON']:
				lenv.Append(LINKFLAGS = lenv['BF_PYTHON_LINKFLAGS'])
		if  lenv['OURPLATFORM']=='sunos5':
			lenv.Append(LINKFLAGS = lenv['PLATFORM_LINKFLAGS'])
			if lenv['WITH_BF_PYTHON']:
				lenv.Append(LINKFLAGS = lenv['BF_PYTHON_LINKFLAGS'])
			if lenv['CXX'].endswith('CC'):
				 lenv.Replace(LINK = '$CXX')
		if  lenv['OURPLATFORM']=='darwin':
			lenv.Append(LINKFLAGS = lenv['PLATFORM_LINKFLAGS'])
			if lenv['WITH_BF_PYTHON']:
				lenv.Append(LINKFLAGS = lenv['BF_PYTHON_LINKFLAGS'])
			lenv.Append(LINKFLAGS = lenv['BF_OPENGL_LINKFLAGS'])
		if lenv['BF_PROFILE']:
			lenv.Append(LINKFLAGS = lenv['BF_PROFILE_LINKFLAGS'])
		lenv.Append(CPPPATH=includes)
		if root_build_dir[0]==os.sep or root_build_dir[1]==':':
			lenv.Append(LIBPATH=root_build_dir + '/lib')
		lenv.Append(LIBPATH=libpath)
		lenv.Append(LIBS=libs)
		if lenv['WITH_BF_QUICKTIME']:
			 lenv.Append(LIBS = lenv['BF_QUICKTIME_LIB'])
			 lenv.Append(LIBPATH = lenv['BF_QUICKTIME_LIBPATH'])
		prog = lenv.Program(target=builddir+'bin/'+progname, source=sources)
		if lenv['BF_DEBUG'] and lenv['OURPLATFORM'] in ('win32-vc', 'win64-vc') and lenv['BF_BSC']:
			f = lenv.File(progname + '.bsc', builddir)
			brs = lenv.Command(f, prog, [bsc])
			SConsEnvironment.Default(self, brs)
		SConsEnvironment.Default(self, prog)
		if self['BF_MSVS'] and self['OURPLATFORM'] in ('win32-vc', 'win64-vc') and progname == 'blender':
			print "! ",builddir + "/" + progname + '.sln'
			sln = self.MSVSProject(target = builddir + "/" + progname + '.sln',
					 projects= vcp,
					 variant = 'Release')
			SConsEnvironment.Default(self, sln)
		program_list.append(prog)
		if  lenv['OURPLATFORM']=='darwin':
			lenv['BINARYKIND'] = binarykind
			lenv.AddPostAction(prog,Action(AppIt,strfunction=my_appit_print))
		elif os.sep == '/': # any unix
			if lenv['WITH_BF_PYTHON']:
				if not lenv['WITHOUT_BF_INSTALL'] and not lenv['WITHOUT_BF_PYTHON_INSTALL']:
					lenv.AddPostAction(prog,Action(PyInstall,strfunction=my_pyinst_print))
		
		return prog

	def Glob(lenv, pattern):
		path = string.replace(GetBuildPath(lenv,'SConscript'),'SConscript', '')
		files = []
		for i in glob.glob(path + pattern):
			files.append(string.replace(i, path, ''))
		return files<|MERGE_RESOLUTION|>--- conflicted
+++ resolved
@@ -171,11 +171,7 @@
 
 	syslibs += Split(lenv['BF_FREETYPE_LIB'])
 	if lenv['WITH_BF_PYTHON'] and not lenv['WITH_BF_STATICPYTHON']:
-<<<<<<< HEAD
-		if lenv['BF_DEBUG'] and lenv['OURPLATFORM'] in ('win32-vc', 'win64-vc'):
-=======
 		if lenv['BF_DEBUG'] and lenv['OURPLATFORM'] in ('win32-vc', 'win64-vc', 'win32-mingw'):
->>>>>>> 8ea29046
 			syslibs.append(lenv['BF_PYTHON_LIB']+'_d')
 		else:
 			syslibs.append(lenv['BF_PYTHON_LIB'])
@@ -409,16 +405,11 @@
 		print 'Install command:', cmd
 		commands.getoutput(cmd)
 	
-<<<<<<< HEAD
-	py_src =	env.subst( env['BF_PYTHON_LIBPATH'] + '/python'+env['BF_PYTHON_VERSION'] )
-	py_target =	env.subst( env['BF_INSTALLDIR'] + '/.blender/python/lib/python'+env['BF_PYTHON_VERSION'] )
-=======
 	if env['WITH_BF_FHS']:	dir = os.path.join(env['BF_INSTALLDIR'], 'share', 'blender', env['BF_VERSION']) # BLENDERPATH
 	else:					dir = os.path.join(env['BF_INSTALLDIR'], '.blender')
 	
 	py_src =	env.subst( env['BF_PYTHON_LIBPATH'] + '/python'+env['BF_PYTHON_VERSION'] )
 	py_target =	env.subst( dir + '/python/lib/python'+env['BF_PYTHON_VERSION'] )
->>>>>>> 8ea29046
 	
 	# Copied from source/creator/CMakeLists.txt, keep in sync.
 	print 'Install python from:'

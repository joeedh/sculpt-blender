--- conflicted
+++ resolved
@@ -62,59 +62,6 @@
 #include "BLI_winstuff.h"
 #endif
 
-<<<<<<< HEAD
-	/**
-	 * IDType stuff, I plan to move this
-	 * out into its own file + prefix, and
-	 * make sure all IDType handling goes through
-	 * these routines.
-	 */
-
-typedef struct {
-	unsigned short code;
-	char *name, *plural;
-	
-	int flags;
-#define IDTYPE_FLAGS_ISLINKABLE	(1<<0)
-} IDType;
-
-/* plural need to match rna_main.c's MainCollectionDef */
-static IDType idtypes[]= {
-	{ ID_AC,		"Action",	"actions",		IDTYPE_FLAGS_ISLINKABLE}, 
-	{ ID_AR,		"Armature", "armatures",	IDTYPE_FLAGS_ISLINKABLE}, 
-	{ ID_BR,		"Brush",	"brushes",		IDTYPE_FLAGS_ISLINKABLE}, 
-	{ ID_CA,		"Camera",	"cameras",		IDTYPE_FLAGS_ISLINKABLE}, 
-	{ ID_CU,		"Curve",	"curves",		IDTYPE_FLAGS_ISLINKABLE}, 
-	{ ID_GD,		"GPencil",	"gpencil",		IDTYPE_FLAGS_ISLINKABLE},  /* rename gpencil */
-	{ ID_GR,		"Group",	"groups",		IDTYPE_FLAGS_ISLINKABLE}, 
-	{ ID_ID,		"ID",		"ids",			0}, /* plural is fake */
-	{ ID_IM,		"Image",	"images",		IDTYPE_FLAGS_ISLINKABLE}, 
-	{ ID_IP,		"Ipo",		"ipos",			IDTYPE_FLAGS_ISLINKABLE},  /* deprecated */
-	{ ID_KE,		"Key",		"keys",			0}, 
-	{ ID_LA,		"Lamp",		"lamps",		IDTYPE_FLAGS_ISLINKABLE}, 
-	{ ID_LI,		"Library",	"libraries",	0}, 
-	{ ID_LS,		"FreestyleLineStyle", "linestyles", 0}, 
-	{ ID_LT,		"Lattice",	"lattices",		IDTYPE_FLAGS_ISLINKABLE}, 
-	{ ID_MA,		"Material", "materials",	IDTYPE_FLAGS_ISLINKABLE}, 
-	{ ID_MB,		"Metaball", "metaballs",	IDTYPE_FLAGS_ISLINKABLE}, 
-	{ ID_ME,		"Mesh",		"meshes",		IDTYPE_FLAGS_ISLINKABLE}, 
-	{ ID_NT,		"NodeTree",	"node_groups",	IDTYPE_FLAGS_ISLINKABLE}, 
-	{ ID_OB,		"Object",	"objects",		IDTYPE_FLAGS_ISLINKABLE}, 
-	{ ID_PA,		"ParticleSettings",	"particles", 0},
-	{ ID_SCE,		"Scene",	"scenes",		IDTYPE_FLAGS_ISLINKABLE}, 
-	{ ID_SCR,		"Screen",	"screens",		0}, 
-	{ ID_SEQ,		"Sequence",	"sequences",	0}, /* not actually ID data */
-	{ ID_SO,		"Sound",	"sounds",		IDTYPE_FLAGS_ISLINKABLE}, 
-	{ ID_TE,		"Texture",	"textures",		IDTYPE_FLAGS_ISLINKABLE}, 
-	{ ID_TXT,		"Text",		"texts",		IDTYPE_FLAGS_ISLINKABLE}, 
-	{ ID_VF,		"VFont",	"fonts",		IDTYPE_FLAGS_ISLINKABLE}, 
-	{ ID_WO,		"World",	"worlds",		IDTYPE_FLAGS_ISLINKABLE}, 
-	{ ID_WM,		"WindowManager", "window_managers",	0}, 
-};
-static int nidtypes= sizeof(idtypes)/sizeof(idtypes[0]);
-
-=======
->>>>>>> 702ce76c
 /* local prototypes --------------------- */
 void BLO_blendhandle_print_sizes(BlendHandle *, void *); 
 

/* SPDX-FileCopyrightText: 2023 Blender Foundation
 *
 * SPDX-License-Identifier: GPL-2.0-or-later */

/** \file
 * \ingroup blenloader
 */

#define DNA_DEPRECATED_ALLOW

#include <cmath>

#include "CLG_log.h"

#include "DNA_brush_types.h"
#include "DNA_light_types.h"
#include "DNA_lightprobe_types.h"
#include "DNA_modifier_types.h"
#include "DNA_movieclip_types.h"
#include "DNA_scene_types.h"
#include "DNA_world_types.h"

#include "DNA_defaults.h"
#include "DNA_genfile.h"

#include "BLI_assert.h"
#include "BLI_listbase.h"
#include "BLI_math_vector.h"
#include "BLI_set.hh"
#include "BLI_string_ref.hh"

#include "BKE_grease_pencil.hh"
#include "BKE_idprop.hh"
#include "BKE_main.h"
#include "BKE_mesh_legacy_convert.hh"
#include "BKE_node.hh"
#include "BKE_node_runtime.hh"
#include "BKE_scene.h"
#include "BKE_tracking.h"

#include "BLT_translation.h"

#include "BLO_read_write.h"
#include "BLO_readfile.h"

#include "readfile.h"

#include "versioning_common.h"

// static CLG_LogRef LOG = {"blo.readfile.doversion"};

void do_versions_after_linking_400(FileData *fd, Main *bmain)
{
  if (!MAIN_VERSION_FILE_ATLEAST(bmain, 400, 9)) {
    /* Fix area light scaling. */
    LISTBASE_FOREACH (Light *, light, &bmain->lights) {
      light->energy = light->energy_deprecated;
      if (light->type == LA_AREA) {
        light->energy *= M_PI_4;
      }
    }

    /* Object proxies have been deprecated sine 3.x era, so their update & sanity check can now
     * happen in do_versions code. */
    LISTBASE_FOREACH (Object *, ob, &bmain->objects) {
      if (ob->proxy) {
        /* Paranoia check, actually a proxy_from pointer should never be written... */
        if (!ID_IS_LINKED(ob->proxy)) {
          ob->proxy->proxy_from = nullptr;
          ob->proxy = nullptr;

          if (ob->id.lib) {
            BLO_reportf_wrap(fd->reports,
                             RPT_INFO,
                             TIP_("Proxy lost from object %s lib %s\n"),
                             ob->id.name + 2,
                             ob->id.lib->filepath);
          }
          else {
            BLO_reportf_wrap(fd->reports,
                             RPT_INFO,
                             TIP_("Proxy lost from object %s lib <NONE>\n"),
                             ob->id.name + 2);
          }
          fd->reports->count.missing_obproxies++;
        }
        else {
          /* This triggers object_update to always use a copy. */
          ob->proxy->proxy_from = ob;
        }
      }
    }
  }

  /**
   * Versioning code until next subversion bump goes here.
   *
   * \note Be sure to check when bumping the version:
   * - #blo_do_versions_400 in this file.
   * - `versioning_userdef.cc`, #blo_do_versions_userdef
   * - `versioning_userdef.cc`, #do_versions_theme
   *
   * \note Keep this message at the bottom of the function.
   */
  {
    /* Keep this block, even when empty. */
  }
}

static void version_mesh_legacy_to_struct_of_array_format(Mesh &mesh)
{
  BKE_mesh_legacy_convert_flags_to_selection_layers(&mesh);
  BKE_mesh_legacy_convert_flags_to_hide_layers(&mesh);
  BKE_mesh_legacy_convert_uvs_to_generic(&mesh);
  BKE_mesh_legacy_convert_mpoly_to_material_indices(&mesh);
  BKE_mesh_legacy_sharp_faces_from_flags(&mesh);
  BKE_mesh_legacy_bevel_weight_to_layers(&mesh);
  BKE_mesh_legacy_sharp_edges_from_flags(&mesh);
  BKE_mesh_legacy_face_set_to_generic(&mesh);
  BKE_mesh_legacy_edge_crease_to_layers(&mesh);
  BKE_mesh_legacy_uv_seam_from_flags(&mesh);
  BKE_mesh_legacy_convert_verts_to_positions(&mesh);
  BKE_mesh_legacy_attribute_flags_to_strings(&mesh);
  BKE_mesh_legacy_convert_loops_to_corners(&mesh);
  BKE_mesh_legacy_convert_polys_to_offsets(&mesh);
  BKE_mesh_legacy_convert_edges_to_generic(&mesh);
}

static void version_motion_tracking_legacy_camera_object(MovieClip &movieclip)
{
  MovieTracking &tracking = movieclip.tracking;
  MovieTrackingObject *active_tracking_object = BKE_tracking_object_get_active(&tracking);
  MovieTrackingObject *tracking_camera_object = BKE_tracking_object_get_camera(&tracking);

  BLI_assert(tracking_camera_object != nullptr);

  if (BLI_listbase_is_empty(&tracking_camera_object->tracks)) {
    tracking_camera_object->tracks = tracking.tracks_legacy;
    active_tracking_object->active_track = tracking.act_track_legacy;
  }

  if (BLI_listbase_is_empty(&tracking_camera_object->plane_tracks)) {
    tracking_camera_object->plane_tracks = tracking.plane_tracks_legacy;
    active_tracking_object->active_plane_track = tracking.act_plane_track_legacy;
  }

  if (tracking_camera_object->reconstruction.cameras == nullptr) {
    tracking_camera_object->reconstruction = tracking.reconstruction_legacy;
  }

  /* Clear pointers in the legacy storage.
   * Always do it, in the case something got missed in the logic above, so that the legacy storage
   * is always ensured to be empty after load. */
  BLI_listbase_clear(&tracking.tracks_legacy);
  BLI_listbase_clear(&tracking.plane_tracks_legacy);
  tracking.act_track_legacy = nullptr;
  tracking.act_plane_track_legacy = nullptr;
  memset(&tracking.reconstruction_legacy, 0, sizeof(tracking.reconstruction_legacy));
}

static void version_movieclips_legacy_camera_object(Main *bmain)
{
  LISTBASE_FOREACH (MovieClip *, movieclip, &bmain->movieclips) {
    version_motion_tracking_legacy_camera_object(*movieclip);
  }
}

static void version_geometry_nodes_add_realize_instance_nodes(bNodeTree *ntree)
{
  LISTBASE_FOREACH_MUTABLE (bNode *, node, &ntree->nodes) {
    if (STREQ(node->idname, "GeometryNodeMeshBoolean")) {
      add_realize_instances_before_socket(ntree, node, nodeFindSocket(node, SOCK_IN, "Mesh 2"));
    }
  }
}

/* Version VertexWeightEdit modifier to make existing weights exclusive of the threshold. */
static void version_vertex_weight_edit_preserve_threshold_exclusivity(Main *bmain)
{
  LISTBASE_FOREACH (Object *, ob, &bmain->objects) {
    if (ob->type != OB_MESH) {
      continue;
    }

    LISTBASE_FOREACH (ModifierData *, md, &ob->modifiers) {
      if (md->type == eModifierType_WeightVGEdit) {
        WeightVGEditModifierData *wmd = reinterpret_cast<WeightVGEditModifierData *>(md);
        wmd->add_threshold = nexttoward(wmd->add_threshold, 2.0);
        wmd->rem_threshold = nexttoward(wmd->rem_threshold, -1.0);
      }
    }
  }
}

static void version_mesh_crease_generic(Main &bmain)
{
  LISTBASE_FOREACH (Mesh *, mesh, &bmain.meshes) {
    BKE_mesh_legacy_crease_to_generic(mesh);
  }

  LISTBASE_FOREACH (bNodeTree *, ntree, &bmain.nodetrees) {
    if (ntree->type == NTREE_GEOMETRY) {
      LISTBASE_FOREACH (bNode *, node, &ntree->nodes) {
        if (STR_ELEM(node->idname,
                     "GeometryNodeStoreNamedAttribute",
                     "GeometryNodeInputNamedAttribute")) {
          bNodeSocket *socket = nodeFindSocket(node, SOCK_IN, "Name");
          if (STREQ(socket->default_value_typed<bNodeSocketValueString>()->value, "crease")) {
            STRNCPY(socket->default_value_typed<bNodeSocketValueString>()->value, "crease_edge");
          }
        }
      }
    }
  }

  LISTBASE_FOREACH (Object *, object, &bmain.objects) {
    LISTBASE_FOREACH (ModifierData *, md, &object->modifiers) {
      if (md->type != eModifierType_Nodes) {
        continue;
      }
      if (IDProperty *settings = reinterpret_cast<NodesModifierData *>(md)->settings.properties) {
        LISTBASE_FOREACH (IDProperty *, prop, &settings->data.group) {
          if (blender::StringRef(prop->name).endswith("_attribute_name")) {
            if (STREQ(IDP_String(prop), "crease")) {
              IDP_AssignString(prop, "crease_edge");
            }
          }
        }
      }
    }
  }
}

static void versioning_replace_legacy_glossy_node(bNodeTree *ntree)
{
  LISTBASE_FOREACH (bNode *, node, &ntree->nodes) {
    if (node->type == SH_NODE_BSDF_GLOSSY_LEGACY) {
      STRNCPY(node->idname, "ShaderNodeBsdfAnisotropic");
      node->type = SH_NODE_BSDF_GLOSSY;
    }
  }
}

static void versioning_remove_microfacet_sharp_distribution(bNodeTree *ntree)
{
  /* Find all glossy, glass and refraction BSDF nodes that have their distribution
   * set to SHARP and set them to GGX, disconnect any link to the Roughness input
   * and set its value to zero. */
  LISTBASE_FOREACH (bNode *, node, &ntree->nodes) {
    if (!ELEM(node->type, SH_NODE_BSDF_GLOSSY, SH_NODE_BSDF_GLASS, SH_NODE_BSDF_REFRACTION)) {
      continue;
    }
    if (node->custom1 != SHD_GLOSSY_SHARP_DEPRECATED) {
      continue;
    }

    node->custom1 = SHD_GLOSSY_GGX;
    LISTBASE_FOREACH (bNodeSocket *, socket, &node->inputs) {
      if (!STREQ(socket->identifier, "Roughness")) {
        continue;
      }

      if (socket->link != nullptr) {
        nodeRemLink(ntree, socket->link);
      }
      bNodeSocketValueFloat *socket_value = (bNodeSocketValueFloat *)socket->default_value;
      socket_value->value = 0.0f;

      break;
    }
  }
}

static void version_replace_texcoord_normal_socket(bNodeTree *ntree)
{
  /* The normal of a spot light was set to the incoming light direction, replace with the
   * `Incoming` socket from the Geometry shader node. */
  bNode *geometry_node = nullptr;
  bNode *transform_node = nullptr;
  bNodeSocket *incoming_socket = nullptr;
  bNodeSocket *vec_in_socket = nullptr;
  bNodeSocket *vec_out_socket = nullptr;

  LISTBASE_FOREACH_MUTABLE (bNodeLink *, link, &ntree->links) {
    if (link->fromnode->type == SH_NODE_TEX_COORD && STREQ(link->fromsock->identifier, "Normal")) {
      if (geometry_node == nullptr) {
        geometry_node = nodeAddStaticNode(nullptr, ntree, SH_NODE_NEW_GEOMETRY);
        incoming_socket = nodeFindSocket(geometry_node, SOCK_OUT, "Incoming");

        transform_node = nodeAddStaticNode(nullptr, ntree, SH_NODE_VECT_TRANSFORM);
        vec_in_socket = nodeFindSocket(transform_node, SOCK_IN, "Vector");
        vec_out_socket = nodeFindSocket(transform_node, SOCK_OUT, "Vector");

        NodeShaderVectTransform *nodeprop = (NodeShaderVectTransform *)transform_node->storage;
        nodeprop->type = SHD_VECT_TRANSFORM_TYPE_NORMAL;

        nodeAddLink(ntree, geometry_node, incoming_socket, transform_node, vec_in_socket);
      }
      nodeAddLink(ntree, transform_node, vec_out_socket, link->tonode, link->tosock);
      nodeRemLink(ntree, link);
    }
  }
}

static void version_principled_transmission_roughness(bNodeTree *ntree)
{
  LISTBASE_FOREACH (bNode *, node, &ntree->nodes) {
    if (node->type != SH_NODE_BSDF_PRINCIPLED) {
      continue;
    }
    bNodeSocket *sock = nodeFindSocket(node, SOCK_IN, "Transmission Roughness");
    if (sock != nullptr) {
      nodeRemoveSocket(ntree, node, sock);
    }
  }
}

/* Convert legacy Velvet BSDF nodes into the new Sheen BSDF node. */
static void version_replace_velvet_sheen_node(bNodeTree *ntree)
{
  LISTBASE_FOREACH (bNode *, node, &ntree->nodes) {
    if (node->type == SH_NODE_BSDF_SHEEN) {
      STRNCPY(node->idname, "ShaderNodeBsdfSheen");

      bNodeSocket *sigmaInput = nodeFindSocket(node, SOCK_IN, "Sigma");
      if (sigmaInput != nullptr) {
        node->custom1 = SHD_SHEEN_ASHIKHMIN;
        STRNCPY(sigmaInput->identifier, "Roughness");
        STRNCPY(sigmaInput->name, "Roughness");
      }
    }
  }
}

/* Convert sheen inputs on the Principled BSDF. */
static void version_principled_bsdf_sheen(bNodeTree *ntree)
{
  auto check_node = [](const bNode *node) {
    return (node->type == SH_NODE_BSDF_PRINCIPLED) &&
           (nodeFindSocket(node, SOCK_IN, "Sheen Roughness") == nullptr);
  };
  auto update_input = [ntree](bNode *node, bNodeSocket *input) {
    /* Change socket type to Color. */
    nodeModifySocketTypeStatic(ntree, node, input, SOCK_RGBA, 0);

    /* Account for the change in intensity between the old and new model.
     * If the Sheen input is set to a fixed value, adjust it and set the tint to white.
     * Otherwise, if it's connected, keep it as-is but set the tint to 0.2 instead. */
    bNodeSocket *sheen = nodeFindSocket(node, SOCK_IN, "Sheen");
    if (sheen != nullptr && sheen->link == nullptr) {
      *version_cycles_node_socket_float_value(sheen) *= 0.2f;

      static float default_value[] = {1.0f, 1.0f, 1.0f, 1.0f};
      copy_v4_v4(version_cycles_node_socket_rgba_value(input), default_value);
    }
    else {
      static float default_value[] = {0.2f, 0.2f, 0.2f, 1.0f};
      copy_v4_v4(version_cycles_node_socket_rgba_value(input), default_value);
    }
  };
  auto update_input_link = [](bNode *, bNodeSocket *, bNode *, bNodeSocket *) {
    /* Don't replace the link here, tint works differently enough now to make conversion
     * impractical. */
  };

  version_update_node_input(ntree, check_node, "Sheen Tint", update_input, update_input_link);

  LISTBASE_FOREACH (bNode *, node, &ntree->nodes) {
    if (check_node(node)) {
      bNodeSocket *input = nodeAddStaticSocket(
          ntree, node, SOCK_IN, SOCK_FLOAT, PROP_FACTOR, "Sheen Roughness", "Sheen Roughness");
      *version_cycles_node_socket_float_value(input) = 0.5f;
    }
  }
}

void blo_do_versions_400(FileData *fd, Library * /*lib*/, Main *bmain)
{
  if (!MAIN_VERSION_FILE_ATLEAST(bmain, 400, 1)) {
    LISTBASE_FOREACH (Mesh *, mesh, &bmain->meshes) {
      version_mesh_legacy_to_struct_of_array_format(*mesh);
    }
    version_movieclips_legacy_camera_object(bmain);
  }

  if (!MAIN_VERSION_FILE_ATLEAST(bmain, 400, 2)) {
    LISTBASE_FOREACH (Mesh *, mesh, &bmain->meshes) {
      BKE_mesh_legacy_bevel_weight_to_generic(mesh);
    }
  }

  if (!MAIN_VERSION_FILE_ATLEAST(bmain, 400, 3)) {
    LISTBASE_FOREACH (bNodeTree *, ntree, &bmain->nodetrees) {
      if (ntree->type == NTREE_GEOMETRY) {
        version_geometry_nodes_add_realize_instance_nodes(ntree);
      }
    }
  }

  /* 400 4 did not require any do_version here. */

  if (!MAIN_VERSION_FILE_ATLEAST(bmain, 400, 5)) {
    LISTBASE_FOREACH (Scene *, scene, &bmain->scenes) {
      ToolSettings *ts = scene->toolsettings;
      if (ts->snap_mode_tools != SCE_SNAP_TO_NONE) {
        ts->snap_mode_tools = SCE_SNAP_TO_GEOM;
      }

#define SCE_SNAP_PROJECT (1 << 3)
      if (ts->snap_flag & SCE_SNAP_PROJECT) {
        ts->snap_mode &= ~SCE_SNAP_TO_FACE;
        ts->snap_mode |= SCE_SNAP_INDIVIDUAL_PROJECT;
      }
#undef SCE_SNAP_PROJECT
    }
  }

  if (!MAIN_VERSION_FILE_ATLEAST(bmain, 400, 6)) {
    LISTBASE_FOREACH (Mesh *, mesh, &bmain->meshes) {
      BKE_mesh_legacy_face_map_to_generic(mesh);
    }
    FOREACH_NODETREE_BEGIN (bmain, ntree, id) {
      versioning_replace_legacy_glossy_node(ntree);
      versioning_remove_microfacet_sharp_distribution(ntree);
    }
    FOREACH_NODETREE_END;
  }

  if (!MAIN_VERSION_FILE_ATLEAST(bmain, 400, 7)) {
    LISTBASE_FOREACH (Mesh *, mesh, &bmain->meshes) {
      version_mesh_crease_generic(*bmain);
    }
  }

<<<<<<< HEAD
  if (!DNA_struct_elem_find(
          fd->filesdna, "UnifiedPaintSettings", "char", "distort_correction_mode")) {
    UnifiedPaintSettings defaults = *DNA_struct_default_get(UnifiedPaintSettings);

    LISTBASE_FOREACH (Scene *, scene, &bmain->scenes) {
      if (scene->toolsettings) {
        scene->toolsettings->unified_paint_settings.distort_correction_mode =
            defaults.distort_correction_mode;
      }
    }
  }

  if (!MAIN_VERSION_ATLEAST(bmain, 400, 8)) {
=======
  if (!MAIN_VERSION_FILE_ATLEAST(bmain, 400, 8)) {
>>>>>>> dd9a9278
    LISTBASE_FOREACH (bAction *, act, &bmain->actions) {
      act->frame_start = max_ff(act->frame_start, MINAFRAMEF);
      act->frame_end = min_ff(act->frame_end, MAXFRAMEF);
    }
  }

  if (!MAIN_VERSION_FILE_ATLEAST(bmain, 400, 9)) {
    LISTBASE_FOREACH (Light *, light, &bmain->lights) {
      if (light->type == LA_SPOT && light->nodetree) {
        version_replace_texcoord_normal_socket(light->nodetree);
      }
    }
  }

  /* Fix brush->tip_scale_x which should never be zero. */
  LISTBASE_FOREACH (Brush *, brush, &bmain->brushes) {
    if (brush->tip_scale_x == 0.0f) {
      brush->tip_scale_x = 1.0f;
    }
  }

  if (!MAIN_VERSION_FILE_ATLEAST(bmain, 400, 10)) {
    LISTBASE_FOREACH (bScreen *, screen, &bmain->screens) {
      LISTBASE_FOREACH (ScrArea *, area, &screen->areabase) {
        LISTBASE_FOREACH (SpaceLink *, space, &area->spacedata) {
          if (space->spacetype == SPACE_NODE) {
            SpaceNode *snode = reinterpret_cast<SpaceNode *>(space);
            snode->overlay.flag |= SN_OVERLAY_SHOW_PREVIEWS;
          }
        }
      }
    }
  }

  if (!MAIN_VERSION_FILE_ATLEAST(bmain, 400, 11)) {
    version_vertex_weight_edit_preserve_threshold_exclusivity(bmain);
  }

  if (!MAIN_VERSION_FILE_ATLEAST(bmain, 400, 12)) {
    if (!DNA_struct_elem_find(fd->filesdna, "LightProbe", "int", "grid_bake_samples")) {
      LISTBASE_FOREACH (LightProbe *, lightprobe, &bmain->lightprobes) {
        lightprobe->grid_bake_samples = 2048;
        lightprobe->surfel_density = 1.0f;
        lightprobe->grid_normal_bias = 0.3f;
        lightprobe->grid_view_bias = 0.0f;
        lightprobe->grid_facing_bias = 0.5f;
        lightprobe->grid_dilation_threshold = 0.5f;
        lightprobe->grid_dilation_radius = 1.0f;
      }
    }

    /* Set default bake resolution. */
    if (!DNA_struct_elem_find(fd->filesdna, "LightProbe", "int", "resolution")) {
      LISTBASE_FOREACH (LightProbe *, lightprobe, &bmain->lightprobes) {
        lightprobe->resolution = LIGHT_PROBE_RESOLUTION_1024;
      }
    }

    if (!DNA_struct_elem_find(fd->filesdna, "World", "int", "probe_resolution")) {
      LISTBASE_FOREACH (World *, world, &bmain->worlds) {
        world->probe_resolution = LIGHT_PROBE_RESOLUTION_1024;
      }
    }

    if (!DNA_struct_elem_find(fd->filesdna, "LightProbe", "float", "grid_surface_bias")) {
      LISTBASE_FOREACH (LightProbe *, lightprobe, &bmain->lightprobes) {
        lightprobe->grid_surface_bias = 0.05f;
        lightprobe->grid_escape_bias = 0.1f;
      }
    }

    /* Clear removed "Z Buffer" flag. */
    {
      const int R_IMF_FLAG_ZBUF_LEGACY = 1 << 0;
      LISTBASE_FOREACH (Scene *, scene, &bmain->scenes) {
        scene->r.im_format.flag &= ~R_IMF_FLAG_ZBUF_LEGACY;
      }
    }

    /* Reset the layer opacity for all layers to 1. */
    LISTBASE_FOREACH (GreasePencil *, grease_pencil, &bmain->grease_pencils) {
      for (blender::bke::greasepencil::Layer *layer : grease_pencil->layers_for_write()) {
        layer->opacity = 1.0f;
      }
    }

    FOREACH_NODETREE_BEGIN (bmain, ntree, id) {
      if (ntree->type == NTREE_SHADER) {
        /* Remove Transmission Roughness from Principled BSDF. */
        version_principled_transmission_roughness(ntree);
        /* Convert legacy Velvet BSDF nodes into the new Sheen BSDF node. */
        version_replace_velvet_sheen_node(ntree);
        /* Convert sheen inputs on the Principled BSDF. */
        version_principled_bsdf_sheen(ntree);
      }
    }
    FOREACH_NODETREE_END;

    LISTBASE_FOREACH (bScreen *, screen, &bmain->screens) {
      LISTBASE_FOREACH (ScrArea *, area, &screen->areabase) {
        LISTBASE_FOREACH (SpaceLink *, sl, &area->spacedata) {
          ListBase *regionbase = (sl == area->spacedata.first) ? &area->regionbase :
                                                                 &sl->regionbase;

          /* Layout based regions used to also disallow resizing, now these are separate flags.
           * Make sure they are set together for old regions. */
          LISTBASE_FOREACH (ARegion *, region, regionbase) {
            if (region->flag & RGN_FLAG_DYNAMIC_SIZE) {
              region->flag |= RGN_FLAG_NO_USER_RESIZE;
            }
          }
        }
      }
    }
  }

  if (!MAIN_VERSION_FILE_ATLEAST(bmain, 400, 13)) {
    /* For the scenes configured to use the "None" display disable the color management
     * again. This will handle situation when the "None" display is removed and is replaced with
     * a "Raw" view instead.
     *
     * Note that this versioning will do nothing if the "None" display exists in the OCIO
     * configuration. */
    LISTBASE_FOREACH (Scene *, scene, &bmain->scenes) {
      const ColorManagedDisplaySettings &display_settings = scene->display_settings;
      if (STREQ(display_settings.display_device, "None")) {
        BKE_scene_disable_color_management(scene);
      }
    }
  }

  if (!MAIN_VERSION_FILE_ATLEAST(bmain, 400, 14)) {
    if (!DNA_struct_elem_find(fd->filesdna, "SceneEEVEE", "RaytraceEEVEE", "reflection_options")) {
      LISTBASE_FOREACH (Scene *, scene, &bmain->scenes) {
        scene->eevee.reflection_options.flag = RAYTRACE_EEVEE_USE_DENOISE;
        scene->eevee.reflection_options.denoise_stages = RAYTRACE_EEVEE_DENOISE_SPATIAL |
                                                         RAYTRACE_EEVEE_DENOISE_TEMPORAL |
                                                         RAYTRACE_EEVEE_DENOISE_BILATERAL;
        scene->eevee.reflection_options.screen_trace_quality = 0.25f;
        scene->eevee.reflection_options.screen_trace_thickness = 0.2f;
        scene->eevee.reflection_options.sample_clamp = 10.0f;
        scene->eevee.reflection_options.resolution_scale = 2;

        scene->eevee.refraction_options = scene->eevee.reflection_options;

        scene->eevee.ray_split_settings = 0;
        scene->eevee.ray_tracing_method = RAYTRACE_EEVEE_METHOD_SCREEN;
      }
    }

    if (!DNA_struct_find(fd->filesdna, "RegionAssetShelf")) {
      LISTBASE_FOREACH (bScreen *, screen, &bmain->screens) {
        LISTBASE_FOREACH (ScrArea *, area, &screen->areabase) {
          LISTBASE_FOREACH (SpaceLink *, sl, &area->spacedata) {
            if (sl->spacetype != SPACE_VIEW3D) {
              continue;
            }

            ListBase *regionbase = (sl == area->spacedata.first) ? &area->regionbase :
                                                                   &sl->regionbase;

            if (ARegion *new_shelf_region = do_versions_add_region_if_not_found(
                    regionbase,
                    RGN_TYPE_ASSET_SHELF,
                    "asset shelf for view3d (versioning)",
                    RGN_TYPE_TOOL_HEADER))
            {
              new_shelf_region->alignment = RGN_ALIGN_BOTTOM;
            }
            if (ARegion *new_shelf_header = do_versions_add_region_if_not_found(
                    regionbase,
                    RGN_TYPE_ASSET_SHELF_HEADER,
                    "asset shelf header for view3d (versioning)",
                    RGN_TYPE_ASSET_SHELF))
            {
              new_shelf_header->alignment = RGN_ALIGN_BOTTOM | RGN_SPLIT_PREV;
            }
          }
        }
      }
    }
  }

  /**
   * Versioning code until next subversion bump goes here.
   *
   * \note Be sure to check when bumping the version:
   * - #do_versions_after_linking_400 in this file.
   * - `versioning_userdef.cc`, #blo_do_versions_userdef
   * - `versioning_userdef.cc`, #do_versions_theme
   *
   * \note Keep this message at the bottom of the function.
   */
  {
    /* Keep this block, even when empty. */

    if (!DNA_struct_elem_find(fd->filesdna, "LightProbe", "float", "grid_flag")) {
      LISTBASE_FOREACH (LightProbe *, lightprobe, &bmain->lightprobes) {
        /* Keep old behavior of baking the whole lighting. */
        lightprobe->grid_flag = LIGHTPROBE_GRID_CAPTURE_WORLD | LIGHTPROBE_GRID_CAPTURE_INDIRECT |
                                LIGHTPROBE_GRID_CAPTURE_EMISSION;
      }
    }

    if (!DNA_struct_elem_find(fd->filesdna, "SceneEEVEE", "int", "gi_irradiance_pool_size")) {
      LISTBASE_FOREACH (Scene *, scene, &bmain->scenes) {
        scene->eevee.gi_irradiance_pool_size = 16;
      }
    }
  }
}<|MERGE_RESOLUTION|>--- conflicted
+++ resolved
@@ -432,7 +432,6 @@
     }
   }
 
-<<<<<<< HEAD
   if (!DNA_struct_elem_find(
           fd->filesdna, "UnifiedPaintSettings", "char", "distort_correction_mode")) {
     UnifiedPaintSettings defaults = *DNA_struct_default_get(UnifiedPaintSettings);
@@ -445,10 +444,7 @@
     }
   }
 
-  if (!MAIN_VERSION_ATLEAST(bmain, 400, 8)) {
-=======
   if (!MAIN_VERSION_FILE_ATLEAST(bmain, 400, 8)) {
->>>>>>> dd9a9278
     LISTBASE_FOREACH (bAction *, act, &bmain->actions) {
       act->frame_start = max_ff(act->frame_start, MINAFRAMEF);
       act->frame_end = min_ff(act->frame_end, MAXFRAMEF);

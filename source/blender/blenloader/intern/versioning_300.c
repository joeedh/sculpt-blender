--- conflicted
+++ resolved
@@ -2170,13 +2170,15 @@
    * \note Keep this message at the bottom of the function.
    */
   {
-<<<<<<< HEAD
     /* Keep this block, even when empty. */
 
     FOREACH_NODETREE_BEGIN (bmain, ntree, id) {
       if (ntree->type != NTREE_CUSTOM) {
         version_node_tree_socket_id_delim(ntree);
-=======
+      }
+    }
+    FOREACH_NODETREE_END;
+
     /* Use consistent socket identifiers for the vector math node.
      * Thecode to make unique identifiers from the names was inconsitent. */
     FOREACH_NODETREE_BEGIN (bmain, ntree, id) {
@@ -2189,7 +2191,6 @@
             strcpy(value2->identifier, "Value_002");
           }
         }
->>>>>>> 6b4ca781
       }
     }
     FOREACH_NODETREE_END;

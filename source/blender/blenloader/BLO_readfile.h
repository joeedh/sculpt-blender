/*
 * ***** BEGIN GPL LICENSE BLOCK *****
 *
 * This program is free software; you can redistribute it and/or
 * modify it under the terms of the GNU General Public License
 * as published by the Free Software Foundation; either version 2
 * of the License, or (at your option) any later version.
 *
 * This program is distributed in the hope that it will be useful,
 * but WITHOUT ANY WARRANTY; without even the implied warranty of
 * MERCHANTABILITY or FITNESS FOR A PARTICULAR PURPOSE.  See the
 * GNU General Public License for more details.
 *
 * You should have received a copy of the GNU General Public License
 * along with this program; if not, write to the Free Software Foundation,
 * Inc., 51 Franklin Street, Fifth Floor, Boston, MA 02110-1301, USA.
 *
 * The Original Code is Copyright (C) 2001-2002 by NaN Holding BV.
 * All rights reserved.
 *
 * The Original Code is: all of this file.
 *
 * Contributor(s): none yet.
 *
 * ***** END GPL LICENSE BLOCK *****
 */
#ifndef __BLO_READFILE_H__
#define __BLO_READFILE_H__

/** \file BLO_readfile.h
 *  \ingroup blenloader
 *  \brief external readfile function prototypes.
 */

#ifdef __cplusplus
extern "C" {
#endif

struct BlendThumbnail;
struct bScreen;
struct LinkNode;
struct ListBase;
struct Main;
struct MemFile;
struct ReportList;
struct Scene;
struct ViewLayer;
struct UserDef;
struct View3D;
struct bContext;
struct BHead;
struct FileData;
<<<<<<< HEAD
struct wmWindowManager;
=======
struct BlendFileReadParams;
>>>>>>> c66570f5

typedef struct BlendHandle BlendHandle;

typedef enum eBlenFileType {
	BLENFILETYPE_BLEND = 1,
	BLENFILETYPE_PUB = 2,
	BLENFILETYPE_RUNTIME = 3
} eBlenFileType;

typedef struct BlendFileData {
	struct Main *main;
	struct UserDef *user;

	int fileflags;
	int globalf;
	char filename[1024];    /* 1024 = FILE_MAX */

	struct bScreen *curscreen; /* TODO think this isn't needed anymore? */
	struct Scene *curscene;
	struct ViewLayer *cur_view_layer; /* layer to activate in workspaces when reading without UI */

	eBlenFileType type;
} BlendFileData;

<<<<<<< HEAD
typedef struct WorkspaceConfigFileData {
	struct Main *main; /* has to be freed when done reading file data */

	struct ListBase workspaces;
} WorkspaceConfigFileData;

=======
struct BlendFileReadParams {
	uint skip_flags : 2;  /* eBLOReadSkip */
	uint is_startup : 1;
};
>>>>>>> c66570f5

/* skip reading some data-block types (may want to skip screen data too). */
typedef enum eBLOReadSkip {
	BLO_READ_SKIP_NONE          = 0,
	BLO_READ_SKIP_USERDEF       = (1 << 0),
	BLO_READ_SKIP_DATA          = (1 << 1),
} eBLOReadSkip;
#define BLO_READ_SKIP_ALL \
	(BLO_READ_SKIP_USERDEF | BLO_READ_SKIP_DATA)

BlendFileData *BLO_read_from_file(
        const char *filepath,
        eBLOReadSkip skip_flags,
        struct ReportList *reports);
BlendFileData *BLO_read_from_memory(
        const void *mem, int memsize,
        eBLOReadSkip skip_flags,
        struct ReportList *reports);
BlendFileData *BLO_read_from_memfile(
        struct Main *oldmain, const char *filename, struct MemFile *memfile,
        eBLOReadSkip skip_flags,
        struct ReportList *reports);

void BLO_blendfiledata_free(BlendFileData *bfd);

BlendHandle *BLO_blendhandle_from_file(const char *filepath, struct ReportList *reports);
BlendHandle *BLO_blendhandle_from_memory(const void *mem, int memsize);

struct LinkNode *BLO_blendhandle_get_datablock_names(BlendHandle *bh, int ofblocktype, int *tot_names);
struct LinkNode *BLO_blendhandle_get_previews(BlendHandle *bh, int ofblocktype, int *tot_prev);
struct LinkNode *BLO_blendhandle_get_linkable_groups(BlendHandle *bh);

void BLO_blendhandle_close(BlendHandle *bh);

/***/

#define BLO_GROUP_MAX 32
#define BLO_EMBEDDED_STARTUP_BLEND "<startup.blend>"

bool BLO_has_bfile_extension(const char *str);
bool BLO_library_path_explode(const char *path, char *r_dir, char **r_group, char **r_name);

/* Options controlling behavior of append/link code.
 * Note: merged with 'user-level' options from operators etc. in 16 lower bits
 *       (see eFileSel_Params_Flag in DNA_space_types.h). */
typedef enum BLO_LibLinkFlags {
	/* Generate a placeholder (empty ID) if not found in current lib file. */
	BLO_LIBLINK_USE_PLACEHOLDERS = 1 << 16,
	/* Force loaded ID to be tagged as LIB_TAG_INDIRECT (used in reload context only). */
	BLO_LIBLINK_FORCE_INDIRECT   = 1 << 17,
} BLO_LinkFlags;

struct Main *BLO_library_link_begin(struct Main *mainvar, BlendHandle **bh, const char *filepath);
struct ID *BLO_library_link_named_part(struct Main *mainl, BlendHandle **bh, const short idcode, const char *name);
struct ID *BLO_library_link_named_part_ex(
        struct Main *mainl, BlendHandle **bh,
        const short idcode, const char *name, const int flag,
        struct Main *bmain, struct Scene *scene, struct ViewLayer *view_layer);
void BLO_library_link_end(
        struct Main *mainl, BlendHandle **bh, int flag,
        struct Main *bmain, struct Scene *scene, struct ViewLayer *view_layer);

void BLO_library_link_copypaste(struct Main *mainl, BlendHandle *bh);

void *BLO_library_read_struct(struct FileData *fd, struct BHead *bh, const char *blockname);

/* internal function but we need to expose it */
void blo_lib_link_restore(
        struct Main *newmain, struct wmWindowManager *curwm,
        struct Scene *curscene, struct ViewLayer *cur_render_layer);

typedef void (*BLOExpandDoitCallback) (void *fdhandle, struct Main *mainvar, void *idv);

void BLO_main_expander(BLOExpandDoitCallback expand_doit_func);
void BLO_expand_main(void *fdhandle, struct Main *mainvar);

/* Update defaults in startup.blend & userprefs.blend, without having to save and embed it */
void BLO_update_defaults_userpref_blend(void);
void BLO_update_defaults_startup_blend(struct Main *mainvar, const char *app_template);

/* Version patch user preferences. */
void BLO_version_defaults_userpref_blend(struct Main *mainvar, struct UserDef *userdef);

struct BlendThumbnail *BLO_thumbnail_from_file(const char *filepath);

struct Main *BLO_main_from_memfile(struct MemFile *memfile, struct Main *bmain, struct Scene **r_scene);

/* datafiles (generated theme) */
extern const struct bTheme U_theme_default;

#ifdef __cplusplus
}
#endif

#endif  /* __BLO_READFILE_H__ */<|MERGE_RESOLUTION|>--- conflicted
+++ resolved
@@ -50,11 +50,7 @@
 struct bContext;
 struct BHead;
 struct FileData;
-<<<<<<< HEAD
 struct wmWindowManager;
-=======
-struct BlendFileReadParams;
->>>>>>> c66570f5
 
 typedef struct BlendHandle BlendHandle;
 
@@ -79,19 +75,16 @@
 	eBlenFileType type;
 } BlendFileData;
 
-<<<<<<< HEAD
 typedef struct WorkspaceConfigFileData {
 	struct Main *main; /* has to be freed when done reading file data */
 
 	struct ListBase workspaces;
 } WorkspaceConfigFileData;
 
-=======
 struct BlendFileReadParams {
 	uint skip_flags : 2;  /* eBLOReadSkip */
 	uint is_startup : 1;
 };
->>>>>>> c66570f5
 
 /* skip reading some data-block types (may want to skip screen data too). */
 typedef enum eBLOReadSkip {

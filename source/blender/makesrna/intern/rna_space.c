--- conflicted
+++ resolved
@@ -754,11 +754,7 @@
 	v3d->drawtype = value;
 }
 
-<<<<<<< HEAD
-static EnumPropertyItem *rna_SpaceView3D_viewport_shade_itemf(bContext *C, PointerRNA *UNUSED(ptr),
-=======
-static const EnumPropertyItem *rna_SpaceView3D_viewport_shade_itemf(bContext *UNUSED(C), PointerRNA *ptr,
->>>>>>> ab7ebf2b
+static const EnumPropertyItem *rna_SpaceView3D_viewport_shade_itemf(bContext *C, PointerRNA *UNUSED(ptr),
                                                               PropertyRNA *UNUSED(prop), bool *r_free)
 {
 	wmWindow *win = CTX_wm_window(C);
@@ -785,11 +781,7 @@
 	return item;
 }
 
-<<<<<<< HEAD
-static EnumPropertyItem *rna_SpaceView3D_stereo3d_camera_itemf(bContext *C, PointerRNA *UNUSED(ptr),
-=======
-static const EnumPropertyItem *rna_SpaceView3D_stereo3d_camera_itemf(bContext *UNUSED(C), PointerRNA *ptr,
->>>>>>> ab7ebf2b
+static const EnumPropertyItem *rna_SpaceView3D_stereo3d_camera_itemf(bContext *C, PointerRNA *UNUSED(ptr),
                                                                PropertyRNA *UNUSED(prop), bool *UNUSED(r_free))
 {
 	Scene *scene = CTX_data_scene(C);
@@ -3469,7 +3461,7 @@
 	PropertyRNA *prop;
 
 	/* XXX: action-editor is currently for object-level only actions, so show that using object-icon hint */
-	static const EnumPropertyItem mode_items[] = {
+	static EnumPropertyItem mode_items[] = {
 		{SACTCONT_DOPESHEET, "DOPESHEET", ICON_OOPS, "Dope Sheet", "Edit all keyframes in scene"},
 		{SACTCONT_ACTION, "ACTION", ICON_OBJECT_DATA, "Action Editor", "Edit keyframes in active object's Object-level action"},
 		{SACTCONT_SHAPEKEY, "SHAPEKEY", ICON_SHAPEKEY_DATA, "Shape Key Editor", "Edit keyframes in active object's Shape Keys action"},

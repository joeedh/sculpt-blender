/**
 * $Id$
 *
 * ***** BEGIN GPL LICENSE BLOCK *****
 *
 * This program is free software; you can redistribute it and/or
 * modify it under the terms of the GNU General Public License
 * as published by the Free Software Foundation; either version 2
 * of the License, or (at your option) any later version. 
 *
 * This program is distributed in the hope that it will be useful,
 * but WITHOUT ANY WARRANTY; without even the implied warranty of
 * MERCHANTABILITY or FITNESS FOR A PARTICULAR PURPOSE.  See the
 * GNU General Public License for more details.
 *
 * You should have received a copy of the GNU General Public License
 * along with this program; if not, write to the Free Software Foundation,
 * Inc., 51 Franklin Street, Fifth Floor, Boston, MA 02110-1301, USA.
 *
 * The Original Code is Copyright (C) 2009 Blender Foundation.
 * All rights reserved.
 *
 * 
 * Contributor(s): Blender Foundation
 *
 * ***** END GPL LICENSE BLOCK *****
 */

#include <stdlib.h>
#include <stdio.h>
#include <errno.h>

#include "RNA_define.h"
#include "RNA_access.h"
#include "RNA_enum_types.h"

#include "BKE_utildefines.h"

#ifdef RNA_RUNTIME

#include "BKE_main.h"
#include "BKE_curve.h"
#include "BKE_mesh.h"
#include "BKE_armature.h"
#include "BKE_library.h"
#include "BKE_object.h"
#include "BKE_material.h"
#include "BKE_image.h"
#include "BKE_texture.h"
#include "BKE_scene.h"
#include "BKE_text.h"
#include "BKE_action.h"
#include "BKE_group.h"
#include "BKE_brush.h"
#include "BKE_lattice.h"
#include "BKE_mball.h"
#include "BKE_world.h"
#include "BKE_particle.h"
#include "BKE_font.h"
#include "BKE_node.h"
#include "BKE_linestyle.h"

#include "DNA_armature_types.h"
#include "DNA_camera_types.h"
#include "DNA_curve_types.h"
#include "DNA_lamp_types.h"
#include "DNA_material_types.h"
#include "DNA_mesh_types.h"
#include "DNA_object_types.h"
#include "DNA_text_types.h"
#include "DNA_texture_types.h"
#include "DNA_group_types.h"
#include "DNA_brush_types.h"
#include "DNA_lattice_types.h"
#include "DNA_meta_types.h"
#include "DNA_world_types.h"
#include "DNA_particle_types.h"
#include "DNA_vfont_types.h"
#include "DNA_node_types.h"

#include "ED_screen.h"

Tex *rna_Main_add_texture(Main *bmain, const char *name)
{
	return add_texture(name);
}

Camera *rna_Main_cameras_new(Main *bmain, const char *name)
{
	ID *id= add_camera(name);
	id_us_min(id);
	return (Camera *)id;
}
void rna_Main_cameras_remove(Main *bmain, ReportList *reports, struct Camera *camera)
{
	if(ID_REAL_USERS(camera) <= 0)
		free_libblock(&bmain->camera, camera);
	else
		BKE_reportf(reports, RPT_ERROR, "Camera \"%s\" must have zero users to be removed, found %d.", camera->id.name+2, ID_REAL_USERS(camera));

	/* XXX python now has invalid pointer? */
}

Scene *rna_Main_scenes_new(Main *bmain, const char *name)
{
	return add_scene(name);
}
void rna_Main_scenes_remove(Main *bmain, bContext *C, ReportList *reports, struct Scene *scene)
{
	/* dont call free_libblock(...) directly */
	Scene *newscene;

	if(scene->id.prev)
		newscene= scene->id.prev;
	else if(scene->id.next)
		newscene= scene->id.next;
	else {
		BKE_reportf(reports, RPT_ERROR, "Scene \"%s\" is the last, cant ve removed.", scene->id.name+2);
		return;
	}

	if(CTX_wm_screen(C)->scene == scene)
		ED_screen_set_scene(C, newscene);

	unlink_scene(bmain, scene, newscene);
}

Object *rna_Main_objects_new(Main *bmain, ReportList *reports, const char *name, ID *data)
{
	Object *ob;
	int type= OB_EMPTY;
	if(data) {
		switch(GS(data->name)) {
			case ID_ME:
				type= OB_MESH;
				break;
			case ID_CU:
				type= curve_type((struct Curve *)data);
				break;
			case ID_MB:
				type= OB_MBALL;
				break;
			case ID_LA:
				type= OB_LAMP;
				break;
			case ID_CA:
				type= OB_CAMERA;
				break;
			case ID_LT:
				type= OB_LATTICE;
				break;
			case ID_AR:
				type= OB_ARMATURE;
				break;
			default:
			{
				const char *idname;
				if(RNA_enum_id_from_value(id_type_items, GS(data->name), &idname) == 0)
					idname= "UNKNOWN";

				BKE_reportf(reports, RPT_ERROR, "ID type '%s' is not valid for a object.", idname);
				return NULL;
			}
		}

		id_us_plus(data);
	}

	ob= add_only_object(type, name);
	id_us_min(&ob->id);

	ob->data= data;
	test_object_materials(ob->data);
	
	return ob;
}

void rna_Main_objects_remove(Main *bmain, ReportList *reports, struct Object *object)
{
	if(ID_REAL_USERS(object) <= 0) {
		unlink_object(object); /* needed or ID pointers to this are not cleared */
		free_libblock(&bmain->object, object);
	}
	else {
		BKE_reportf(reports, RPT_ERROR, "Object \"%s\" must have zero users to be removed, found %d.", object->id.name+2, ID_REAL_USERS(object));
	}
}

struct Material *rna_Main_materials_new(Main *bmain, const char *name)
{
	ID *id= (ID *)add_material(name);
	id_us_min(id);
	return (Material *)id;
}
void rna_Main_materials_remove(Main *bmain, ReportList *reports, struct Material *material)
{
	if(ID_REAL_USERS(material) <= 0)
		free_libblock(&bmain->mat, material);
	else
		BKE_reportf(reports, RPT_ERROR, "Material \"%s\" must have zero users to be removed, found %d.", material->id.name+2, ID_REAL_USERS(material));

	/* XXX python now has invalid pointer? */
}

struct bNodeTree *rna_Main_nodetree_new(Main *bmain, const char *name, int type)
{
	bNodeTree *tree = ntreeAddTree(name, type, TRUE);

	ntreeMakeOwnType(tree);

	id_us_min(&tree->id);
	return tree;
}
void rna_Main_nodetree_remove(Main *bmain, ReportList *reports, struct bNodeTree *tree)
{
	if(ID_REAL_USERS(tree) <= 0)
		free_libblock(&bmain->nodetree, tree);
	else
		BKE_reportf(reports, RPT_ERROR, "Node Tree \"%s\" must have zero users to be removed, found %d.", tree->id.name+2, ID_REAL_USERS(tree));

	/* XXX python now has invalid pointer? */
}

Mesh *rna_Main_meshes_new(Main *bmain, const char *name)
{
	Mesh *me= add_mesh(name);
	id_us_min(&me->id);
	return me;
}
void rna_Main_meshes_remove(Main *bmain, ReportList *reports, Mesh *mesh)
{
	if(ID_REAL_USERS(mesh) <= 0)
		free_libblock(&bmain->mesh, mesh);
	else
		BKE_reportf(reports, RPT_ERROR, "Mesh \"%s\" must have zero users to be removed, found %d.", mesh->id.name+2, ID_REAL_USERS(mesh));

	/* XXX python now has invalid pointer? */
}

Lamp *rna_Main_lamps_new(Main *bmain, const char *name)
{
	Lamp *lamp= add_lamp(name);
	id_us_min(&lamp->id);
	return lamp;
}
void rna_Main_lamps_remove(Main *bmain, ReportList *reports, Lamp *lamp)
{
	if(ID_REAL_USERS(lamp) <= 0)
		free_libblock(&bmain->lamp, lamp);
	else
		BKE_reportf(reports, RPT_ERROR, "Lamp \"%s\" must have zero users to be removed, found %d.", lamp->id.name+2, ID_REAL_USERS(lamp));

	/* XXX python now has invalid pointer? */
}

Image *rna_Main_images_new(Main *bmain, const char *name, int width, int height, int alpha, int float_buffer)
{
	float color[4]= {0.0, 0.0, 0.0, 1.0};
	Image *image= BKE_add_image_size(width, height, name, alpha ? 32:24, float_buffer, 0, color);
	id_us_min(&image->id);
	return image;
}
Image *rna_Main_images_load(Main *bmain, ReportList *reports, const char *filepath)
{
	Image *ima;

	errno= 0;
	ima= BKE_add_image_file(filepath);

	if(!ima)
		BKE_reportf(reports, RPT_ERROR, "Can't read: \"%s\", %s.", filepath, errno ? strerror(errno) : "Unsupported image format");

	return ima;
}
void rna_Main_images_remove(Main *bmain, ReportList *reports, Image *image)
{
	if(ID_REAL_USERS(image) <= 0)
		free_libblock(&bmain->image, image);
	else
		BKE_reportf(reports, RPT_ERROR, "Image \"%s\" must have zero users to be removed, found %d.", image->id.name+2, ID_REAL_USERS(image));

	/* XXX python now has invalid pointer? */
}

Lattice *rna_Main_lattices_new(Main *bmain, const char *name)
{
	Lattice *lt= add_lattice(name);
	id_us_min(&lt->id);
	return lt;
}
void rna_Main_lattices_remove(Main *bmain, ReportList *reports, struct Lattice *lt)
{
	if(ID_REAL_USERS(lt) <= 0)
		free_libblock(&bmain->latt, lt);
	else
		BKE_reportf(reports, RPT_ERROR, "Lattice \"%s\" must have zero users to be removed, found %d.", lt->id.name+2, ID_REAL_USERS(lt));
}

Curve *rna_Main_curves_new(Main *bmain, const char *name, int type)
{
	Curve *cu= add_curve(name, type);
	id_us_min(&cu->id);
	return cu;
}
void rna_Main_curves_remove(Main *bmain, ReportList *reports, struct Curve *cu)
{
	if(ID_REAL_USERS(cu) <= 0)
		free_libblock(&bmain->curve, cu);
	else
		BKE_reportf(reports, RPT_ERROR, "Curve \"%s\" must have zero users to be removed, found %d.", cu->id.name+2, ID_REAL_USERS(cu));
}

MetaBall *rna_Main_metaballs_new(Main *bmain, const char *name)
{
	MetaBall *mb= add_mball(name);
	id_us_min(&mb->id);
	return mb;
}
void rna_Main_metaballs_remove(Main *bmain, ReportList *reports, struct MetaBall *mb)
{
	if(ID_REAL_USERS(mb) <= 0)
		free_libblock(&bmain->mball, mb);
	else
		BKE_reportf(reports, RPT_ERROR, "MetaBall \"%s\" must have zero users to be removed, found %d.", mb->id.name+2, ID_REAL_USERS(mb));
}

VFont *rna_Main_fonts_load(Main *bmain, ReportList *reports, const char *filepath)
{
	VFont *font;

	errno= 0;
	font= load_vfont(filepath);

	if(!font)
		BKE_reportf(reports, RPT_ERROR, "Can't read: \"%s\", %s.", filepath, errno ? strerror(errno) : "Unsupported font format");

	return font;

}
void rna_Main_fonts_remove(Main *bmain, ReportList *reports, VFont *vfont)
{
	if(ID_REAL_USERS(vfont) <= 0)
		free_libblock(&bmain->vfont, vfont);
	else
		BKE_reportf(reports, RPT_ERROR, "Font \"%s\" must have zero users to be removed, found %d.", vfont->id.name+2, ID_REAL_USERS(vfont));

	/* XXX python now has invalid pointer? */
}

Tex *rna_Main_textures_new(Main *bmain, const char *name, int type)
{
	Tex *tex= add_texture(name);
	tex_set_type(tex, type);
	id_us_min(&tex->id);
	return tex;
}
void rna_Main_textures_remove(Main *bmain, ReportList *reports, struct Tex *tex)
{
	if(ID_REAL_USERS(tex) <= 0)
		free_libblock(&bmain->tex, tex);
	else
		BKE_reportf(reports, RPT_ERROR, "Texture \"%s\" must have zero users to be removed, found %d.", tex->id.name+2, ID_REAL_USERS(tex));
}

Brush *rna_Main_brushes_new(Main *bmain, const char *name)
{
	Brush *brush = add_brush(name);
	id_us_min(&brush->id);
	return brush;
}
void rna_Main_brushes_remove(Main *bmain, ReportList *reports, struct Brush *brush)
{
	if(ID_REAL_USERS(brush) <= 0)
		free_libblock(&bmain->brush, brush);
	else
		BKE_reportf(reports, RPT_ERROR, "Brush \"%s\" must have zero users to be removed, found %d.", brush->id.name+2, ID_REAL_USERS(brush));
}

World *rna_Main_worlds_new(Main *bmain, const char *name)
{
	World *world = add_world(name);
	id_us_min(&world->id);
	return world;
}
void rna_Main_worlds_remove(Main *bmain, ReportList *reports, struct World *world)
{
	if(ID_REAL_USERS(world) <= 0)
		free_libblock(&bmain->world, world);
	else
		BKE_reportf(reports, RPT_ERROR, "World \"%s\" must have zero users to be removed, found %d.", world->id.name+2, ID_REAL_USERS(world));
}

Group *rna_Main_groups_new(Main *bmain, const char *name)
{
	return add_group(name);
}
void rna_Main_groups_remove(Main *bmain, ReportList *reports, Group *group)
{
	unlink_group(group);
	free_libblock(&bmain->group, group);
	/* XXX python now has invalid pointer? */
}

Text *rna_Main_texts_new(Main *bmain, const char *name)
{
	return add_empty_text(name);
}
void rna_Main_texts_remove(Main *bmain, ReportList *reports, Text *text)
{
	unlink_text(bmain, text);
	free_libblock(&bmain->text, text);
	/* XXX python now has invalid pointer? */
}

Text *rna_Main_texts_load(Main *bmain, ReportList *reports, const char *filepath)
{
	Text *txt;

	errno= 0;
	txt= add_text(filepath, bmain->name);

	if(!txt)
		BKE_reportf(reports, RPT_ERROR, "Can't read: \"%s\", %s.", filepath, errno ? strerror(errno) : "Unable to load text");

	return txt;
}

bArmature *rna_Main_armatures_new(Main *bmain, const char *name)
{
	bArmature *arm= add_armature(name);
	id_us_min(&arm->id);
	return arm;
}
void rna_Main_armatures_remove(Main *bmain, ReportList *reports, bArmature *arm)
{
	if(ID_REAL_USERS(arm) <= 0)
		free_libblock(&bmain->armature, arm);
	else
		BKE_reportf(reports, RPT_ERROR, "Armature \"%s\" must have zero users to be removed, found %d.", arm->id.name+2, ID_REAL_USERS(arm));

	/* XXX python now has invalid pointer? */
}

bAction *rna_Main_actions_new(Main *bmain, const char *name)
{
	bAction *act= add_empty_action(name);
	id_us_min(&act->id);
	act->id.flag &= ~LIB_FAKEUSER;
	return act;
}
void rna_Main_actions_remove(Main *bmain, ReportList *reports, bAction *act)
{
	if(ID_REAL_USERS(act) <= 0)
		free_libblock(&bmain->action, act);
	else
		BKE_reportf(reports, RPT_ERROR, "Action \"%s\" must have zero users to be removed, found %d.", act->id.name+2, ID_REAL_USERS(act));

	/* XXX python now has invalid pointer? */
}

ParticleSettings *rna_Main_particles_new(Main *bmain, const char *name)
{
	ParticleSettings *part = psys_new_settings(name, bmain);
	id_us_min(&part->id);
	return part;
}
void rna_Main_particles_remove(Main *bmain, ReportList *reports, ParticleSettings *part)
{
	if(ID_REAL_USERS(part) <= 0)
		free_libblock(&bmain->particle, part);
	else
		BKE_reportf(reports, RPT_ERROR, "Particle Settings \"%s\" must have zero users to be removed, found %d.", part->id.name+2, ID_REAL_USERS(part));

	/* XXX python now has invalid pointer? */
}

<<<<<<< HEAD
FreestyleLineStyle *rna_Main_linestyles_new(Main *bmain, const char* name)
{
	FreestyleLineStyle *linestyle = FRS_new_linestyle(name, bmain);
	linestyle->id.us--;
	return linestyle;
}
void rna_Main_linestyles_remove(Main *bmain, ReportList *reports, FreestyleLineStyle *linestyle)
{
	if(ID_REAL_USERS(linestyle) <= 0)
		free_libblock(&bmain->linestyle, linestyle);
	else
		BKE_reportf(reports, RPT_ERROR, "Line style \"%s\" must have zero users to be removed, found %d.", linestyle->id.name+2, ID_REAL_USERS(linestyle));

	/* XXX python now has invalid pointer? */
}
=======
/* tag functions, all the same */
void rna_Main_cameras_tag(Main *bmain, int value) { tag_main_lb(&bmain->camera, value); }
void rna_Main_scenes_tag(Main *bmain, int value) { tag_main_lb(&bmain->scene, value); }
void rna_Main_objects_tag(Main *bmain, int value) { tag_main_lb(&bmain->object, value); }
void rna_Main_materials_tag(Main *bmain, int value) { tag_main_lb(&bmain->mat, value); }
void rna_Main_node_groups_tag(Main *bmain, int value) { tag_main_lb(&bmain->nodetree, value); }
void rna_Main_meshes_tag(Main *bmain, int value) { tag_main_lb(&bmain->mesh, value); }
void rna_Main_lamps_tag(Main *bmain, int value) { tag_main_lb(&bmain->lamp, value); }
void rna_Main_libraries_tag(Main *bmain, int value) { tag_main_lb(&bmain->library, value); }
void rna_Main_screens_tag(Main *bmain, int value) { tag_main_lb(&bmain->screen, value); }
void rna_Main_window_managers_tag(Main *bmain, int value) { tag_main_lb(&bmain->wm, value); }
void rna_Main_images_tag(Main *bmain, int value) { tag_main_lb(&bmain->image, value); }
void rna_Main_lattices_tag(Main *bmain, int value) { tag_main_lb(&bmain->latt, value); }
void rna_Main_curves_tag(Main *bmain, int value) { tag_main_lb(&bmain->curve, value); }
void rna_Main_metaballs_tag(Main *bmain, int value) { tag_main_lb(&bmain->mball, value); }
void rna_Main_fonts_tag(Main *bmain, int value) { tag_main_lb(&bmain->vfont, value); }
void rna_Main_textures_tag(Main *bmain, int value) { tag_main_lb(&bmain->tex, value); }
void rna_Main_brushes_tag(Main *bmain, int value) { tag_main_lb(&bmain->brush, value); }
void rna_Main_worlds_tag(Main *bmain, int value) { tag_main_lb(&bmain->world, value); }
void rna_Main_groups_tag(Main *bmain, int value) { tag_main_lb(&bmain->group, value); }
void rna_Main_shape_keys_tag(Main *bmain, int value) { tag_main_lb(&bmain->key, value); }
void rna_Main_scripts_tag(Main *bmain, int value) { tag_main_lb(&bmain->script, value); }
void rna_Main_texts_tag(Main *bmain, int value) { tag_main_lb(&bmain->text, value); }
void rna_Main_sounds_tag(Main *bmain, int value) { tag_main_lb(&bmain->sound, value); }
void rna_Main_armatures_tag(Main *bmain, int value) { tag_main_lb(&bmain->armature, value); }
void rna_Main_actions_tag(Main *bmain, int value) { tag_main_lb(&bmain->action, value); }
void rna_Main_particles_tag(Main *bmain, int value) { tag_main_lb(&bmain->particle, value); }
void rna_Main_gpencil_tag(Main *bmain, int value) { tag_main_lb(&bmain->gpencil, value); }
>>>>>>> 99e203db

#else

void RNA_api_main(StructRNA *srna)
{
	/*
	FunctionRNA *func;
	PropertyRNA *parm;
	*/
	/* maybe we want to add functions in 'bpy.data' still?
	 * for now they are all in collections bpy.data.images.new(...) */
	/*
	func= RNA_def_function(srna, "add_image", "rna_Main_add_image");
	RNA_def_function_ui_description(func, "Add a new image.");
	parm= RNA_def_string(func, "filepath", "", 0, "", "File path to load image from.");
	RNA_def_property_flag(parm, PROP_REQUIRED);
	parm= RNA_def_pointer(func, "image", "Image", "", "New image.");
	RNA_def_function_return(func, parm);
	*/

}

void RNA_def_main_cameras(BlenderRNA *brna, PropertyRNA *cprop)
{
	StructRNA *srna;
	FunctionRNA *func;
	PropertyRNA *parm;

	RNA_def_property_srna(cprop, "MainCameras");
	srna= RNA_def_struct(brna, "MainCameras", NULL);
	RNA_def_struct_ui_text(srna, "Main Cameras", "Collection of cameras");

	func= RNA_def_function(srna, "new", "rna_Main_cameras_new");
	RNA_def_function_ui_description(func, "Add a new camera to the main database");
	parm= RNA_def_string(func, "name", "Camera", 0, "", "New name for the datablock.");
	RNA_def_property_flag(parm, PROP_REQUIRED);
	/* return type */
	parm= RNA_def_pointer(func, "camera", "Camera", "", "New camera datablock.");
	RNA_def_function_return(func, parm);

	func= RNA_def_function(srna, "remove", "rna_Main_cameras_remove");
	RNA_def_function_flag(func, FUNC_USE_REPORTS);
	RNA_def_function_ui_description(func, "Remove a camera from the current blendfile.");
	parm= RNA_def_pointer(func, "camera", "Camera", "", "Camera to remove.");
	RNA_def_property_flag(parm, PROP_REQUIRED|PROP_NEVER_NULL);

	func= RNA_def_function(srna, "tag", "rna_Main_cameras_tag");
	parm= RNA_def_boolean(func, "value", 0, "Value", "");
	RNA_def_property_flag(parm, PROP_REQUIRED);
}

void RNA_def_main_scenes(BlenderRNA *brna, PropertyRNA *cprop)
{
	StructRNA *srna;
	FunctionRNA *func;
	PropertyRNA *parm;

	RNA_def_property_srna(cprop, "MainScenes");
	srna= RNA_def_struct(brna, "MainScenes", NULL);
	RNA_def_struct_ui_text(srna, "Main Scenes", "Collection of scenes");

	func= RNA_def_function(srna, "new", "rna_Main_scenes_new");
	RNA_def_function_ui_description(func, "Add a new scene to the main database");
	parm= RNA_def_string(func, "name", "Scene", 0, "", "New name for the datablock.");
	RNA_def_property_flag(parm, PROP_REQUIRED);
	/* return type */
	parm= RNA_def_pointer(func, "scene", "Scene", "", "New scene datablock.");
	RNA_def_function_return(func, parm);

	func= RNA_def_function(srna, "remove", "rna_Main_scenes_remove");
	RNA_def_function_flag(func, FUNC_USE_CONTEXT|FUNC_USE_REPORTS);
	RNA_def_function_ui_description(func, "Remove a scene from the current blendfile.");
	parm= RNA_def_pointer(func, "scene", "Scene", "", "Scene to remove.");
	RNA_def_property_flag(parm, PROP_REQUIRED|PROP_NEVER_NULL);
}

void RNA_def_main_objects(BlenderRNA *brna, PropertyRNA *cprop)
{
	StructRNA *srna;
	FunctionRNA *func;
	PropertyRNA *parm;

	RNA_def_property_srna(cprop, "MainObjects");
	srna= RNA_def_struct(brna, "MainObjects", NULL);
	RNA_def_struct_ui_text(srna, "Main Objects", "Collection of objects");

	func= RNA_def_function(srna, "new", "rna_Main_objects_new");
	RNA_def_function_flag(func, FUNC_USE_REPORTS);
	RNA_def_function_ui_description(func, "Add a new object to the main database");
	parm= RNA_def_string(func, "name", "Object", 0, "", "New name for the datablock.");
	RNA_def_property_flag(parm, PROP_REQUIRED);
	parm= RNA_def_pointer(func, "object_data", "ID", "", "Object data or None for an empty object.");
	RNA_def_property_flag(parm, PROP_REQUIRED);

	/* return type */
	parm= RNA_def_pointer(func, "object", "Object", "", "New object datablock.");
	RNA_def_function_return(func, parm);

	func= RNA_def_function(srna, "remove", "rna_Main_objects_remove");
	RNA_def_function_ui_description(func, "Remove a object from the current blendfile.");
	RNA_def_function_flag(func, FUNC_USE_REPORTS);
	parm= RNA_def_pointer(func, "object", "Object", "", "Object to remove.");
	RNA_def_property_flag(parm, PROP_REQUIRED|PROP_NEVER_NULL);

	func= RNA_def_function(srna, "tag", "rna_Main_objects_tag");
	parm= RNA_def_boolean(func, "value", 0, "Value", "");
	RNA_def_property_flag(parm, PROP_REQUIRED);
}

void RNA_def_main_materials(BlenderRNA *brna, PropertyRNA *cprop)
{
	StructRNA *srna;
	FunctionRNA *func;
	PropertyRNA *parm;

	RNA_def_property_srna(cprop, "MainMaterials");
	srna= RNA_def_struct(brna, "MainMaterials", NULL);
	RNA_def_struct_ui_text(srna, "Main Material", "Collection of materials");

	func= RNA_def_function(srna, "new", "rna_Main_materials_new");
	RNA_def_function_ui_description(func, "Add a new material to the main database");
	parm= RNA_def_string(func, "name", "Material", 0, "", "New name for the datablock.");
	RNA_def_property_flag(parm, PROP_REQUIRED);
	/* return type */
	parm= RNA_def_pointer(func, "material", "Material", "", "New material datablock.");
	RNA_def_function_return(func, parm);

	func= RNA_def_function(srna, "remove", "rna_Main_materials_remove");
	RNA_def_function_flag(func, FUNC_USE_REPORTS);
	RNA_def_function_ui_description(func, "Remove a material from the current blendfile.");
	parm= RNA_def_pointer(func, "material", "Material", "", "Material to remove.");
	RNA_def_property_flag(parm, PROP_REQUIRED|PROP_NEVER_NULL);

	func= RNA_def_function(srna, "tag", "rna_Main_materials_tag");
	parm= RNA_def_boolean(func, "value", 0, "Value", "");
	RNA_def_property_flag(parm, PROP_REQUIRED);
}
void RNA_def_main_node_groups(BlenderRNA *brna, PropertyRNA *cprop)
{
	StructRNA *srna;
	FunctionRNA *func;
	PropertyRNA *parm;

	static EnumPropertyItem node_nodetree_items[] = {
	{0, "SHADER",       0,    "Shader",       ""},
	{1, "COMPOSITE",    0,    "Composite",    ""},
	{2, "TEXTURE",      0,    "Texture",      ""},
	{0, NULL, 0, NULL, NULL}};

	RNA_def_property_srna(cprop, "MainNodeTrees");
	srna= RNA_def_struct(brna, "MainNodeTrees", NULL);
	RNA_def_struct_ui_text(srna, "Main Node Trees", "Collection of node trees");

	func= RNA_def_function(srna, "new", "rna_Main_nodetree_new");
	RNA_def_function_ui_description(func, "Add a new node tree to the main database");
	parm= RNA_def_string(func, "name", "NodeGroup", 0, "", "New name for the datablock.");
	RNA_def_property_flag(parm, PROP_REQUIRED);
	parm= RNA_def_enum(func, "type", node_nodetree_items, 0, "Type", "The type of node_group to add");
	RNA_def_property_flag(parm, PROP_REQUIRED);
	/* return type */
	parm= RNA_def_pointer(func, "tree", "NodeTree", "", "New node tree datablock.");
	RNA_def_function_return(func, parm);

	func= RNA_def_function(srna, "remove", "rna_Main_nodetree_remove");
	RNA_def_function_flag(func, FUNC_USE_REPORTS);
	RNA_def_function_ui_description(func, "Remove a node tree from the current blendfile.");
	parm= RNA_def_pointer(func, "tree", "NodeTree", "", "Node tree to remove.");
	RNA_def_property_flag(parm, PROP_REQUIRED|PROP_NEVER_NULL);

	func= RNA_def_function(srna, "tag", "rna_Main_node_groups_tag");
	parm= RNA_def_boolean(func, "value", 0, "Value", "");
	RNA_def_property_flag(parm, PROP_REQUIRED);
}
void RNA_def_main_meshes(BlenderRNA *brna, PropertyRNA *cprop)
{
	StructRNA *srna;
	FunctionRNA *func;
	PropertyRNA *parm;

	RNA_def_property_srna(cprop, "MainMeshes");
	srna= RNA_def_struct(brna, "MainMeshes", NULL);
	RNA_def_struct_ui_text(srna, "Main Meshes", "Collection of meshes");

	func= RNA_def_function(srna, "new", "rna_Main_meshes_new");
	RNA_def_function_ui_description(func, "Add a new mesh to the main database");
	parm= RNA_def_string(func, "name", "Mesh", 0, "", "New name for the datablock.");
	RNA_def_property_flag(parm, PROP_REQUIRED);
	/* return type */
	parm= RNA_def_pointer(func, "mesh", "Mesh", "", "New mesh datablock.");
	RNA_def_function_return(func, parm);

	func= RNA_def_function(srna, "remove", "rna_Main_meshes_remove");
	RNA_def_function_flag(func, FUNC_USE_REPORTS);
	RNA_def_function_ui_description(func, "Remove a mesh from the current blendfile.");
	parm= RNA_def_pointer(func, "mesh", "Mesh", "", "Mesh to remove.");
	RNA_def_property_flag(parm, PROP_REQUIRED|PROP_NEVER_NULL);

	func= RNA_def_function(srna, "tag", "rna_Main_meshes_tag");
	parm= RNA_def_boolean(func, "value", 0, "Value", "");
	RNA_def_property_flag(parm, PROP_REQUIRED);
}
void RNA_def_main_lamps(BlenderRNA *brna, PropertyRNA *cprop)
{
	StructRNA *srna;
	FunctionRNA *func;
	PropertyRNA *parm;

	RNA_def_property_srna(cprop, "MainLamps");
	srna= RNA_def_struct(brna, "MainLamps", NULL);
	RNA_def_struct_ui_text(srna, "Main Lamps", "Collection of lamps");

	func= RNA_def_function(srna, "new", "rna_Main_lamps_new");
	RNA_def_function_ui_description(func, "Add a new lamp to the main database");
	parm= RNA_def_string(func, "name", "Lamp", 0, "", "New name for the datablock.");
	RNA_def_property_flag(parm, PROP_REQUIRED);
	/* return type */
	parm= RNA_def_pointer(func, "lamp", "Lamp", "", "New lamp datablock.");
	RNA_def_function_return(func, parm);

	func= RNA_def_function(srna, "remove", "rna_Main_lamps_remove");
	RNA_def_function_flag(func, FUNC_USE_REPORTS);
	RNA_def_function_ui_description(func, "Remove a lamp from the current blendfile.");
	parm= RNA_def_pointer(func, "lamp", "Lamp", "", "Lamp to remove.");
	RNA_def_property_flag(parm, PROP_REQUIRED|PROP_NEVER_NULL);

	func= RNA_def_function(srna, "tag", "rna_Main_lamps_tag");
	parm= RNA_def_boolean(func, "value", 0, "Value", "");
	RNA_def_property_flag(parm, PROP_REQUIRED);
}

void RNA_def_main_libraries(BlenderRNA *brna, PropertyRNA *cprop)
{
	StructRNA *srna;
	FunctionRNA *func;
	PropertyRNA *parm;

	RNA_def_property_srna(cprop, "MainLibraries");
	srna= RNA_def_struct(brna, "MainLibraries", NULL);
	RNA_def_struct_ui_text(srna, "Main Libraries", "Collection of libraries");

	func= RNA_def_function(srna, "tag", "rna_Main_libraries_tag");
	parm= RNA_def_boolean(func, "value", 0, "Value", "");
	RNA_def_property_flag(parm, PROP_REQUIRED);
}

void RNA_def_main_screens(BlenderRNA *brna, PropertyRNA *cprop)
{
	StructRNA *srna;
	FunctionRNA *func;
	PropertyRNA *parm;

	RNA_def_property_srna(cprop, "MainScreens");
	srna= RNA_def_struct(brna, "MainScreens", NULL);
	RNA_def_struct_ui_text(srna, "Main Screens", "Collection of screens");

	func= RNA_def_function(srna, "tag", "rna_Main_screens_tag");
	parm= RNA_def_boolean(func, "value", 0, "Value", "");
	RNA_def_property_flag(parm, PROP_REQUIRED);
}

void RNA_def_main_window_managers(BlenderRNA *brna, PropertyRNA *cprop)
{
	StructRNA *srna;
	FunctionRNA *func;
	PropertyRNA *parm;

	RNA_def_property_srna(cprop, "MainWindowManagers");
	srna= RNA_def_struct(brna, "MainWindowManagers", NULL);
	RNA_def_struct_ui_text(srna, "Main Window Managers", "Collection of window managers");

	func= RNA_def_function(srna, "tag", "rna_Main_window_managers_tag");
	parm= RNA_def_boolean(func, "value", 0, "Value", "");
	RNA_def_property_flag(parm, PROP_REQUIRED);
}
void RNA_def_main_images(BlenderRNA *brna, PropertyRNA *cprop)
{
	StructRNA *srna;
	FunctionRNA *func;
	PropertyRNA *parm;

	RNA_def_property_srna(cprop, "MainImages");
	srna= RNA_def_struct(brna, "MainImages", NULL);
	RNA_def_struct_ui_text(srna, "Main Images", "Collection of images");

	func= RNA_def_function(srna, "new", "rna_Main_images_new");
	RNA_def_function_ui_description(func, "Add a new image to the main database");
	parm= RNA_def_string(func, "name", "Image", 0, "", "New name for the datablock.");
	RNA_def_property_flag(parm, PROP_REQUIRED);
	parm= RNA_def_int(func, "width", 1024, 1, INT_MAX, "", "Width of the image.", 0, INT_MAX);
	parm= RNA_def_int(func, "height", 1024, 1, INT_MAX, "", "Height of the image.", 0, INT_MAX);
	parm= RNA_def_boolean(func, "alpha", 0, "Alpha", "Use alpha channel");
	parm= RNA_def_boolean(func, "float_buffer", 0, "Float Buffer", "Create an image with floating point color");
	/* return type */
	parm= RNA_def_pointer(func, "image", "Image", "", "New image datablock.");
	RNA_def_function_return(func, parm);

	func= RNA_def_function(srna, "load", "rna_Main_images_load");
	RNA_def_function_flag(func, FUNC_USE_REPORTS);
	RNA_def_function_ui_description(func, "Load a new image into the main database");
	parm= RNA_def_string(func, "filepath", "File Path", 0, "", "path of the file to load.");
	RNA_def_property_flag(parm, PROP_REQUIRED);
	/* return type */
	parm= RNA_def_pointer(func, "image", "Image", "", "New image datablock.");
	RNA_def_function_return(func, parm);

	func= RNA_def_function(srna, "remove", "rna_Main_images_remove");
	RNA_def_function_flag(func, FUNC_USE_REPORTS);
	RNA_def_function_ui_description(func, "Remove an image from the current blendfile.");
	parm= RNA_def_pointer(func, "image", "Image", "", "Image to remove.");
	RNA_def_property_flag(parm, PROP_REQUIRED|PROP_NEVER_NULL);

	func= RNA_def_function(srna, "tag", "rna_Main_images_tag");
	parm= RNA_def_boolean(func, "value", 0, "Value", "");
	RNA_def_property_flag(parm, PROP_REQUIRED);
}

void RNA_def_main_lattices(BlenderRNA *brna, PropertyRNA *cprop)
{
	StructRNA *srna;
	FunctionRNA *func;
	PropertyRNA *parm;

	RNA_def_property_srna(cprop, "MainLattices");
	srna= RNA_def_struct(brna, "MainLattices", NULL);
	RNA_def_struct_ui_text(srna, "Main Lattices", "Collection of lattices");

	func= RNA_def_function(srna, "new", "rna_Main_lattices_new");
	RNA_def_function_ui_description(func, "Add a new lattice to the main database");
	parm= RNA_def_string(func, "name", "Lattice", 0, "", "New name for the datablock.");
	RNA_def_property_flag(parm, PROP_REQUIRED);
	/* return type */
	parm= RNA_def_pointer(func, "lattice", "Lattice", "", "New lattices datablock.");
	RNA_def_function_return(func, parm);

	func= RNA_def_function(srna, "remove", "rna_Main_lattices_remove");
	RNA_def_function_flag(func, FUNC_USE_REPORTS);
	RNA_def_function_ui_description(func, "Remove a lattice from the current blendfile.");
	parm= RNA_def_pointer(func, "lattice", "Lattice", "", "Lattice to remove.");
	RNA_def_property_flag(parm, PROP_REQUIRED|PROP_NEVER_NULL);

	func= RNA_def_function(srna, "tag", "rna_Main_lattices_tag");
	parm= RNA_def_boolean(func, "value", 0, "Value", "");
	RNA_def_property_flag(parm, PROP_REQUIRED);
}
void RNA_def_main_curves(BlenderRNA *brna, PropertyRNA *cprop)
{
	StructRNA *srna;
	FunctionRNA *func;
	PropertyRNA *parm;

	RNA_def_property_srna(cprop, "MainCurves");
	srna= RNA_def_struct(brna, "MainCurves", NULL);
	RNA_def_struct_ui_text(srna, "Main Curves", "Collection of curves");

	func= RNA_def_function(srna, "new", "rna_Main_curves_new");
	RNA_def_function_ui_description(func, "Add a new curve to the main database");
	parm= RNA_def_string(func, "name", "Curve", 0, "", "New name for the datablock.");
	RNA_def_property_flag(parm, PROP_REQUIRED);
	parm= RNA_def_enum(func, "type", object_type_curve_items, 0, "Type", "The type of curve to add");
	RNA_def_property_flag(parm, PROP_REQUIRED);
	/* return type */
	parm= RNA_def_pointer(func, "curve", "Curve", "", "New curve datablock.");
	RNA_def_function_return(func, parm);

	func= RNA_def_function(srna, "remove", "rna_Main_curves_remove");
	RNA_def_function_flag(func, FUNC_USE_REPORTS);
	RNA_def_function_ui_description(func, "Remove a curve from the current blendfile.");
	parm= RNA_def_pointer(func, "curve", "Curve", "", "Curve to remove.");
	RNA_def_property_flag(parm, PROP_REQUIRED|PROP_NEVER_NULL);

	func= RNA_def_function(srna, "tag", "rna_Main_curves_tag");
	parm= RNA_def_boolean(func, "value", 0, "Value", "");
	RNA_def_property_flag(parm, PROP_REQUIRED);
}
void RNA_def_main_metaballs(BlenderRNA *brna, PropertyRNA *cprop)
{
	StructRNA *srna;
	FunctionRNA *func;
	PropertyRNA *parm;

	RNA_def_property_srna(cprop, "MainMetaBalls");
	srna= RNA_def_struct(brna, "MainMetaBalls", NULL);
	RNA_def_struct_ui_text(srna, "Main MetaBall", "Collection of metaballs");

	func= RNA_def_function(srna, "new", "rna_Main_metaballs_new");
	RNA_def_function_ui_description(func, "Add a new metaball to the main database");
	parm= RNA_def_string(func, "name", "MetaBall", 0, "", "New name for the datablock.");
	RNA_def_property_flag(parm, PROP_REQUIRED);
	/* return type */
	parm= RNA_def_pointer(func, "metaball", "MetaBall", "", "New metaball datablock.");
	RNA_def_function_return(func, parm);

	func= RNA_def_function(srna, "remove", "rna_Main_metaballs_remove");
	RNA_def_function_flag(func, FUNC_USE_REPORTS);
	RNA_def_function_ui_description(func, "Remove a metaball from the current blendfile.");
	parm= RNA_def_pointer(func, "metaball", "MetaBall", "", "MetaBall to remove.");
	RNA_def_property_flag(parm, PROP_REQUIRED|PROP_NEVER_NULL);

	func= RNA_def_function(srna, "tag", "rna_Main_metaballs_tag");
	parm= RNA_def_boolean(func, "value", 0, "Value", "");
	RNA_def_property_flag(parm, PROP_REQUIRED);
}
void RNA_def_main_fonts(BlenderRNA *brna, PropertyRNA *cprop)
{
	StructRNA *srna;
	FunctionRNA *func;
	PropertyRNA *parm;

	RNA_def_property_srna(cprop, "MainFonts");
	srna= RNA_def_struct(brna, "MainFonts", NULL);
	RNA_def_struct_ui_text(srna, "Main Fonts", "Collection of fonts");

	func= RNA_def_function(srna, "load", "rna_Main_fonts_load");
	RNA_def_function_flag(func, FUNC_USE_REPORTS);
	RNA_def_function_ui_description(func, "Load a new font into the main database");
	parm= RNA_def_string(func, "filepath", "File Path", 0, "", "path of the font to load.");
	RNA_def_property_flag(parm, PROP_REQUIRED);
	/* return type */
	parm= RNA_def_pointer(func, "vfont", "VectorFont", "", "New font datablock.");
	RNA_def_function_return(func, parm);

	func= RNA_def_function(srna, "remove", "rna_Main_fonts_remove");
	RNA_def_function_flag(func, FUNC_USE_REPORTS);
	RNA_def_function_ui_description(func, "Remove a font from the current blendfile.");
	parm= RNA_def_pointer(func, "vfont", "VectorFont", "", "Font to remove.");
	RNA_def_property_flag(parm, PROP_REQUIRED|PROP_NEVER_NULL);

	func= RNA_def_function(srna, "tag", "rna_Main_fonts_tag");
	parm= RNA_def_boolean(func, "value", 0, "Value", "");
	RNA_def_property_flag(parm, PROP_REQUIRED);
}
void RNA_def_main_textures(BlenderRNA *brna, PropertyRNA *cprop)
{
	StructRNA *srna;
	FunctionRNA *func;
	PropertyRNA *parm;

	RNA_def_property_srna(cprop, "MainTextures");
	srna= RNA_def_struct(brna, "MainTextures", NULL);
	RNA_def_struct_ui_text(srna, "Main Textures", "Collection of groups");

	func= RNA_def_function(srna, "new", "rna_Main_textures_new");
	RNA_def_function_ui_description(func, "Add a new texture to the main database");
	parm= RNA_def_string(func, "name", "Texture", 0, "", "New name for the datablock.");
	RNA_def_property_flag(parm, PROP_REQUIRED);
	parm= RNA_def_enum(func, "type", texture_type_items, 0, "Type", "The type of texture to add");
	RNA_def_property_flag(parm, PROP_REQUIRED);
	/* return type */
	parm= RNA_def_pointer(func, "texture", "Texture", "", "New texture datablock.");
	RNA_def_function_return(func, parm);

	func= RNA_def_function(srna, "remove", "rna_Main_textures_remove");
	RNA_def_function_flag(func, FUNC_USE_REPORTS);
	RNA_def_function_ui_description(func, "Remove a texture from the current blendfile.");
	parm= RNA_def_pointer(func, "texture", "Texture", "", "Texture to remove.");
	RNA_def_property_flag(parm, PROP_REQUIRED|PROP_NEVER_NULL);

	func= RNA_def_function(srna, "tag", "rna_Main_textures_tag");
	parm= RNA_def_boolean(func, "value", 0, "Value", "");
	RNA_def_property_flag(parm, PROP_REQUIRED);
}
void RNA_def_main_brushes(BlenderRNA *brna, PropertyRNA *cprop)
{
	StructRNA *srna;
	FunctionRNA *func;
	PropertyRNA *parm;

	RNA_def_property_srna(cprop, "MainBrushes");
	srna= RNA_def_struct(brna, "MainBrushes", NULL);
	RNA_def_struct_ui_text(srna, "Main Brushes", "Collection of brushes");

	func= RNA_def_function(srna, "new", "rna_Main_brushes_new");
	RNA_def_function_ui_description(func, "Add a new brush to the main database");
	parm= RNA_def_string(func, "name", "Brush", 0, "", "New name for the datablock.");
	RNA_def_property_flag(parm, PROP_REQUIRED);
	/* return type */
	parm= RNA_def_pointer(func, "brush", "Brush", "", "New brush datablock.");
	RNA_def_function_return(func, parm);

	func= RNA_def_function(srna, "remove", "rna_Main_brushes_remove");
	RNA_def_function_flag(func, FUNC_USE_REPORTS);
	RNA_def_function_ui_description(func, "Remove a brush from the current blendfile.");
	parm= RNA_def_pointer(func, "brush", "Brush", "", "Brush to remove.");
	RNA_def_property_flag(parm, PROP_REQUIRED|PROP_NEVER_NULL);

	func= RNA_def_function(srna, "tag", "rna_Main_brushes_tag");
	parm= RNA_def_boolean(func, "value", 0, "Value", "");
	RNA_def_property_flag(parm, PROP_REQUIRED);
}

void RNA_def_main_worlds(BlenderRNA *brna, PropertyRNA *cprop)
{
	StructRNA *srna;
	FunctionRNA *func;
	PropertyRNA *parm;

	RNA_def_property_srna(cprop, "MainWorlds");
	srna= RNA_def_struct(brna, "MainWorlds", NULL);
	RNA_def_struct_ui_text(srna, "Main Worlds", "Collection of worlds");

	func= RNA_def_function(srna, "new", "rna_Main_worlds_new");
	RNA_def_function_ui_description(func, "Add a new world to the main database");
	parm= RNA_def_string(func, "name", "World", 0, "", "New name for the datablock.");
	RNA_def_property_flag(parm, PROP_REQUIRED);
	/* return type */
	parm= RNA_def_pointer(func, "world", "World", "", "New world datablock.");
	RNA_def_function_return(func, parm);

	func= RNA_def_function(srna, "remove", "rna_Main_worlds_remove");
	RNA_def_function_flag(func, FUNC_USE_REPORTS);
	RNA_def_function_ui_description(func, "Remove a world from the current blendfile.");
	parm= RNA_def_pointer(func, "world", "World", "", "World to remove.");
	RNA_def_property_flag(parm, PROP_REQUIRED|PROP_NEVER_NULL);

	func= RNA_def_function(srna, "tag", "rna_Main_worlds_tag");
	parm= RNA_def_boolean(func, "value", 0, "Value", "");
	RNA_def_property_flag(parm, PROP_REQUIRED);
}

void RNA_def_main_groups(BlenderRNA *brna, PropertyRNA *cprop)
{
	StructRNA *srna;
	FunctionRNA *func;
	PropertyRNA *parm;

	RNA_def_property_srna(cprop, "MainGroups");
	srna= RNA_def_struct(brna, "MainGroups", NULL);
	RNA_def_struct_ui_text(srna, "Main Groups", "Collection of groups");

	func= RNA_def_function(srna, "new", "rna_Main_groups_new");
	RNA_def_function_ui_description(func, "Add a new group to the main database");
	parm= RNA_def_string(func, "name", "Group", 0, "", "New name for the datablock.");
	RNA_def_property_flag(parm, PROP_REQUIRED);
	/* return type */
	parm= RNA_def_pointer(func, "group", "Group", "", "New group datablock.");
	RNA_def_function_return(func, parm);

	func= RNA_def_function(srna, "remove", "rna_Main_groups_remove");
	RNA_def_function_flag(func, FUNC_USE_REPORTS);
	RNA_def_function_ui_description(func, "Remove a group from the current blendfile.");
	parm= RNA_def_pointer(func, "group", "Group", "", "Group to remove.");
	RNA_def_property_flag(parm, PROP_REQUIRED|PROP_NEVER_NULL);

	func= RNA_def_function(srna, "tag", "rna_Main_groups_tag");
	parm= RNA_def_boolean(func, "value", 0, "Value", "");
	RNA_def_property_flag(parm, PROP_REQUIRED);
}
void RNA_def_main_texts(BlenderRNA *brna, PropertyRNA *cprop)
{
	StructRNA *srna;
	FunctionRNA *func;
	PropertyRNA *parm;

	RNA_def_property_srna(cprop, "MainTexts");
	srna= RNA_def_struct(brna, "MainTexts", NULL);
	RNA_def_struct_ui_text(srna, "Main Texts", "Collection of texts");

	func= RNA_def_function(srna, "new", "rna_Main_texts_new");
	RNA_def_function_ui_description(func, "Add a new text to the main database");
	parm= RNA_def_string(func, "name", "Text", 0, "", "New name for the datablock.");
	RNA_def_property_flag(parm, PROP_REQUIRED);
	/* return type */
	parm= RNA_def_pointer(func, "text", "Text", "", "New text datablock.");
	RNA_def_function_return(func, parm);

	func= RNA_def_function(srna, "remove", "rna_Main_texts_remove");
	RNA_def_function_flag(func, FUNC_USE_REPORTS);
	RNA_def_function_ui_description(func, "Remove a text from the current blendfile.");
	parm= RNA_def_pointer(func, "text", "Text", "", "Text to remove.");
	RNA_def_property_flag(parm, PROP_REQUIRED|PROP_NEVER_NULL);

	/* load func */
	func= RNA_def_function(srna, "load", "rna_Main_texts_load");
	RNA_def_function_flag(func, FUNC_USE_REPORTS);
	RNA_def_function_ui_description(func, "Add a new text to the main database from a file");
	parm= RNA_def_string(func, "filepath", "Path", FILE_MAXDIR + FILE_MAXFILE, "", "path for the datablock.");
	RNA_def_property_flag(parm, PROP_REQUIRED);
	/* return type */
	parm= RNA_def_pointer(func, "text", "Text", "", "New text datablock.");
	RNA_def_function_return(func, parm);

	func= RNA_def_function(srna, "tag", "rna_Main_texts_tag");
	parm= RNA_def_boolean(func, "value", 0, "Value", "");
	RNA_def_property_flag(parm, PROP_REQUIRED);
}

void RNA_def_main_sounds(BlenderRNA *brna, PropertyRNA *cprop)
{
	StructRNA *srna;
	FunctionRNA *func;
	PropertyRNA *parm;

	RNA_def_property_srna(cprop, "MainSounds");
	srna= RNA_def_struct(brna, "MainSounds", NULL);
	RNA_def_struct_ui_text(srna, "Main Sounds", "Collection of sounds");

	/* TODO, 'load' */

	func= RNA_def_function(srna, "tag", "rna_Main_sounds_tag");
	parm= RNA_def_boolean(func, "value", 0, "Value", "");
	RNA_def_property_flag(parm, PROP_REQUIRED);
}

void RNA_def_main_armatures(BlenderRNA *brna, PropertyRNA *cprop)
{
	StructRNA *srna;
	FunctionRNA *func;
	PropertyRNA *parm;

	RNA_def_property_srna(cprop, "MainArmatures");
	srna= RNA_def_struct(brna, "MainArmatures", NULL);
	RNA_def_struct_ui_text(srna, "Main Armatures", "Collection of armatures");

	func= RNA_def_function(srna, "new", "rna_Main_armatures_new");
	RNA_def_function_ui_description(func, "Add a new armature to the main database");
	parm= RNA_def_string(func, "name", "Armature", 0, "", "New name for the datablock.");
	RNA_def_property_flag(parm, PROP_REQUIRED);
	/* return type */
	parm= RNA_def_pointer(func, "armature", "Armature", "", "New armature datablock.");
	RNA_def_function_return(func, parm);

	func= RNA_def_function(srna, "remove", "rna_Main_armatures_remove");
	RNA_def_function_flag(func, FUNC_USE_REPORTS);
	RNA_def_function_ui_description(func, "Remove a armature from the current blendfile.");
	parm= RNA_def_pointer(func, "armature", "Armature", "", "Armature to remove.");
	RNA_def_property_flag(parm, PROP_REQUIRED|PROP_NEVER_NULL);

	func= RNA_def_function(srna, "tag", "rna_Main_armatures_tag");
	parm= RNA_def_boolean(func, "value", 0, "Value", "");
	RNA_def_property_flag(parm, PROP_REQUIRED);
}
void RNA_def_main_actions(BlenderRNA *brna, PropertyRNA *cprop)
{
	StructRNA *srna;
	FunctionRNA *func;
	PropertyRNA *parm;

	RNA_def_property_srna(cprop, "MainActions");
	srna= RNA_def_struct(brna, "MainActions", NULL);
	RNA_def_struct_ui_text(srna, "Main Actions", "Collection of actions");

	func= RNA_def_function(srna, "new", "rna_Main_actions_new");
	RNA_def_function_ui_description(func, "Add a new action to the main database");
	parm= RNA_def_string(func, "name", "Action", 0, "", "New name for the datablock.");
	RNA_def_property_flag(parm, PROP_REQUIRED);
	/* return type */
	parm= RNA_def_pointer(func, "action", "Action", "", "New action datablock.");
	RNA_def_function_return(func, parm);

	func= RNA_def_function(srna, "remove", "rna_Main_actions_remove");
	RNA_def_function_flag(func, FUNC_USE_REPORTS);
	RNA_def_function_ui_description(func, "Remove a action from the current blendfile.");
	parm= RNA_def_pointer(func, "action", "Action", "", "Action to remove.");
	RNA_def_property_flag(parm, PROP_REQUIRED|PROP_NEVER_NULL);

	func= RNA_def_function(srna, "tag", "rna_Main_actions_tag");
	parm= RNA_def_boolean(func, "value", 0, "Value", "");
	RNA_def_property_flag(parm, PROP_REQUIRED);
}
void RNA_def_main_particles(BlenderRNA *brna, PropertyRNA *cprop)
{
	StructRNA *srna;
	FunctionRNA *func;
	PropertyRNA *parm;

	RNA_def_property_srna(cprop, "MainParticles");
	srna= RNA_def_struct(brna, "MainParticles", NULL);
	RNA_def_struct_ui_text(srna, "Main Particle Settings", "Collection of particle settings");

	func= RNA_def_function(srna, "new", "rna_Main_particles_new");
	RNA_def_function_ui_description(func, "Add a new particle settings instance to the main database");
	parm= RNA_def_string(func, "name", "ParticleSettings", 0, "", "New name for the datablock.");
	RNA_def_property_flag(parm, PROP_REQUIRED);
	/* return type */
	parm= RNA_def_pointer(func, "particle", "ParticleSettings", "", "New particle settings datablock.");
	RNA_def_function_return(func, parm);

	func= RNA_def_function(srna, "remove", "rna_Main_particles_remove");
	RNA_def_function_flag(func, FUNC_USE_REPORTS);
	RNA_def_function_ui_description(func, "Remove a particle settings instance from the current blendfile.");
	parm= RNA_def_pointer(func, "particle", "ParticleSettings", "", "Particle Settings to remove.");
	RNA_def_property_flag(parm, PROP_REQUIRED|PROP_NEVER_NULL);

	func= RNA_def_function(srna, "tag", "rna_Main_particles_tag");
	parm= RNA_def_boolean(func, "value", 0, "Value", "");
	RNA_def_property_flag(parm, PROP_REQUIRED);
}

void RNA_def_main_gpencil(BlenderRNA *brna, PropertyRNA *cprop)
{
	StructRNA *srna;
	FunctionRNA *func;
	PropertyRNA *parm;

	RNA_def_property_srna(cprop, "MainGreasePencils");
	srna= RNA_def_struct(brna, "MainGreasePencils", NULL);
	RNA_def_struct_ui_text(srna, "Main Grease Pencils", "Collection of grease pencils");

	func= RNA_def_function(srna, "tag", "rna_Main_gpencil_tag");
	parm= RNA_def_boolean(func, "value", 0, "Value", "");
	RNA_def_property_flag(parm, PROP_REQUIRED);
}
void RNA_def_main_linestyles(BlenderRNA *brna, PropertyRNA *cprop)
{
	StructRNA *srna;
	FunctionRNA *func;
	PropertyRNA *parm;

	RNA_def_property_srna(cprop, "MainLineStyles");
	srna= RNA_def_struct(brna, "MainLineStyles", NULL);
	RNA_def_struct_ui_text(srna, "Main Line Styles", "Collection of line styles");

	func= RNA_def_function(srna, "new", "rna_Main_linestyles_new");
	RNA_def_function_ui_description(func, "Add a new line style instance to the main database");
	parm= RNA_def_string(func, "name", "FreestyleLineStyle", 0, "", "New name for the datablock.");
	RNA_def_property_flag(parm, PROP_REQUIRED);
	/* return type */
	parm= RNA_def_pointer(func, "linestyle", "FreestyleLineStyle", "", "New line style datablock.");
	RNA_def_function_return(func, parm);

	func= RNA_def_function(srna, "remove", "rna_Main_linestyles_remove");
	RNA_def_function_flag(func, FUNC_USE_REPORTS);
	RNA_def_function_ui_description(func, "Remove a line style instance from the current blendfile.");
	parm= RNA_def_pointer(func, "linestyle", "FreestyleLineStyle", "", "Line style to remove.");
	RNA_def_property_flag(parm, PROP_REQUIRED);
}

#endif
<|MERGE_RESOLUTION|>--- conflicted
+++ resolved
@@ -474,7 +474,6 @@
 	/* XXX python now has invalid pointer? */
 }
 
-<<<<<<< HEAD
 FreestyleLineStyle *rna_Main_linestyles_new(Main *bmain, const char* name)
 {
 	FreestyleLineStyle *linestyle = FRS_new_linestyle(name, bmain);
@@ -490,7 +489,7 @@
 
 	/* XXX python now has invalid pointer? */
 }
-=======
+
 /* tag functions, all the same */
 void rna_Main_cameras_tag(Main *bmain, int value) { tag_main_lb(&bmain->camera, value); }
 void rna_Main_scenes_tag(Main *bmain, int value) { tag_main_lb(&bmain->scene, value); }
@@ -519,7 +518,7 @@
 void rna_Main_actions_tag(Main *bmain, int value) { tag_main_lb(&bmain->action, value); }
 void rna_Main_particles_tag(Main *bmain, int value) { tag_main_lb(&bmain->particle, value); }
 void rna_Main_gpencil_tag(Main *bmain, int value) { tag_main_lb(&bmain->gpencil, value); }
->>>>>>> 99e203db
+void rna_Main_linestyle_tag(Main *bmain, int value) { tag_main_lb(&bmain->linestyle, value); }
 
 #else
 
@@ -785,7 +784,7 @@
 	StructRNA *srna;
 	FunctionRNA *func;
 	PropertyRNA *parm;
-
+    
 	RNA_def_property_srna(cprop, "MainWindowManagers");
 	srna= RNA_def_struct(brna, "MainWindowManagers", NULL);
 	RNA_def_struct_ui_text(srna, "Main Window Managers", "Collection of window managers");

/* SPDX-FileCopyrightText: 2023 Blender Foundation
 *
 * SPDX-License-Identifier: GPL-2.0-or-later */

/** \file
 * \ingroup RNA
 */

#include <stdlib.h>

#include "MEM_guardedalloc.h"

#include "DNA_material_types.h"
#include "DNA_mesh_types.h"
#include "DNA_meshdata_types.h"
#include "DNA_object_types.h"

#include "BLI_math_base.h"
#include "BLI_math_rotation.h"
#include "BLI_utildefines.h"

#include "BKE_attribute.h"
#include "BKE_editmesh.h"

#include "RNA_access.h"
#include "RNA_define.h"
#include "RNA_enum_types.h"
#include "RNA_types.h"

#include "rna_internal.h"

#include "WM_types.h"

const EnumPropertyItem rna_enum_mesh_delimit_mode_items[] = {
    {BMO_DELIM_NORMAL, "NORMAL", 0, "Normal", "Delimit by face directions"},
    {BMO_DELIM_MATERIAL, "MATERIAL", 0, "Material", "Delimit by face material"},
    {BMO_DELIM_SEAM, "SEAM", 0, "Seam", "Delimit by edge seams"},
    {BMO_DELIM_SHARP, "SHARP", 0, "Sharp", "Delimit by sharp edges"},
    {BMO_DELIM_UV, "UV", 0, "UVs", "Delimit by UV coordinates"},
    {0, NULL, 0, NULL, NULL},
};

static const EnumPropertyItem rna_enum_mesh_remesh_mode_items[] = {
    {REMESH_VOXEL, "VOXEL", 0, "Voxel", "Use the voxel remesher"},
    {REMESH_QUAD, "QUAD", 0, "Quad", "Use the quad remesher"},
    {0, NULL, 0, NULL, NULL},
};

#ifdef RNA_RUNTIME

#  include "DNA_scene_types.h"

#  include "BLI_math.h"

#  include "BKE_customdata.h"
#  include "BKE_main.h"
#  include "BKE_mesh.h"
#  include "BKE_mesh_runtime.h"
#  include "BKE_report.h"

#  include "DEG_depsgraph.h"

#  include "ED_mesh.h" /* XXX Bad level call */

#  include "WM_api.h"

#  include "rna_mesh_utils.h"

/* -------------------------------------------------------------------- */
/** \name Generic Helpers
 * \{ */

static Mesh *rna_mesh(const PointerRNA *ptr)
{
  Mesh *me = (Mesh *)ptr->owner_id;
  return me;
}

static CustomData *rna_mesh_vdata_helper(Mesh *me)
{
  return (me->edit_mesh) ? &me->edit_mesh->bm->vdata : &me->vdata;
}

static CustomData *rna_mesh_edata_helper(Mesh *me)
{
  return (me->edit_mesh) ? &me->edit_mesh->bm->edata : &me->edata;
}

static CustomData *rna_mesh_pdata_helper(Mesh *me)
{
  return (me->edit_mesh) ? &me->edit_mesh->bm->pdata : &me->pdata;
}

static CustomData *rna_mesh_ldata_helper(Mesh *me)
{
  return (me->edit_mesh) ? &me->edit_mesh->bm->ldata : &me->ldata;
}

static CustomData *rna_mesh_vdata(const PointerRNA *ptr)
{
  Mesh *me = rna_mesh(ptr);
  return rna_mesh_vdata_helper(me);
}
static CustomData *rna_mesh_edata(const PointerRNA *ptr)
{
  Mesh *me = rna_mesh(ptr);
  return rna_mesh_edata_helper(me);
}
static CustomData *rna_mesh_pdata(const PointerRNA *ptr)
{
  Mesh *me = rna_mesh(ptr);
  return rna_mesh_pdata_helper(me);
}

static CustomData *rna_mesh_ldata(const PointerRNA *ptr)
{
  Mesh *me = rna_mesh(ptr);
  return rna_mesh_ldata_helper(me);
}

/** \} */

/* -------------------------------------------------------------------- */
/** \name Generic CustomData Layer Functions
 * \{ */

static void rna_cd_layer_name_set(CustomData *cdata, CustomDataLayer *cdl, const char *value)
{
  STRNCPY_UTF8(cdl->name, value);
  CustomData_set_layer_unique_name(cdata, cdl - cdata->layers);
}

static void rna_MeshVertexLayer_name_set(PointerRNA *ptr, const char *value)
{
  CustomDataLayer *layer = (CustomDataLayer *)ptr->data;

  if (CD_TYPE_AS_MASK(layer->type) & CD_MASK_PROP_ALL) {
    BKE_id_attribute_rename(ptr->owner_id, layer->name, value, NULL);
  }
  else {
    rna_cd_layer_name_set(rna_mesh_vdata(ptr), layer, value);
  }
}
#  if 0
static void rna_MeshEdgeLayer_name_set(PointerRNA *ptr, const char *value)
{
  CustomDataLayer *layer = (CustomDataLayer *)ptr->data;

  if (CD_TYPE_AS_MASK(layer->type) & CD_MASK_PROP_ALL) {
    BKE_id_attribute_rename(ptr->owner_id, layer->name, value, NULL);
  }
  else {
    rna_cd_layer_name_set(rna_mesh_edata(ptr), layer, value);
  }
}
#  endif
static void rna_MeshPolyLayer_name_set(PointerRNA *ptr, const char *value)
{
  CustomDataLayer *layer = (CustomDataLayer *)ptr->data;

  if (CD_TYPE_AS_MASK(layer->type) & CD_MASK_PROP_ALL) {
    BKE_id_attribute_rename(ptr->owner_id, layer->name, value, NULL);
  }
  else {
    rna_cd_layer_name_set(rna_mesh_pdata(ptr), layer, value);
  }
}
static void rna_MeshLoopLayer_name_set(PointerRNA *ptr, const char *value)
{
  CustomDataLayer *layer = (CustomDataLayer *)ptr->data;

  if (CD_TYPE_AS_MASK(layer->type) & CD_MASK_PROP_ALL) {
    BKE_id_attribute_rename(ptr->owner_id, layer->name, value, NULL);
  }
  else {
    rna_cd_layer_name_set(rna_mesh_ldata(ptr), layer, value);
  }
}

static bool rna_Mesh_has_custom_normals_get(PointerRNA *ptr)
{
  Mesh *me = ptr->data;
  return BKE_mesh_has_custom_loop_normals(me);
}

static bool rna_Mesh_has_edge_crease_get(PointerRNA *ptr)
{
  return CustomData_has_layer(rna_mesh_edata(ptr), CD_CREASE);
}

static bool rna_Mesh_has_vertex_crease_get(PointerRNA *ptr)
{
  return CustomData_has_layer(rna_mesh_vdata(ptr), CD_CREASE);
}

/** \} */

/* -------------------------------------------------------------------- */
/** \name Update Callbacks
 *
 * \note Skipping meshes without users is a simple way to avoid updates on newly created meshes.
 * This speeds up importers that manipulate mesh data before linking it to an object & collection.
 *
 * \{ */

/**
 * \warning This calls `DEG_id_tag_update(id, 0)` which is something that should be phased out
 * (see #deg_graph_node_tag_zero), for now it's kept since changes to updates must be carefully
 * tested to make sure there aren't any regressions.
 *
 * This function should be replaced with more specific update flags where possible.
 */
static void rna_Mesh_update_data_legacy_deg_tag_all(Main *UNUSED(bmain),
                                                    Scene *UNUSED(scene),
                                                    PointerRNA *ptr)
{
  ID *id = ptr->owner_id;
  if (id->us <= 0) { /* See note in section heading. */
    return;
  }

  DEG_id_tag_update(id, 0);
  WM_main_add_notifier(NC_GEOM | ND_DATA, id);
}

static void rna_Mesh_update_geom_and_params(Main *UNUSED(bmain),
                                            Scene *UNUSED(scene),
                                            PointerRNA *ptr)
{
  ID *id = ptr->owner_id;
  if (id->us <= 0) { /* See note in section heading. */
    return;
  }

  DEG_id_tag_update(id, ID_RECALC_GEOMETRY | ID_RECALC_PARAMETERS);
  WM_main_add_notifier(NC_GEOM | ND_DATA, id);
}

static void rna_Mesh_update_data_edit_weight(Main *bmain, Scene *scene, PointerRNA *ptr)
{
  BKE_mesh_batch_cache_dirty_tag(rna_mesh(ptr), BKE_MESH_BATCH_DIRTY_ALL);

  rna_Mesh_update_data_legacy_deg_tag_all(bmain, scene, ptr);
}

static void rna_Mesh_update_data_edit_active_color(Main *bmain, Scene *scene, PointerRNA *ptr)
{
  BKE_mesh_batch_cache_dirty_tag(rna_mesh(ptr), BKE_MESH_BATCH_DIRTY_ALL);

  rna_Mesh_update_data_legacy_deg_tag_all(bmain, scene, ptr);
}
static void rna_Mesh_update_select(Main *UNUSED(bmain), Scene *UNUSED(scene), PointerRNA *ptr)
{
  ID *id = ptr->owner_id;
  if (id->us <= 0) { /* See note in section heading. */
    return;
  }

  WM_main_add_notifier(NC_GEOM | ND_SELECT, id);
}

void rna_Mesh_update_draw(Main *UNUSED(bmain), Scene *UNUSED(scene), PointerRNA *ptr)
{
  ID *id = ptr->owner_id;
  if (id->us <= 0) { /* See note in section heading. */
    return;
  }

  WM_main_add_notifier(NC_GEOM | ND_DATA, id);
}

static void rna_Mesh_update_vertmask(Main *bmain, Scene *scene, PointerRNA *ptr)
{
  Mesh *me = ptr->data;
  if ((me->editflag & ME_EDIT_PAINT_VERT_SEL) && (me->editflag & ME_EDIT_PAINT_FACE_SEL)) {
    me->editflag &= ~ME_EDIT_PAINT_FACE_SEL;
  }

  BKE_mesh_batch_cache_dirty_tag(me, BKE_MESH_BATCH_DIRTY_ALL);

  rna_Mesh_update_draw(bmain, scene, ptr);
}

static void rna_Mesh_update_facemask(Main *bmain, Scene *scene, PointerRNA *ptr)
{
  Mesh *me = ptr->data;
  if ((me->editflag & ME_EDIT_PAINT_VERT_SEL) && (me->editflag & ME_EDIT_PAINT_FACE_SEL)) {
    me->editflag &= ~ME_EDIT_PAINT_VERT_SEL;
  }

  BKE_mesh_batch_cache_dirty_tag(me, BKE_MESH_BATCH_DIRTY_ALL);

  rna_Mesh_update_draw(bmain, scene, ptr);
}

static void rna_Mesh_update_positions_tag(Main *bmain, Scene *scene, PointerRNA *ptr)
{
  Mesh *mesh = rna_mesh(ptr);
  BKE_mesh_tag_positions_changed(mesh);
  rna_Mesh_update_data_legacy_deg_tag_all(bmain, scene, ptr);
}

/** \} */

/* -------------------------------------------------------------------- */
/** \name Property get/set Callbacks
 * \{ */

static int rna_MeshVertex_index_get(PointerRNA *ptr)
{
  const Mesh *mesh = rna_mesh(ptr);
  const float(*position)[3] = (const float(*)[3])ptr->data;
  const int index = (int)(position - BKE_mesh_vert_positions(mesh));
  BLI_assert(index >= 0);
  BLI_assert(index < mesh->totvert);
  return index;
}

static int rna_MeshEdge_index_get(PointerRNA *ptr)
{
  const Mesh *mesh = rna_mesh(ptr);
  const vec2i *edge = (vec2i *)ptr->data;
  const vec2i *edges = CustomData_get_layer_named(&mesh->edata, CD_PROP_INT32_2D, ".edge_verts");
  const int index = (int)(edge - edges);
  BLI_assert(index >= 0);
  BLI_assert(index < mesh->totedge);
  return index;
}

static int rna_MeshPolygon_index_get(PointerRNA *ptr)
{
  const Mesh *mesh = rna_mesh(ptr);
  const int *poly_offset = (const int *)ptr->data;
  const int index = (int)(poly_offset - BKE_mesh_poly_offsets(mesh));
  BLI_assert(index >= 0);
  BLI_assert(index < mesh->totpoly);
  return index;
}

static int rna_MeshLoop_index_get(PointerRNA *ptr)
{
  const Mesh *mesh = rna_mesh(ptr);
  const int *corner_vert = (const int *)ptr->data;
  const int index = (int)(corner_vert - BKE_mesh_corner_verts(mesh));
  BLI_assert(index >= 0);
  BLI_assert(index < mesh->totloop);
  return index;
}

static int rna_MeshLoopTriangle_index_get(PointerRNA *ptr)
{
  const Mesh *mesh = rna_mesh(ptr);
  const MLoopTri *ltri = (MLoopTri *)ptr->data;
  const int index = (int)(ltri - BKE_mesh_runtime_looptri_ensure(mesh));
  BLI_assert(index >= 0);
  BLI_assert(index < BKE_mesh_runtime_looptri_len(mesh));
  return index;
}

static int rna_MeshLoopTriangle_polygon_index_get(PointerRNA *ptr)
{
  const Mesh *mesh = rna_mesh(ptr);
  const int index = rna_MeshLoopTriangle_index_get(ptr);
  const int *looptri_polys = BKE_mesh_runtime_looptri_polys_ensure(mesh);
  return looptri_polys[index];
}

static void rna_Mesh_loop_triangles_begin(CollectionPropertyIterator *iter, PointerRNA *ptr)
{
  const Mesh *mesh = rna_mesh(ptr);
  const MLoopTri *looptris = BKE_mesh_runtime_looptri_ensure(mesh);
  rna_iterator_array_begin(
      iter, (void *)looptris, sizeof(MLoopTri), BKE_mesh_runtime_looptri_len(mesh), false, NULL);
}

static int rna_Mesh_loop_triangles_length(PointerRNA *ptr)
{
  const Mesh *mesh = rna_mesh(ptr);
  return BKE_mesh_runtime_looptri_len(mesh);
}

int rna_Mesh_loop_triangles_lookup_int(PointerRNA *ptr, int index, PointerRNA *r_ptr)
{
  const Mesh *mesh = rna_mesh(ptr);
  if (index < 0 || index >= BKE_mesh_runtime_looptri_len(mesh)) {
    return false;
  }
  /* Casting away const is okay because this RNA type doesn't allow changing the value. */
  r_ptr->owner_id = (ID *)&mesh->id;
  r_ptr->type = &RNA_MeshLoopTriangle;
  r_ptr->data = (void *)&BKE_mesh_runtime_looptri_ensure(mesh)[index];
  return true;
}

static void rna_Mesh_loop_triangle_polygons_begin(CollectionPropertyIterator *iter,
                                                  PointerRNA *ptr)
{
  const Mesh *mesh = rna_mesh(ptr);
  rna_iterator_array_begin(iter,
                           (void *)BKE_mesh_runtime_looptri_polys_ensure(mesh),
                           sizeof(int),
                           BKE_mesh_runtime_looptri_len(mesh),
                           false,
                           NULL);
}

int rna_Mesh_loop_triangle_polygons_lookup_int(PointerRNA *ptr, int index, PointerRNA *r_ptr)
{
  const Mesh *mesh = rna_mesh(ptr);
  if (index < 0 || index >= BKE_mesh_runtime_looptri_len(mesh)) {
    return false;
  }
  /* Casting away const is okay because this RNA type doesn't allow changing the value. */
  r_ptr->owner_id = (ID *)&mesh->id;
  r_ptr->type = &RNA_ReadOnlyInteger;
  r_ptr->data = (void *)&BKE_mesh_runtime_looptri_polys_ensure(mesh)[index];
  return true;
}

static void rna_MeshVertex_co_get(PointerRNA *ptr, float *value)
{
  copy_v3_v3(value, (const float *)ptr->data);
}

static void rna_MeshVertex_co_set(PointerRNA *ptr, const float *value)
{
  copy_v3_v3((float *)ptr->data, value);
}

static void rna_MeshVertex_normal_get(PointerRNA *ptr, float *value)
{
  Mesh *mesh = rna_mesh(ptr);
  const float(*vert_normals)[3] = BKE_mesh_vert_normals_ensure(mesh);
  const int index = rna_MeshVertex_index_get(ptr);
  copy_v3_v3(value, vert_normals[index]);
}

static bool rna_MeshVertex_hide_get(PointerRNA *ptr)
{
  const Mesh *mesh = rna_mesh(ptr);
  const bool *hide_vert = (const bool *)CustomData_get_layer_named(
      &mesh->vdata, CD_PROP_BOOL, ".hide_vert");
  const int index = rna_MeshVertex_index_get(ptr);
  return hide_vert == NULL ? false : hide_vert[index];
}

static void rna_MeshVertex_hide_set(PointerRNA *ptr, bool value)
{
  Mesh *mesh = rna_mesh(ptr);
  bool *hide_vert = (bool *)CustomData_get_layer_named_for_write(
      &mesh->vdata, CD_PROP_BOOL, ".hide_vert", mesh->totvert);
  if (!hide_vert) {
    if (!value) {
      /* Skip adding layer if it doesn't exist already anyway and we're not hiding an element. */
      return;
    }
    hide_vert = (bool *)CustomData_add_layer_named(
        &mesh->vdata, CD_PROP_BOOL, CD_SET_DEFAULT, mesh->totvert, ".hide_vert");
  }
  const int index = rna_MeshVertex_index_get(ptr);
  hide_vert[index] = value;
}

static bool rna_MeshVertex_select_get(PointerRNA *ptr)
{
  const Mesh *mesh = rna_mesh(ptr);
  const bool *select_vert = (const bool *)CustomData_get_layer_named(
      &mesh->vdata, CD_PROP_BOOL, ".select_vert");
  const int index = rna_MeshVertex_index_get(ptr);
  return select_vert == NULL ? false : select_vert[index];
}

static void rna_MeshVertex_select_set(PointerRNA *ptr, bool value)
{
  Mesh *mesh = rna_mesh(ptr);
  bool *select_vert = (bool *)CustomData_get_layer_named_for_write(
      &mesh->vdata, CD_PROP_BOOL, ".select_vert", mesh->totvert);
  if (!select_vert) {
    if (!value) {
      /* Skip adding layer if it doesn't exist already anyway and we're not hiding an element. */
      return;
    }
    select_vert = (bool *)CustomData_add_layer_named(
        &mesh->vdata, CD_PROP_BOOL, CD_SET_DEFAULT, mesh->totvert, ".select_vert");
  }
  const int index = rna_MeshVertex_index_get(ptr);
  select_vert[index] = value;
}

static float rna_MEdge_crease_get(PointerRNA *ptr)
{
  const Mesh *mesh = rna_mesh(ptr);
  const int index = rna_MeshEdge_index_get(ptr);
  const float *values = (const float *)CustomData_get_layer(&mesh->edata, CD_CREASE);
  return values == NULL ? 0.0f : values[index];
}

static void rna_MEdge_crease_set(PointerRNA *ptr, float value)
{
  Mesh *mesh = rna_mesh(ptr);
  const int index = rna_MeshEdge_index_get(ptr);
  float *values = (float *)CustomData_add_layer(
      &mesh->edata, CD_CREASE, CD_SET_DEFAULT, mesh->totedge);
  values[index] = clamp_f(value, 0.0f, 1.0f);
}

static int rna_MeshLoop_vertex_index_get(PointerRNA *ptr)
{
  return *(int *)ptr->data;
}

static void rna_MeshLoop_vertex_index_set(PointerRNA *ptr, int value)
{
  *(int *)ptr->data = value;
}

static int rna_MeshLoop_edge_index_get(PointerRNA *ptr)
{
  const Mesh *me = rna_mesh(ptr);
  const int index = rna_MeshLoop_index_get(ptr);
  return BKE_mesh_corner_edges(me)[index];
}

static void rna_MeshLoop_edge_index_set(PointerRNA *ptr, int value)
{
  Mesh *me = rna_mesh(ptr);
  const int index = rna_MeshLoop_index_get(ptr);
  BKE_mesh_corner_edges_for_write(me)[index] = value;
}

static void rna_MeshLoop_normal_get(PointerRNA *ptr, float *values)
{
  Mesh *me = rna_mesh(ptr);
  const int index = rna_MeshLoop_index_get(ptr);
  const float(*layer)[3] = CustomData_get_layer(&me->ldata, CD_NORMAL);

  if (!layer) {
    zero_v3(values);
  }
  else {
    copy_v3_v3(values, layer[index]);
  }
}

static void rna_MeshLoop_normal_set(PointerRNA *ptr, const float *values)
{
  Mesh *me = rna_mesh(ptr);
  const int index = rna_MeshLoop_index_get(ptr);
  float(*layer)[3] = CustomData_get_layer_for_write(&me->ldata, CD_NORMAL, me->totloop);

  if (layer) {
    normalize_v3_v3(layer[index], values);
  }
}

static void rna_MeshLoop_tangent_get(PointerRNA *ptr, float *values)
{
  Mesh *me = rna_mesh(ptr);
  const int index = rna_MeshLoop_index_get(ptr);
  const float(*layer)[4] = CustomData_get_layer(&me->ldata, CD_MLOOPTANGENT);

  if (!layer) {
    zero_v3(values);
  }
  else {
    copy_v3_v3(values, (const float *)(layer + index));
  }
}

static float rna_MeshLoop_bitangent_sign_get(PointerRNA *ptr)
{
  Mesh *me = rna_mesh(ptr);
  const int index = rna_MeshLoop_index_get(ptr);
  const float(*vec)[4] = CustomData_get_layer(&me->ldata, CD_MLOOPTANGENT);

  return (vec) ? vec[index][3] : 0.0f;
}

static void rna_MeshLoop_bitangent_get(PointerRNA *ptr, float *values)
{
  Mesh *me = rna_mesh(ptr);
  const int index = rna_MeshLoop_index_get(ptr);
  const float(*nor)[3] = CustomData_get_layer(&me->ldata, CD_NORMAL);
  const float(*vec)[4] = CustomData_get_layer(&me->ldata, CD_MLOOPTANGENT);

  if (nor && vec) {
    cross_v3_v3v3(values, nor[index], vec[index]);
    mul_v3_fl(values, vec[index][3]);
  }
  else {
    zero_v3(values);
  }
}

static void rna_MeshPolygon_normal_get(PointerRNA *ptr, float *values)
{
  Mesh *me = rna_mesh(ptr);
  const int poly_start = *((const int *)ptr->data);
  const int poly_size = *(((const int *)ptr->data) + 1) - poly_start;
  const float(*positions)[3] = BKE_mesh_vert_positions(me);
  const int *corner_verts = BKE_mesh_corner_verts(me);
  BKE_mesh_calc_poly_normal(&corner_verts[poly_start], poly_size, positions, me->totvert, values);
}

static bool rna_MeshPolygon_hide_get(PointerRNA *ptr)
{
  const Mesh *mesh = rna_mesh(ptr);
  const bool *hide_poly = (const bool *)CustomData_get_layer_named(
      &mesh->pdata, CD_PROP_BOOL, ".hide_poly");
  const int index = rna_MeshPolygon_index_get(ptr);
  return hide_poly == NULL ? false : hide_poly[index];
}

static void rna_MeshPolygon_hide_set(PointerRNA *ptr, bool value)
{
  Mesh *mesh = rna_mesh(ptr);
  bool *hide_poly = (bool *)CustomData_get_layer_named_for_write(
      &mesh->pdata, CD_PROP_BOOL, ".hide_poly", mesh->totpoly);
  if (!hide_poly) {
    if (!value) {
      /* Skip adding layer if it doesn't exist already anyway and we're not hiding an element. */
      return;
    }
    hide_poly = (bool *)CustomData_add_layer_named(
        &mesh->pdata, CD_PROP_BOOL, CD_SET_DEFAULT, mesh->totpoly, ".hide_poly");
  }
  const int index = rna_MeshPolygon_index_get(ptr);
  hide_poly[index] = value;
}

static bool rna_MeshPolygon_use_smooth_get(PointerRNA *ptr)
{
  const Mesh *mesh = rna_mesh(ptr);
  const bool *sharp_faces = (const bool *)CustomData_get_layer_named(
      &mesh->pdata, CD_PROP_BOOL, "sharp_face");
  const int index = rna_MeshPolygon_index_get(ptr);
  return !(sharp_faces && sharp_faces[index]);
}

static void rna_MeshPolygon_use_smooth_set(PointerRNA *ptr, bool value)
{
  Mesh *mesh = rna_mesh(ptr);
  bool *sharp_faces = (bool *)CustomData_get_layer_named_for_write(
      &mesh->pdata, CD_PROP_BOOL, "sharp_face", mesh->totpoly);
  if (!sharp_faces) {
    if (!value) {
      /* Skip adding layer if the value is the same as the default. */
      return;
    }
    sharp_faces = (bool *)CustomData_add_layer_named(
        &mesh->pdata, CD_PROP_BOOL, CD_SET_DEFAULT, mesh->totpoly, "sharp_face");
  }
  const int index = rna_MeshPolygon_index_get(ptr);
  sharp_faces[index] = !value;
}

static bool rna_MeshPolygon_select_get(PointerRNA *ptr)
{
  const Mesh *mesh = rna_mesh(ptr);
  const bool *select_poly = (const bool *)CustomData_get_layer_named(
      &mesh->pdata, CD_PROP_BOOL, ".select_poly");
  const int index = rna_MeshPolygon_index_get(ptr);
  return select_poly == NULL ? false : select_poly[index];
}

static void rna_MeshPolygon_select_set(PointerRNA *ptr, bool value)
{
  Mesh *mesh = rna_mesh(ptr);
  bool *select_poly = (bool *)CustomData_get_layer_named_for_write(
      &mesh->pdata, CD_PROP_BOOL, ".select_poly", mesh->totpoly);
  if (!select_poly) {
    if (!value) {
      /* Skip adding layer if it doesn't exist already anyway and we're not hiding an element. */
      return;
    }
    select_poly = (bool *)CustomData_add_layer_named(
        &mesh->pdata, CD_PROP_BOOL, CD_SET_DEFAULT, mesh->totpoly, ".select_poly");
  }
  const int index = rna_MeshPolygon_index_get(ptr);
  select_poly[index] = value;
}

static int rna_MeshPolygon_material_index_get(PointerRNA *ptr)
{
  const Mesh *mesh = rna_mesh(ptr);
  const int *material_indices = BKE_mesh_material_indices(mesh);
  const int index = rna_MeshPolygon_index_get(ptr);
  return material_indices == NULL ? 0 : material_indices[index];
}

static void rna_MeshPolygon_material_index_set(PointerRNA *ptr, int value)
{
  Mesh *mesh = rna_mesh(ptr);
  int *material_indices = BKE_mesh_material_indices_for_write(mesh);
  const int index = rna_MeshPolygon_index_get(ptr);
  material_indices[index] = max_ii(0, value);
}

static void rna_MeshPolygon_center_get(PointerRNA *ptr, float *values)
{
  Mesh *me = rna_mesh(ptr);
  const int poly_start = *((const int *)ptr->data);
  const int poly_size = *(((const int *)ptr->data) + 1) - poly_start;
  const float(*positions)[3] = BKE_mesh_vert_positions(me);
  const int *corner_verts = BKE_mesh_corner_verts(me);
  BKE_mesh_calc_poly_center(&corner_verts[poly_start], poly_size, positions, me->totvert, values);
}

static float rna_MeshPolygon_area_get(PointerRNA *ptr)
{
  Mesh *me = (Mesh *)ptr->owner_id;
  const int poly_start = *((const int *)ptr->data);
  const int poly_size = *(((const int *)ptr->data) + 1) - poly_start;
  const float(*positions)[3] = BKE_mesh_vert_positions(me);
  const int *corner_verts = BKE_mesh_corner_verts(me);
  return BKE_mesh_calc_poly_area(&corner_verts[poly_start], poly_size, positions, me->totvert);
}

static void rna_MeshPolygon_flip(ID *id, MIntProperty *poly_offset_p)
{
  Mesh *me = (Mesh *)id;
  const int poly_start = *((const int *)poly_offset_p);
  const int poly_size = *(((const int *)poly_offset_p) + 1) - poly_start;
  int *corner_verts = BKE_mesh_corner_verts_for_write(me);
  int *corner_edges = BKE_mesh_corner_edges_for_write(me);
  BKE_mesh_polygon_flip(
      poly_start, poly_size, corner_verts, corner_edges, &me->ldata, me->totloop);
  BKE_mesh_tessface_clear(me);
  BKE_mesh_runtime_clear_geometry(me);
}

static void rna_MeshLoopTriangle_verts_get(PointerRNA *ptr, int *values)
{
  Mesh *me = rna_mesh(ptr);
  const int *corner_verts = BKE_mesh_corner_verts(me);
  MLoopTri *lt = (MLoopTri *)ptr->data;
  values[0] = corner_verts[lt->tri[0]];
  values[1] = corner_verts[lt->tri[1]];
  values[2] = corner_verts[lt->tri[2]];
}

static void rna_MeshLoopTriangle_normal_get(PointerRNA *ptr, float *values)
{
  Mesh *me = rna_mesh(ptr);
  MLoopTri *lt = (MLoopTri *)ptr->data;
  const float(*positions)[3] = BKE_mesh_vert_positions(me);
  const int *corner_verts = BKE_mesh_corner_verts(me);
  const int v1 = corner_verts[lt->tri[0]];
  const int v2 = corner_verts[lt->tri[1]];
  const int v3 = corner_verts[lt->tri[2]];

  normal_tri_v3(values, positions[v1], positions[v2], positions[v3]);
}

static void rna_MeshLoopTriangle_split_normals_get(PointerRNA *ptr, float *values)
{
  Mesh *me = rna_mesh(ptr);
  const float(*lnors)[3] = CustomData_get_layer(&me->ldata, CD_NORMAL);

  if (!lnors) {
    zero_v3(values + 0);
    zero_v3(values + 3);
    zero_v3(values + 6);
  }
  else {
    MLoopTri *lt = (MLoopTri *)ptr->data;
    copy_v3_v3(values + 0, lnors[lt->tri[0]]);
    copy_v3_v3(values + 3, lnors[lt->tri[1]]);
    copy_v3_v3(values + 6, lnors[lt->tri[2]]);
  }
}

static float rna_MeshLoopTriangle_area_get(PointerRNA *ptr)
{
  Mesh *me = rna_mesh(ptr);
  MLoopTri *lt = (MLoopTri *)ptr->data;
  const float(*positions)[3] = BKE_mesh_vert_positions(me);
  const int *corner_verts = BKE_mesh_corner_verts(me);
  const int v1 = corner_verts[lt->tri[0]];
  const int v2 = corner_verts[lt->tri[1]];
  const int v3 = corner_verts[lt->tri[2]];
  return area_tri_v3(positions[v1], positions[v2], positions[v3]);
}

static void rna_MeshLoopColor_color_get(PointerRNA *ptr, float *values)
{
  MLoopCol *mlcol = (MLoopCol *)ptr->data;

  values[0] = mlcol->r / 255.0f;
  values[1] = mlcol->g / 255.0f;
  values[2] = mlcol->b / 255.0f;
  values[3] = mlcol->a / 255.0f;
}

static void rna_MeshLoopColor_color_set(PointerRNA *ptr, const float *values)
{
  MLoopCol *mlcol = (MLoopCol *)ptr->data;

  mlcol->r = round_fl_to_uchar_clamp(values[0] * 255.0f);
  mlcol->g = round_fl_to_uchar_clamp(values[1] * 255.0f);
  mlcol->b = round_fl_to_uchar_clamp(values[2] * 255.0f);
  mlcol->a = round_fl_to_uchar_clamp(values[3] * 255.0f);
}

static int rna_Mesh_texspace_editable(PointerRNA *ptr, const char **UNUSED(r_info))
{
  Mesh *me = (Mesh *)ptr->data;
  return (me->texspace_flag & ME_TEXSPACE_FLAG_AUTO) ? 0 : PROP_EDITABLE;
}

static void rna_Mesh_texspace_size_get(PointerRNA *ptr, float values[3])
{
  Mesh *me = (Mesh *)ptr->data;

  BKE_mesh_texspace_ensure(me);

  copy_v3_v3(values, me->texspace_size);
}

static void rna_Mesh_texspace_location_get(PointerRNA *ptr, float values[3])
{
  Mesh *me = (Mesh *)ptr->data;

  BKE_mesh_texspace_ensure(me);

  copy_v3_v3(values, me->texspace_location);
}

static void rna_MeshVertex_groups_begin(CollectionPropertyIterator *iter, PointerRNA *ptr)
{
  Mesh *me = rna_mesh(ptr);
  MDeformVert *dverts = (MDeformVert *)BKE_mesh_deform_verts(me);
  if (dverts) {
    const int index = rna_MeshVertex_index_get(ptr);
    MDeformVert *dvert = &dverts[index];

    rna_iterator_array_begin(
        iter, (void *)dvert->dw, sizeof(MDeformWeight), dvert->totweight, 0, NULL);
  }
  else {
    rna_iterator_array_begin(iter, NULL, 0, 0, 0, NULL);
  }
}

static void rna_MeshVertex_undeformed_co_get(PointerRNA *ptr, float values[3])
{
  Mesh *me = rna_mesh(ptr);
  const float *position = (const float *)ptr->data;
  const float(*orco)[3] = CustomData_get_layer(&me->vdata, CD_ORCO);

  if (orco) {
    const int index = rna_MeshVertex_index_get(ptr);
    /* orco is normalized to 0..1, we do inverse to match the vertex position */
    float texspace_location[3], texspace_size[3];

    BKE_mesh_texspace_get(me->texcomesh ? me->texcomesh : me, texspace_location, texspace_size);
    madd_v3_v3v3v3(values, texspace_location, orco[index], texspace_size);
  }
  else {
    copy_v3_v3(values, position);
  }
}

static int rna_CustomDataLayer_active_get(PointerRNA *ptr, CustomData *data, int type, bool render)
{
  int n = ((CustomDataLayer *)ptr->data) - data->layers;

  if (render) {
    return (n == CustomData_get_render_layer_index(data, type));
  }
  else {
    return (n == CustomData_get_active_layer_index(data, type));
  }
}

static int rna_CustomDataLayer_clone_get(PointerRNA *ptr, CustomData *data, int type)
{
  int n = ((CustomDataLayer *)ptr->data) - data->layers;

  return (n == CustomData_get_clone_layer_index(data, type));
}

static void rna_CustomDataLayer_active_set(
    PointerRNA *ptr, CustomData *data, int value, int type, int render)
{
  Mesh *me = (Mesh *)ptr->owner_id;
  int n = (((CustomDataLayer *)ptr->data) - data->layers) - CustomData_get_layer_index(data, type);

  if (value == 0) {
    return;
  }

  if (render) {
    CustomData_set_layer_render(data, type, n);
  }
  else {
    CustomData_set_layer_active(data, type, n);
  }

  BKE_mesh_tessface_clear(me);
}

static void rna_CustomDataLayer_clone_set(PointerRNA *ptr, CustomData *data, int value, int type)
{
  int n = ((CustomDataLayer *)ptr->data) - data->layers;

  if (value == 0) {
    return;
  }

  CustomData_set_layer_clone_index(data, type, n);
}

static bool rna_MEdge_freestyle_edge_mark_get(PointerRNA *ptr)
{
  const Mesh *me = rna_mesh(ptr);
  const int index = rna_MeshEdge_index_get(ptr);
  const FreestyleEdge *fed = CustomData_get_layer(&me->edata, CD_FREESTYLE_EDGE);

  return fed && (fed[index].flag & FREESTYLE_EDGE_MARK) != 0;
}

static void rna_MEdge_freestyle_edge_mark_set(PointerRNA *ptr, bool value)
{
  Mesh *me = rna_mesh(ptr);
  const int index = rna_MeshEdge_index_get(ptr);
  FreestyleEdge *fed = CustomData_get_layer_for_write(&me->edata, CD_FREESTYLE_EDGE, me->totedge);

  if (!fed) {
    fed = CustomData_add_layer(&me->edata, CD_FREESTYLE_EDGE, CD_SET_DEFAULT, me->totedge);
  }
  if (value) {
    fed[index].flag |= FREESTYLE_EDGE_MARK;
  }
  else {
    fed[index].flag &= ~FREESTYLE_EDGE_MARK;
  }
}

static bool rna_MPoly_freestyle_face_mark_get(PointerRNA *ptr)
{
  const Mesh *me = rna_mesh(ptr);
  const int index = rna_MeshPolygon_index_get(ptr);
  const FreestyleFace *ffa = CustomData_get_layer(&me->pdata, CD_FREESTYLE_FACE);

  return ffa && (ffa[index].flag & FREESTYLE_FACE_MARK) != 0;
}

static void rna_MPoly_freestyle_face_mark_set(PointerRNA *ptr, bool value)
{
  Mesh *me = rna_mesh(ptr);
  const int index = rna_MeshPolygon_index_get(ptr);
  FreestyleFace *ffa = CustomData_get_layer_for_write(&me->pdata, CD_FREESTYLE_FACE, me->totpoly);

  if (!ffa) {
    ffa = CustomData_add_layer(&me->pdata, CD_FREESTYLE_FACE, CD_SET_DEFAULT, me->totpoly);
  }
  if (value) {
    ffa[index].flag |= FREESTYLE_FACE_MARK;
  }
  else {
    ffa[index].flag &= ~FREESTYLE_FACE_MARK;
  }
}

/* uv_layers */

DEFINE_CUSTOMDATA_LAYER_COLLECTION(uv_layer, ldata, CD_PROP_FLOAT2)
DEFINE_CUSTOMDATA_LAYER_COLLECTION_ACTIVEITEM(
    uv_layer, ldata, CD_PROP_FLOAT2, active, MeshUVLoopLayer)
DEFINE_CUSTOMDATA_LAYER_COLLECTION_ACTIVEITEM(
    uv_layer, ldata, CD_PROP_FLOAT2, clone, MeshUVLoopLayer)
DEFINE_CUSTOMDATA_LAYER_COLLECTION_ACTIVEITEM(
    uv_layer, ldata, CD_PROP_FLOAT2, stencil, MeshUVLoopLayer)
DEFINE_CUSTOMDATA_LAYER_COLLECTION_ACTIVEITEM(
    uv_layer, ldata, CD_PROP_FLOAT2, render, MeshUVLoopLayer)

/* MeshUVLoopLayer */

static char *rna_MeshUVLoopLayer_path(const PointerRNA *ptr)
{
  const CustomDataLayer *cdl = ptr->data;
  char name_esc[sizeof(cdl->name) * 2];
  BLI_str_escape(name_esc, cdl->name, sizeof(name_esc));
  return BLI_sprintfN("uv_layers[\"%s\"]", name_esc);
}

static void rna_MeshUVLoopLayer_data_begin(CollectionPropertyIterator *iter, PointerRNA *ptr)
{
  Mesh *mesh = rna_mesh(ptr);
  CustomDataLayer *layer = (CustomDataLayer *)ptr->data;
  rna_iterator_array_begin(
      iter, layer->data, sizeof(float[2]), (mesh->edit_mesh) ? 0 : mesh->totloop, 0, NULL);
}

static int rna_MeshUVLoopLayer_data_length(PointerRNA *ptr)
{
  Mesh *mesh = rna_mesh(ptr);
  return (mesh->edit_mesh) ? 0 : mesh->totloop;
}

static MBoolProperty *MeshUVLoopLayer_get_bool_layer(Mesh *mesh, char const *name)
{
  void *layer = CustomData_get_layer_named_for_write(
      &mesh->ldata, CD_PROP_BOOL, name, mesh->totloop);
  if (layer == NULL) {
    layer = CustomData_add_layer_named(
        &mesh->ldata, CD_PROP_BOOL, CD_SET_DEFAULT, mesh->totloop, name);
  }

  BLI_assert(layer);

  return (MBoolProperty *)layer;
}

static void bool_layer_begin(CollectionPropertyIterator *iter,
                             PointerRNA *ptr,
                             const char *(*layername_func)(const char *uv_name, char *name))
{
  char bool_layer_name[MAX_CUSTOMDATA_LAYER_NAME];
  Mesh *mesh = rna_mesh(ptr);
  CustomDataLayer *layer = (CustomDataLayer *)ptr->data;
  layername_func(layer->name, bool_layer_name);

  rna_iterator_array_begin(iter,
                           MeshUVLoopLayer_get_bool_layer(mesh, bool_layer_name),
                           sizeof(MBoolProperty),
                           (mesh->edit_mesh) ? 0 : mesh->totloop,
                           0,
                           NULL);
}

static int bool_layer_lookup_int(PointerRNA *ptr,
                                 int index,
                                 PointerRNA *r_ptr,
                                 const char *(*layername_func)(const char *uv_name, char *name))
{
  char bool_layer_name[MAX_CUSTOMDATA_LAYER_NAME];
  Mesh *mesh = rna_mesh(ptr);
  if (mesh->edit_mesh || index < 0 || index >= mesh->totloop) {
    return 0;
  }
  CustomDataLayer *layer = (CustomDataLayer *)ptr->data;
  layername_func(layer->name, bool_layer_name);

  r_ptr->owner_id = &mesh->id;
  r_ptr->type = &RNA_BoolAttributeValue;
  r_ptr->data = MeshUVLoopLayer_get_bool_layer(mesh, bool_layer_name) + index;
  return 1;
}

/* Collection accessors for vert_select. */
static void rna_MeshUVLoopLayer_vert_select_begin(CollectionPropertyIterator *iter,
                                                  PointerRNA *ptr)
{
  bool_layer_begin(iter, ptr, BKE_uv_map_vert_select_name_get);
}

static int rna_MeshUVLoopLayer_vert_select_lookup_int(PointerRNA *ptr,
                                                      int index,
                                                      PointerRNA *r_ptr)
{
  return bool_layer_lookup_int(ptr, index, r_ptr, BKE_uv_map_vert_select_name_get);
}

/* Collection accessors for edge_select. */
static void rna_MeshUVLoopLayer_edge_select_begin(CollectionPropertyIterator *iter,
                                                  PointerRNA *ptr)
{
  bool_layer_begin(iter, ptr, BKE_uv_map_edge_select_name_get);
}

static int rna_MeshUVLoopLayer_edge_select_lookup_int(PointerRNA *ptr,
                                                      int index,
                                                      PointerRNA *r_ptr)
{
  return bool_layer_lookup_int(ptr, index, r_ptr, BKE_uv_map_edge_select_name_get);
}

/* Collection accessors for pin. */
static void rna_MeshUVLoopLayer_pin_begin(CollectionPropertyIterator *iter, PointerRNA *ptr)
{
  bool_layer_begin(iter, ptr, BKE_uv_map_pin_name_get);
}

static int rna_MeshUVLoopLayer_pin_lookup_int(PointerRNA *ptr, int index, PointerRNA *r_ptr)
{
  return bool_layer_lookup_int(ptr, index, r_ptr, BKE_uv_map_pin_name_get);
}

static void rna_MeshUVLoopLayer_uv_begin(CollectionPropertyIterator *iter, PointerRNA *ptr)
{
  Mesh *me = rna_mesh(ptr);
  CustomDataLayer *layer = (CustomDataLayer *)ptr->data;

  rna_iterator_array_begin(
      iter, layer->data, sizeof(float[2]), (me->edit_mesh) ? 0 : me->totloop, 0, NULL);
}

int rna_MeshUVLoopLayer_uv_lookup_int(PointerRNA *ptr, int index, PointerRNA *r_ptr)
{
  Mesh *mesh = rna_mesh(ptr);
  if (mesh->edit_mesh || index < 0 || index >= mesh->totloop) {
    return 0;
  }
  CustomDataLayer *layer = (CustomDataLayer *)ptr->data;

  r_ptr->owner_id = &mesh->id;
  r_ptr->type = &RNA_Float2AttributeValue;
  r_ptr->data = (float *)layer->data + 2 * index;
  return 1;
}

static bool rna_MeshUVLoopLayer_active_render_get(PointerRNA *ptr)
{
  return rna_CustomDataLayer_active_get(ptr, rna_mesh_ldata(ptr), CD_PROP_FLOAT2, 1);
}

static bool rna_MeshUVLoopLayer_active_get(PointerRNA *ptr)
{
  return rna_CustomDataLayer_active_get(ptr, rna_mesh_ldata(ptr), CD_PROP_FLOAT2, 0);
}

static bool rna_MeshUVLoopLayer_clone_get(PointerRNA *ptr)
{
  return rna_CustomDataLayer_clone_get(ptr, rna_mesh_ldata(ptr), CD_PROP_FLOAT2);
}

static void rna_MeshUVLoopLayer_active_render_set(PointerRNA *ptr, bool value)
{
  rna_CustomDataLayer_active_set(ptr, rna_mesh_ldata(ptr), value, CD_PROP_FLOAT2, 1);
}

static void rna_MeshUVLoopLayer_active_set(PointerRNA *ptr, bool value)
{
  rna_CustomDataLayer_active_set(ptr, rna_mesh_ldata(ptr), value, CD_PROP_FLOAT2, 0);
}

static void rna_MeshUVLoopLayer_clone_set(PointerRNA *ptr, bool value)
{
  rna_CustomDataLayer_clone_set(ptr, rna_mesh_ldata(ptr), value, CD_PROP_FLOAT2);
}

/* vertex_color_layers */

DEFINE_CUSTOMDATA_LAYER_COLLECTION(vertex_color, ldata, CD_PROP_BYTE_COLOR)

static PointerRNA rna_Mesh_vertex_color_active_get(PointerRNA *ptr)
{
  Mesh *mesh = (Mesh *)ptr->data;
  CustomDataLayer *layer = BKE_id_attribute_search(
      &mesh->id, mesh->active_color_attribute, CD_MASK_PROP_BYTE_COLOR, ATTR_DOMAIN_MASK_CORNER);
  return rna_pointer_inherit_refine(ptr, &RNA_MeshLoopColorLayer, layer);
}

static void rna_Mesh_vertex_color_active_set(PointerRNA *ptr,
                                             const PointerRNA value,
                                             ReportList *UNUSED(reports))
{
  Mesh *mesh = (Mesh *)ptr->data;
  CustomDataLayer *layer = (CustomDataLayer *)value.data;

  if (!layer) {
    return;
  }

  BKE_id_attributes_active_color_set(&mesh->id, layer->name);
}

static int rna_Mesh_vertex_color_active_index_get(PointerRNA *ptr)
{
  Mesh *mesh = (Mesh *)ptr->data;
  CustomDataLayer *layer = BKE_id_attribute_search(
      &mesh->id, mesh->active_color_attribute, CD_MASK_PROP_BYTE_COLOR, ATTR_DOMAIN_MASK_CORNER);
  if (!layer) {
    return 0;
  }
  CustomData *ldata = rna_mesh_ldata(ptr);
  return layer - ldata->layers + CustomData_get_layer_index(ldata, CD_PROP_BYTE_COLOR);
}

static void rna_Mesh_vertex_color_active_index_set(PointerRNA *ptr, int value)
{
  Mesh *mesh = (Mesh *)ptr->data;
  CustomData *ldata = rna_mesh_ldata(ptr);

  if (value < 0 || value >= CustomData_number_of_layers(ldata, CD_PROP_BYTE_COLOR)) {
    fprintf(stderr, "Invalid loop byte attribute index %d\n", value);
    return;
  }

  CustomDataLayer *layer = ldata->layers + CustomData_get_layer_index(ldata, CD_PROP_BYTE_COLOR) +
                           value;

  BKE_id_attributes_active_color_set(&mesh->id, layer->name);
}

static void rna_MeshLoopColorLayer_data_begin(CollectionPropertyIterator *iter, PointerRNA *ptr)
{
  Mesh *me = rna_mesh(ptr);
  CustomDataLayer *layer = (CustomDataLayer *)ptr->data;
  rna_iterator_array_begin(
      iter, layer->data, sizeof(MLoopCol), (me->edit_mesh) ? 0 : me->totloop, 0, NULL);
}

static int rna_MeshLoopColorLayer_data_length(PointerRNA *ptr)
{
  Mesh *me = rna_mesh(ptr);
  return (me->edit_mesh) ? 0 : me->totloop;
}

static bool rna_mesh_color_active_render_get(PointerRNA *ptr)
{
  const Mesh *mesh = rna_mesh(ptr);
  const CustomDataLayer *layer = (const CustomDataLayer *)ptr->data;
  return mesh->default_color_attribute && STREQ(mesh->default_color_attribute, layer->name);
}

static bool rna_mesh_color_active_get(PointerRNA *ptr)
{
  const Mesh *mesh = rna_mesh(ptr);
  const CustomDataLayer *layer = (const CustomDataLayer *)ptr->data;
  return mesh->active_color_attribute && STREQ(mesh->active_color_attribute, layer->name);
}

static void rna_mesh_color_active_render_set(PointerRNA *ptr, bool value)
{
  if (value == false) {
    return;
  }
  Mesh *mesh = (Mesh *)ptr->owner_id;
  CustomDataLayer *layer = (CustomDataLayer *)ptr->data;
  BKE_id_attributes_default_color_set(&mesh->id, layer->name);
}

static void rna_mesh_color_active_set(PointerRNA *ptr, bool value)
{
  if (value == false) {
    return;
  }
  Mesh *mesh = (Mesh *)ptr->owner_id;
  CustomDataLayer *layer = (CustomDataLayer *)ptr->data;

  BKE_id_attributes_active_color_set(&mesh->id, layer->name);
}

/* Skin vertices */
DEFINE_CUSTOMDATA_LAYER_COLLECTION(skin_vertice, vdata, CD_MVERT_SKIN)

static char *rna_MeshSkinVertexLayer_path(const PointerRNA *ptr)
{
  const CustomDataLayer *cdl = ptr->data;
  char name_esc[sizeof(cdl->name) * 2];
  BLI_str_escape(name_esc, cdl->name, sizeof(name_esc));
  return BLI_sprintfN("skin_vertices[\"%s\"]", name_esc);
}

static char *rna_VertCustomData_data_path(const PointerRNA *ptr, const char *collection, int type);
static char *rna_MeshSkinVertex_path(const PointerRNA *ptr)
{
  return rna_VertCustomData_data_path(ptr, "skin_vertices", CD_MVERT_SKIN);
}

static void rna_MeshSkinVertexLayer_data_begin(CollectionPropertyIterator *iter, PointerRNA *ptr)
{
  Mesh *me = rna_mesh(ptr);
  CustomDataLayer *layer = (CustomDataLayer *)ptr->data;
  rna_iterator_array_begin(iter, layer->data, sizeof(MVertSkin), me->totvert, 0, NULL);
}

static int rna_MeshSkinVertexLayer_data_length(PointerRNA *ptr)
{
  Mesh *me = rna_mesh(ptr);
  return me->totvert;
}

/* End skin vertices */

/* Vertex creases */
DEFINE_CUSTOMDATA_LAYER_COLLECTION(vertex_crease, vdata, CD_CREASE)

static char *rna_MeshVertexCreaseLayer_path(const PointerRNA *ptr)
{
  return rna_VertCustomData_data_path(ptr, "vertex_creases", CD_CREASE);
}

static void rna_MeshVertexCreaseLayer_data_begin(CollectionPropertyIterator *iter, PointerRNA *ptr)
{
  Mesh *me = rna_mesh(ptr);
  CustomDataLayer *layer = (CustomDataLayer *)ptr->data;
  rna_iterator_array_begin(iter, layer->data, sizeof(float), me->totvert, 0, NULL);
}

static int rna_MeshVertexCreaseLayer_data_length(PointerRNA *ptr)
{
  Mesh *me = rna_mesh(ptr);
  return me->totvert;
}

/* End vertex creases */

/* Edge creases */

DEFINE_CUSTOMDATA_LAYER_COLLECTION(edge_crease, edata, CD_CREASE)

static char *rna_EdgeCustomData_data_path(const PointerRNA *ptr, const char *collection, int type);
static char *rna_MeshEdgeCreaseLayer_path(const PointerRNA *ptr)
{
  return rna_EdgeCustomData_data_path(ptr, "edge_creases", CD_CREASE);
}

static void rna_MeshEdgeCreaseLayer_data_begin(CollectionPropertyIterator *iter, PointerRNA *ptr)
{
  Mesh *me = rna_mesh(ptr);
  CustomDataLayer *layer = (CustomDataLayer *)ptr->data;
  rna_iterator_array_begin(iter, layer->data, sizeof(float), me->totedge, 0, NULL);
}

static int rna_MeshEdgeCreaseLayer_data_length(PointerRNA *ptr)
{
  Mesh *me = rna_mesh(ptr);
  return me->totedge;
}

/* End edge creases */

/* Paint mask */
DEFINE_CUSTOMDATA_LAYER_COLLECTION(vertex_paint_mask, vdata, CD_PAINT_MASK)

static char *rna_MeshPaintMaskLayer_path(const PointerRNA *ptr)
{
  const CustomDataLayer *cdl = ptr->data;
  char name_esc[sizeof(cdl->name) * 2];
  BLI_str_escape(name_esc, cdl->name, sizeof(name_esc));
  return BLI_sprintfN("vertex_paint_masks[\"%s\"]", name_esc);
}

static char *rna_MeshPaintMask_path(const PointerRNA *ptr)
{
  return rna_VertCustomData_data_path(ptr, "vertex_paint_masks", CD_PAINT_MASK);
}

static void rna_MeshPaintMaskLayer_data_begin(CollectionPropertyIterator *iter, PointerRNA *ptr)
{
  Mesh *me = rna_mesh(ptr);
  CustomDataLayer *layer = (CustomDataLayer *)ptr->data;
  rna_iterator_array_begin(
      iter, layer->data, sizeof(MFloatProperty), (me->edit_mesh) ? 0 : me->totvert, 0, NULL);
}

static int rna_MeshPaintMaskLayer_data_length(PointerRNA *ptr)
{
  Mesh *me = rna_mesh(ptr);
  return (me->edit_mesh) ? 0 : me->totvert;
}

/* End paint mask */

/* Face maps */

DEFINE_CUSTOMDATA_LAYER_COLLECTION(face_map, pdata, CD_FACEMAP)
DEFINE_CUSTOMDATA_LAYER_COLLECTION_ACTIVEITEM(
    face_map, pdata, CD_FACEMAP, active, MeshFaceMapLayer)

static char *rna_MeshFaceMapLayer_path(const PointerRNA *ptr)
{
  const CustomDataLayer *cdl = ptr->data;
  char name_esc[sizeof(cdl->name) * 2];
  BLI_str_escape(name_esc, cdl->name, sizeof(name_esc));
  return BLI_sprintfN("face_maps[\"%s\"]", name_esc);
}

static void rna_MeshFaceMapLayer_data_begin(CollectionPropertyIterator *iter, PointerRNA *ptr)
{
  Mesh *me = rna_mesh(ptr);
  CustomDataLayer *layer = (CustomDataLayer *)ptr->data;
  rna_iterator_array_begin(
      iter, layer->data, sizeof(int), (me->edit_mesh) ? 0 : me->totpoly, 0, NULL);
}

static int rna_MeshFaceMapLayer_data_length(PointerRNA *ptr)
{
  Mesh *me = rna_mesh(ptr);
  return (me->edit_mesh) ? 0 : me->totpoly;
}

static PointerRNA rna_Mesh_face_map_new(struct Mesh *me, ReportList *reports, const char *name)
{
  if (BKE_mesh_ensure_facemap_customdata(me) == false) {
    BKE_report(reports, RPT_ERROR, "Currently only single face map layers are supported");
    return PointerRNA_NULL;
  }

  CustomData *pdata = rna_mesh_pdata_helper(me);

  int index = CustomData_get_layer_index(pdata, CD_FACEMAP);
  BLI_assert(index != -1);
  CustomDataLayer *cdl = &pdata->layers[index];
  rna_cd_layer_name_set(pdata, cdl, name);

  PointerRNA ptr;
  RNA_pointer_create(&me->id, &RNA_MeshFaceMapLayer, cdl, &ptr);
  return ptr;
}

static void rna_Mesh_face_map_remove(struct Mesh *me,
                                     ReportList *reports,
                                     struct CustomDataLayer *layer)
{
  /* just for sanity check */
  {
    CustomData *pdata = rna_mesh_pdata_helper(me);
    int index = CustomData_get_layer_index(pdata, CD_FACEMAP);
    if (index != -1) {
      CustomDataLayer *layer_test = &pdata->layers[index];
      if (layer != layer_test) {
        /* don't show name, its likely freed memory */
        BKE_report(reports, RPT_ERROR, "Face map not in mesh");
        return;
      }
    }
  }

  if (BKE_mesh_clear_facemap_customdata(me) == false) {
    BKE_report(reports, RPT_ERROR, "Error removing face map");
  }
}

/* End face maps */

/* poly.vertices - this is faked loop access for convenience */
static int rna_MeshPoly_vertices_get_length(const PointerRNA *ptr,
                                            int length[RNA_MAX_ARRAY_DIMENSION])
{
  const int *poly_offset_p = (const int *)ptr->data;
  const int poly_start = *poly_offset_p;
  const int poly_size = *(poly_offset_p + 1) - poly_start;
  /* NOTE: raw access uses dummy item, this _could_ crash,
   * watch out for this, #MFace uses it but it can't work here. */
  return (length[0] = poly_size);
}

static void rna_MeshPoly_vertices_get(PointerRNA *ptr, int *values)
{
  const Mesh *me = rna_mesh(ptr);
  const int *poly_offset_p = (const int *)ptr->data;
  const int poly_start = *poly_offset_p;
  const int poly_size = *(poly_offset_p + 1) - poly_start;
  memcpy(values, BKE_mesh_corner_verts(me) + poly_start, sizeof(int) * poly_size);
}

static int rna_MeshPolygon_loop_start_get(PointerRNA *ptr)
{
  return *(const int *)ptr->data;
}

static void rna_MeshPolygon_loop_start_set(PointerRNA *ptr, int value)
{
  *(int *)ptr->data = value;
}

static int rna_MeshPolygon_loop_total_get(PointerRNA *ptr)
{
  const int *data = (const int *)ptr->data;
  return *(data + 1) - *data;
}

static void rna_MeshPoly_vertices_set(PointerRNA *ptr, const int *values)
{
  Mesh *me = rna_mesh(ptr);
  const int *poly_offset_p = (const int *)ptr->data;
  const int poly_start = *poly_offset_p;
  const int poly_size = *(poly_offset_p + 1) - poly_start;
  memcpy(BKE_mesh_corner_verts_for_write(me) + poly_start, values, sizeof(int) * poly_size);
}

/* disabling, some importers don't know the total material count when assigning materials */
#  if 0
static void rna_MeshPoly_material_index_range(
    PointerRNA *ptr, int *min, int *max, int *softmin, int *softmax)
{
  Mesh *me = rna_mesh(ptr);
  *min = 0;
  *max = max_ii(0, me->totcol - 1);
}
#  endif

static bool rna_MeshEdge_hide_get(PointerRNA *ptr)
{
  const Mesh *mesh = rna_mesh(ptr);
  const bool *hide_edge = (const bool *)CustomData_get_layer_named(
      &mesh->edata, CD_PROP_BOOL, ".hide_edge");
  const int index = rna_MeshEdge_index_get(ptr);
  return hide_edge == NULL ? false : hide_edge[index];
}

static void rna_MeshEdge_hide_set(PointerRNA *ptr, bool value)
{
  Mesh *mesh = rna_mesh(ptr);
  bool *hide_edge = (bool *)CustomData_get_layer_named_for_write(
      &mesh->edata, CD_PROP_BOOL, ".hide_edge", mesh->totedge);
  if (!hide_edge) {
    if (!value) {
      /* Skip adding layer if it doesn't exist already anyway and we're not hiding an element. */
      return;
    }
    hide_edge = (bool *)CustomData_add_layer_named(
        &mesh->edata, CD_PROP_BOOL, CD_SET_DEFAULT, mesh->totedge, ".hide_edge");
  }
  const int index = rna_MeshEdge_index_get(ptr);
  hide_edge[index] = value;
}

static bool rna_MeshEdge_select_get(PointerRNA *ptr)
{
  const Mesh *mesh = rna_mesh(ptr);
  const bool *select_edge = (const bool *)CustomData_get_layer_named(
      &mesh->edata, CD_PROP_BOOL, ".select_edge");
  const int index = rna_MeshEdge_index_get(ptr);
  return select_edge == NULL ? false : select_edge[index];
}

static void rna_MeshEdge_select_set(PointerRNA *ptr, bool value)
{
  Mesh *mesh = rna_mesh(ptr);
  bool *select_edge = (bool *)CustomData_get_layer_named_for_write(
      &mesh->edata, CD_PROP_BOOL, ".select_edge", mesh->totedge);
  if (!select_edge) {
    if (!value) {
      /* Skip adding layer if it doesn't exist already anyway and we're not hiding an element. */
      return;
    }
    select_edge = (bool *)CustomData_add_layer_named(
        &mesh->edata, CD_PROP_BOOL, CD_SET_DEFAULT, mesh->totedge, ".select_edge");
  }
  const int index = rna_MeshEdge_index_get(ptr);
  select_edge[index] = value;
}

static bool rna_MeshEdge_use_edge_sharp_get(PointerRNA *ptr)
{
  const Mesh *mesh = rna_mesh(ptr);
  const bool *sharp_edge = (const bool *)CustomData_get_layer_named(
      &mesh->edata, CD_PROP_BOOL, "sharp_edge");
  const int index = rna_MeshEdge_index_get(ptr);
  return sharp_edge == NULL ? false : sharp_edge[index];
}

static void rna_MeshEdge_use_edge_sharp_set(PointerRNA *ptr, bool value)
{
  Mesh *mesh = rna_mesh(ptr);
  bool *sharp_edge = (bool *)CustomData_get_layer_named_for_write(
      &mesh->edata, CD_PROP_BOOL, "sharp_edge", mesh->totedge);
  if (!sharp_edge) {
    if (!value) {
      /* Skip adding layer if it doesn't exist already anyway and we're not hiding an element. */
      return;
    }
    sharp_edge = (bool *)CustomData_add_layer_named(
        &mesh->edata, CD_PROP_BOOL, CD_SET_DEFAULT, mesh->totedge, "sharp_edge");
  }
  const int index = rna_MeshEdge_index_get(ptr);
  sharp_edge[index] = value;
}

static bool rna_MeshEdge_use_seam_get(PointerRNA *ptr)
{
  const Mesh *mesh = rna_mesh(ptr);
  const bool *seam_edge = (const bool *)CustomData_get_layer_named(
      &mesh->edata, CD_PROP_BOOL, ".uv_seam");
  const int index = rna_MeshEdge_index_get(ptr);
  return seam_edge == NULL ? false : seam_edge[index];
}

static void rna_MeshEdge_use_seam_set(PointerRNA *ptr, bool value)
{
  Mesh *mesh = rna_mesh(ptr);
  bool *seam_edge = (bool *)CustomData_get_layer_named_for_write(
      &mesh->edata, CD_PROP_BOOL, ".uv_seam", mesh->totedge);
  if (!seam_edge) {
    if (!value) {
      /* Skip adding layer if it doesn't exist already anyway and we're not hiding an element. */
      return;
    }
    seam_edge = (bool *)CustomData_add_layer_named(
        &mesh->edata, CD_PROP_BOOL, CD_SET_DEFAULT, mesh->totedge, ".uv_seam");
  }
  const int index = rna_MeshEdge_index_get(ptr);
  seam_edge[index] = value;
}

static bool rna_MeshEdge_is_loose_get(PointerRNA *ptr)
{
  const Mesh *mesh = rna_mesh(ptr);
  const int index = rna_MeshEdge_index_get(ptr);
  return ED_mesh_edge_is_loose(mesh, index);
}

static int rna_MeshLoopTriangle_material_index_get(PointerRNA *ptr)
{
  const Mesh *me = rna_mesh(ptr);
  const int poly_i = rna_MeshLoopTriangle_polygon_index_get(ptr);
  const int *material_indices = BKE_mesh_material_indices(me);
  return material_indices == NULL ? 0 : material_indices[poly_i];
}

static bool rna_MeshLoopTriangle_use_smooth_get(PointerRNA *ptr)
{
  const Mesh *me = rna_mesh(ptr);
  const int poly_i = rna_MeshLoopTriangle_polygon_index_get(ptr);
  const bool *sharp_faces = (const bool *)CustomData_get_layer_named(
      &me->pdata, CD_PROP_BOOL, "sharp_face");
  return !(sharp_faces && sharp_faces[poly_i]);
}

/* path construction */

static char *rna_VertexGroupElement_path(const PointerRNA *ptr)
{
  const Mesh *me = rna_mesh(ptr); /* XXX not always! */
  const MDeformWeight *dw = (MDeformWeight *)ptr->data;
  const MDeformVert *dvert = BKE_mesh_deform_verts(me);
  int a, b;

  for (a = 0; a < me->totvert; a++, dvert++) {
    for (b = 0; b < dvert->totweight; b++) {
      if (dw == &dvert->dw[b]) {
        return BLI_sprintfN("vertices[%d].groups[%d]", a, b);
      }
    }
  }

  return NULL;
}

static char *rna_MeshPolygon_path(const PointerRNA *ptr)
{
  return BLI_sprintfN("polygons[%d]", rna_MeshPolygon_index_get((PointerRNA *)ptr));
}

static char *rna_MeshLoopTriangle_path(const PointerRNA *ptr)
{
  return BLI_sprintfN(
      "loop_triangles[%d]",
      (int)((MLoopTri *)ptr->data - BKE_mesh_runtime_looptri_ensure(rna_mesh(ptr))));
}

static char *rna_MeshEdge_path(const PointerRNA *ptr)
{
  return BLI_sprintfN("edges[%d]", rna_MeshEdge_index_get((PointerRNA *)ptr));
}

static char *rna_MeshLoop_path(const PointerRNA *ptr)
{
  return BLI_sprintfN("loops[%d]", rna_MeshLoop_index_get((PointerRNA *)ptr));
}

static char *rna_MeshVertex_path(const PointerRNA *ptr)
{
  return BLI_sprintfN("vertices[%d]", rna_MeshVertex_index_get((PointerRNA *)ptr));
}

static char *rna_VertCustomData_data_path(const PointerRNA *ptr, const char *collection, int type)
{
  const CustomDataLayer *cdl;
  const Mesh *me = rna_mesh(ptr);
  const CustomData *vdata = rna_mesh_vdata(ptr);
  int a, b, totvert = (me->edit_mesh) ? 0 : me->totvert;

  for (cdl = vdata->layers, a = 0; a < vdata->totlayer; cdl++, a++) {
    if (cdl->type == type) {
      b = ((char *)ptr->data - ((char *)cdl->data)) / CustomData_sizeof(type);
      if (b >= 0 && b < totvert) {
        char name_esc[sizeof(cdl->name) * 2];
        BLI_str_escape(name_esc, cdl->name, sizeof(name_esc));
        return BLI_sprintfN("%s[\"%s\"].data[%d]", collection, name_esc, b);
      }
    }
  }

  return NULL;
}

static char *rna_EdgeCustomData_data_path(const PointerRNA *ptr, const char *collection, int type)
{
  const CustomDataLayer *cdl;
  const Mesh *me = rna_mesh(ptr);
  const CustomData *edata = rna_mesh_edata(ptr);
  int a, b, totedge = (me->edit_mesh) ? 0 : me->totedge;

  for (cdl = edata->layers, a = 0; a < edata->totlayer; cdl++, a++) {
    if (cdl->type == type) {
      b = ((char *)ptr->data - ((char *)cdl->data)) / CustomData_sizeof(type);
      if (b >= 0 && b < totedge) {
        char name_esc[sizeof(cdl->name) * 2];
        BLI_str_escape(name_esc, cdl->name, sizeof(name_esc));
        return BLI_sprintfN("%s[\"%s\"].data[%d]", collection, name_esc, b);
      }
    }
  }

  return NULL;
}

static char *rna_PolyCustomData_data_path(const PointerRNA *ptr, const char *collection, int type)
{
  const CustomDataLayer *cdl;
  const Mesh *me = rna_mesh(ptr);
  const CustomData *pdata = rna_mesh_pdata(ptr);
  int a, b, totpoly = (me->edit_mesh) ? 0 : me->totpoly;

  for (cdl = pdata->layers, a = 0; a < pdata->totlayer; cdl++, a++) {
    if (cdl->type == type) {
      b = ((char *)ptr->data - ((char *)cdl->data)) / CustomData_sizeof(type);
      if (b >= 0 && b < totpoly) {
        char name_esc[sizeof(cdl->name) * 2];
        BLI_str_escape(name_esc, cdl->name, sizeof(name_esc));
        return BLI_sprintfN("%s[\"%s\"].data[%d]", collection, name_esc, b);
      }
    }
  }

  return NULL;
}

static char *rna_LoopCustomData_data_path(const PointerRNA *ptr, const char *collection, int type)
{
  const CustomDataLayer *cdl;
  const Mesh *me = rna_mesh(ptr);
  const CustomData *ldata = rna_mesh_ldata(ptr);
  int a, b, totloop = (me->edit_mesh) ? 0 : me->totloop;

  for (cdl = ldata->layers, a = 0; a < ldata->totlayer; cdl++, a++) {
    if (cdl->type == type) {
      b = ((char *)ptr->data - ((char *)cdl->data)) / CustomData_sizeof(type);
      if (b >= 0 && b < totloop) {
        char name_esc[sizeof(cdl->name) * 2];
        BLI_str_escape(name_esc, cdl->name, sizeof(name_esc));
        return BLI_sprintfN("%s[\"%s\"].data[%d]", collection, name_esc, b);
      }
    }
  }

  return NULL;
}

static void rna_Mesh_vertices_begin(CollectionPropertyIterator *iter, PointerRNA *ptr)
{
  Mesh *mesh = rna_mesh(ptr);
  rna_iterator_array_begin(
      iter, BKE_mesh_vert_positions_for_write(mesh), sizeof(float[3]), mesh->totvert, false, NULL);
}
static int rna_Mesh_vertices_length(PointerRNA *ptr)
{
  const Mesh *mesh = rna_mesh(ptr);
  return mesh->totvert;
}
int rna_Mesh_vertices_lookup_int(PointerRNA *ptr, int index, PointerRNA *r_ptr)
{
  Mesh *mesh = rna_mesh(ptr);
  if (index < 0 || index >= mesh->totvert) {
    return false;
  }
  r_ptr->owner_id = &mesh->id;
  r_ptr->type = &RNA_MeshVertex;
  r_ptr->data = &BKE_mesh_vert_positions_for_write(mesh)[index];
  return true;
}

static void rna_Mesh_edges_begin(CollectionPropertyIterator *iter, PointerRNA *ptr)
{
  Mesh *mesh = rna_mesh(ptr);
  vec2i *edges = CustomData_get_layer_named_for_write(
      &mesh->edata, CD_PROP_INT32_2D, ".edge_verts", mesh->totedge);
  rna_iterator_array_begin(iter, edges, sizeof(vec2i), mesh->totedge, false, NULL);
}
static int rna_Mesh_edges_length(PointerRNA *ptr)
{
  const Mesh *mesh = rna_mesh(ptr);
  return mesh->totedge;
}
int rna_Mesh_edges_lookup_int(PointerRNA *ptr, int index, PointerRNA *r_ptr)
{
  Mesh *mesh = rna_mesh(ptr);
  if (index < 0 || index >= mesh->totedge) {
    return false;
  }
  vec2i *edges = CustomData_get_layer_named_for_write(
      &mesh->edata, CD_PROP_INT32_2D, ".edge_verts", mesh->totedge);
  r_ptr->owner_id = &mesh->id;
  r_ptr->type = &RNA_MeshEdge;
  r_ptr->data = &edges[index];
  return true;
}

static void rna_Mesh_polygons_begin(CollectionPropertyIterator *iter, PointerRNA *ptr)
{
  Mesh *mesh = rna_mesh(ptr);
  rna_iterator_array_begin(
      iter, BKE_mesh_poly_offsets_for_write(mesh), sizeof(int), mesh->totpoly, false, NULL);
}
static int rna_Mesh_polygons_length(PointerRNA *ptr)
{
  const Mesh *mesh = rna_mesh(ptr);
  return mesh->totpoly;
}
int rna_Mesh_polygons_lookup_int(PointerRNA *ptr, int index, PointerRNA *r_ptr)
{
  Mesh *mesh = rna_mesh(ptr);
  if (index < 0 || index >= mesh->totpoly) {
    return false;
  }
  r_ptr->owner_id = &mesh->id;
  r_ptr->type = &RNA_MeshPolygon;
  r_ptr->data = &BKE_mesh_poly_offsets_for_write(mesh)[index];
  return true;
}

static void rna_Mesh_loops_begin(CollectionPropertyIterator *iter, PointerRNA *ptr)
{
  Mesh *mesh = rna_mesh(ptr);
  rna_iterator_array_begin(
      iter, BKE_mesh_corner_verts_for_write(mesh), sizeof(int), mesh->totloop, false, NULL);
}
static int rna_Mesh_loops_length(PointerRNA *ptr)
{
  const Mesh *mesh = rna_mesh(ptr);
  return mesh->totloop;
}
int rna_Mesh_loops_lookup_int(PointerRNA *ptr, int index, PointerRNA *r_ptr)
{
  Mesh *mesh = rna_mesh(ptr);
  if (index < 0 || index >= mesh->totloop) {
    return false;
  }
  r_ptr->owner_id = &mesh->id;
  r_ptr->type = &RNA_MeshLoop;
  r_ptr->data = &BKE_mesh_corner_verts_for_write(mesh)[index];
  return true;
}

static void rna_Mesh_vertex_normals_begin(CollectionPropertyIterator *iter, PointerRNA *ptr)
{
  const Mesh *mesh = rna_mesh(ptr);
  const float(*normals)[3] = BKE_mesh_vert_normals_ensure(mesh);
  rna_iterator_array_begin(iter, (void *)normals, sizeof(float[3]), mesh->totvert, false, NULL);
}

static int rna_Mesh_vertex_normals_length(PointerRNA *ptr)
{
  const Mesh *mesh = rna_mesh(ptr);
  return mesh->totvert;
}

int rna_Mesh_vertex_normals_lookup_int(PointerRNA *ptr, int index, PointerRNA *r_ptr)
{
  const Mesh *mesh = rna_mesh(ptr);
  if (index < 0 || index >= mesh->totvert) {
    return false;
  }
  /* Casting away const is okay because this RNA type doesn't allow changing the value. */
  r_ptr->owner_id = (ID *)&mesh->id;
  r_ptr->type = &RNA_MeshNormalValue;
  r_ptr->data = (float *)BKE_mesh_vert_normals_ensure(mesh)[index];
  return true;
}

static void rna_Mesh_poly_normals_begin(CollectionPropertyIterator *iter, PointerRNA *ptr)
{
  const Mesh *mesh = rna_mesh(ptr);
  const float(*normals)[3] = BKE_mesh_poly_normals_ensure(mesh);
  rna_iterator_array_begin(iter, (void *)normals, sizeof(float[3]), mesh->totpoly, false, NULL);
}

static int rna_Mesh_poly_normals_length(PointerRNA *ptr)
{
  const Mesh *mesh = rna_mesh(ptr);
  return mesh->totpoly;
}

int rna_Mesh_poly_normals_lookup_int(PointerRNA *ptr, int index, PointerRNA *r_ptr)
{
  const Mesh *mesh = rna_mesh(ptr);
  if (index < 0 || index >= mesh->totpoly) {
    return false;
  }
  /* Casting away const is okay because this RNA type doesn't allow changing the value. */
  r_ptr->owner_id = (ID *)&mesh->id;
  r_ptr->type = &RNA_MeshNormalValue;
  r_ptr->data = (float *)BKE_mesh_poly_normals_ensure(mesh)[index];
  return true;
}

static void rna_Mesh_corner_normals_begin(CollectionPropertyIterator *iter, PointerRNA *ptr)
{
  const Mesh *mesh = rna_mesh(ptr);
  const float(*normals)[3] = CustomData_get_layer(&mesh->ldata, CD_NORMAL);
  if (!normals) {
    iter->valid = false;
    return;
  }
  rna_iterator_array_begin(iter, (void *)normals, sizeof(float[3]), mesh->totloop, false, NULL);
}

static int rna_Mesh_corner_normals_length(PointerRNA *ptr)
{
  const Mesh *mesh = rna_mesh(ptr);
  if (!CustomData_has_layer(&mesh->ldata, CD_NORMAL)) {
    return 0;
  }
  return mesh->totloop;
}

int rna_Mesh_corner_normals_lookup_int(PointerRNA *ptr, int index, PointerRNA *r_ptr)
{
  const Mesh *mesh = rna_mesh(ptr);
  const float(*normals)[3] = CustomData_get_layer(&mesh->ldata, CD_NORMAL);
  if (index < 0 || index >= mesh->totloop || !normals) {
    return false;
  }
  /* Casting away const is okay because this RNA type doesn't allow changing the value. */
  r_ptr->owner_id = (ID *)&mesh->id;
  r_ptr->type = &RNA_MeshNormalValue;
  r_ptr->data = (float *)normals[index];
  return true;
}

static char *rna_MeshUVLoop_path(const PointerRNA *ptr)
{
  return rna_LoopCustomData_data_path(ptr, "uv_layers", CD_PROP_FLOAT2);
}
/* The rna_MeshUVLoop_*_get/set() functions get passed a pointer to
 * the (float2) uv attribute. This is for historical reasons because
 * the api used to wrap MLoopUV, which contained the uv and all the selection
 * pin states in a single struct. But since that struct no longer exists and
 * we still can use only a single pointer to access these, we need to look up
 * the original attribute layer and the index of the uv in it to be able to
 * find the associated bool layers. So we scan the available foat2 layers
 * to find into which layer the pointer we got passed points. */
static bool get_uv_index_and_layer(const PointerRNA *ptr,
                                   int *r_uv_map_index,
                                   int *r_index_in_attribute)
{
  const Mesh *mesh = rna_mesh(ptr);
  const float(*uv_coord)[2] = (const float(*)[2])ptr->data;

  /* We don't know from which attribute the RNA pointer is from, so we need to scan them all. */
  const int uv_layers_num = CustomData_number_of_layers(&mesh->ldata, CD_PROP_FLOAT2);
  for (int layer_i = 0; layer_i < uv_layers_num; layer_i++) {
    const float(*layer_data)[2] = (const float(*)[2])CustomData_get_layer_n(
        &mesh->ldata, CD_PROP_FLOAT2, layer_i);
    const ptrdiff_t index = uv_coord - layer_data;
    if (index >= 0 && index < mesh->totloop) {
      *r_uv_map_index = layer_i;
      *r_index_in_attribute = index;
      return true;
    }
  }
  /* This can happen if the Customdata arrays were re-allocated between obtaining the
   * Python object and accessing it. */
  return false;
}

static bool rna_MeshUVLoop_select_get(PointerRNA *ptr)
{
  const Mesh *mesh = rna_mesh(ptr);
  int uv_map_index;
  int loop_index;
  const bool *select = NULL;
  if (get_uv_index_and_layer(ptr, &uv_map_index, &loop_index)) {
    select = ED_mesh_uv_map_vert_select_layer_get(mesh, uv_map_index);
  }
  return select ? select[loop_index] : false;
}

static void rna_MeshUVLoop_select_set(PointerRNA *ptr, const bool value)
{
  Mesh *mesh = rna_mesh(ptr);
  int uv_map_index;
  int loop_index;
  if (get_uv_index_and_layer(ptr, &uv_map_index, &loop_index)) {
    bool *select = ED_mesh_uv_map_vert_select_layer_ensure(mesh, uv_map_index);
    select[loop_index] = value;
  }
}

static bool rna_MeshUVLoop_select_edge_get(PointerRNA *ptr)
{
  const Mesh *mesh = rna_mesh(ptr);
  int uv_map_index;
  int loop_index;
  const bool *select_edge = NULL;
  if (get_uv_index_and_layer(ptr, &uv_map_index, &loop_index)) {
    select_edge = ED_mesh_uv_map_edge_select_layer_get(mesh, uv_map_index);
  }
  return select_edge ? select_edge[loop_index] : false;
}

static void rna_MeshUVLoop_select_edge_set(PointerRNA *ptr, const bool value)
{
  Mesh *mesh = rna_mesh(ptr);
  int uv_map_index;
  int loop_index;
  if (get_uv_index_and_layer(ptr, &uv_map_index, &loop_index)) {
    bool *select_edge = ED_mesh_uv_map_edge_select_layer_ensure(mesh, uv_map_index);
    select_edge[loop_index] = value;
  }
}

static bool rna_MeshUVLoop_pin_uv_get(PointerRNA *ptr)
{
  const Mesh *mesh = rna_mesh(ptr);
  int uv_map_index;
  int loop_index;
  const bool *pin_uv = NULL;
  if (get_uv_index_and_layer(ptr, &uv_map_index, &loop_index)) {
    pin_uv = ED_mesh_uv_map_pin_layer_get(mesh, uv_map_index);
  }
  return pin_uv ? pin_uv[loop_index] : false;
}

static void rna_MeshUVLoop_pin_uv_set(PointerRNA *ptr, const bool value)
{
  Mesh *mesh = rna_mesh(ptr);
  int uv_map_index;
  int loop_index;
  if (get_uv_index_and_layer(ptr, &uv_map_index, &loop_index)) {
    bool *pin_uv = ED_mesh_uv_map_pin_layer_ensure(mesh, uv_map_index);
    pin_uv[loop_index] = value;
  }
}

static void rna_MeshUVLoop_uv_get(PointerRNA *ptr, float *value)
{
  copy_v2_v2(value, ptr->data);
}

static void rna_MeshUVLoop_uv_set(PointerRNA *ptr, const float *value)
{
  copy_v2_v2(ptr->data, value);
}

static char *rna_MeshLoopColorLayer_path(const PointerRNA *ptr)
{
  const CustomDataLayer *cdl = ptr->data;
  char name_esc[sizeof(cdl->name) * 2];
  BLI_str_escape(name_esc, cdl->name, sizeof(name_esc));
  return BLI_sprintfN("vertex_colors[\"%s\"]", name_esc);
}

static char *rna_MeshColor_path(const PointerRNA *ptr)
{
  return rna_LoopCustomData_data_path(ptr, "vertex_colors", CD_PROP_BYTE_COLOR);
}

static char *rna_MeshFaceMap_path(const PointerRNA *ptr)
{
  return rna_PolyCustomData_data_path(ptr, "face_maps", CD_FACEMAP);
}

/***************************************/

static int rna_Mesh_tot_vert_get(PointerRNA *ptr)
{
  Mesh *me = rna_mesh(ptr);
  return me->edit_mesh ? me->edit_mesh->bm->totvertsel : 0;
}
static int rna_Mesh_tot_edge_get(PointerRNA *ptr)
{
  Mesh *me = rna_mesh(ptr);
  return me->edit_mesh ? me->edit_mesh->bm->totedgesel : 0;
}
static int rna_Mesh_tot_face_get(PointerRNA *ptr)
{
  Mesh *me = rna_mesh(ptr);
  return me->edit_mesh ? me->edit_mesh->bm->totfacesel : 0;
}

static PointerRNA rna_Mesh_vertex_color_new(struct Mesh *me,
                                            ReportList *reports,
                                            const char *name,
                                            const bool do_init)
{
  PointerRNA ptr;
  CustomData *ldata;
  CustomDataLayer *cdl = NULL;
  int index = ED_mesh_color_add(me, name, false, do_init, reports);

  if (index != -1) {
    ldata = rna_mesh_ldata_helper(me);
    cdl = &ldata->layers[CustomData_get_layer_index_n(ldata, CD_PROP_BYTE_COLOR, index)];

    if (!me->active_color_attribute) {
      me->active_color_attribute = BLI_strdup(cdl->name);
    }
    if (!me->default_color_attribute) {
      me->default_color_attribute = BLI_strdup(cdl->name);
    }
  }

  RNA_pointer_create(&me->id, &RNA_MeshLoopColorLayer, cdl, &ptr);
  return ptr;
}

static void rna_Mesh_vertex_color_remove(struct Mesh *me,
                                         ReportList *reports,
                                         CustomDataLayer *layer)
{
  BKE_id_attribute_remove(&me->id, layer->name, reports);
}

static PointerRNA rna_Mesh_uv_layers_new(struct Mesh *me,
                                         ReportList *reports,
                                         const char *name,
                                         const bool do_init)
{
  PointerRNA ptr;
  CustomData *ldata;
  CustomDataLayer *cdl = NULL;
  int index = ED_mesh_uv_add(me, name, false, do_init, reports);

  if (index != -1) {
    ldata = rna_mesh_ldata_helper(me);
    cdl = &ldata->layers[CustomData_get_layer_index_n(ldata, CD_PROP_FLOAT2, index)];
  }

  RNA_pointer_create(&me->id, &RNA_MeshUVLoopLayer, cdl, &ptr);
  return ptr;
}

static void rna_Mesh_uv_layers_remove(struct Mesh *me, ReportList *reports, CustomDataLayer *layer)
{
  if (!BKE_id_attribute_find(&me->id, layer->name, CD_PROP_FLOAT2, ATTR_DOMAIN_CORNER)) {
    BKE_reportf(reports, RPT_ERROR, "UV map '%s' not found", layer->name);
    return;
  }
  BKE_id_attribute_remove(&me->id, layer->name, reports);
}

static bool rna_Mesh_is_editmode_get(PointerRNA *ptr)
{
  Mesh *me = rna_mesh(ptr);
  return (me->edit_mesh != NULL);
}

/* only to quiet warnings */
static void UNUSED_FUNCTION(rna_mesh_unused)(void)
{
  /* unused functions made by macros */
  (void)rna_Mesh_skin_vertice_index_range;
  (void)rna_Mesh_vertex_paint_mask_index_range;
  (void)rna_Mesh_uv_layer_render_get;
  (void)rna_Mesh_uv_layer_render_index_get;
  (void)rna_Mesh_uv_layer_render_index_set;
  (void)rna_Mesh_uv_layer_render_set;
  (void)rna_Mesh_face_map_index_range;
  (void)rna_Mesh_face_map_active_index_set;
  (void)rna_Mesh_face_map_active_index_get;
  (void)rna_Mesh_face_map_active_set;
  (void)rna_Mesh_vertex_crease_index_range;
  (void)rna_Mesh_edge_crease_index_range;
  /* end unused function block */
}

static bool rna_Mesh_materials_override_apply(Main *bmain,
                                              PointerRNA *ptr_dst,
                                              PointerRNA *UNUSED(ptr_src),
                                              PointerRNA *UNUSED(ptr_storage),
                                              PropertyRNA *prop_dst,
                                              PropertyRNA *UNUSED(prop_src),
                                              PropertyRNA *UNUSED(prop_storage),
                                              const int UNUSED(len_dst),
                                              const int UNUSED(len_src),
                                              const int UNUSED(len_storage),
                                              PointerRNA *ptr_item_dst,
                                              PointerRNA *ptr_item_src,
                                              PointerRNA *UNUSED(ptr_item_storage),
                                              IDOverrideLibraryPropertyOperation *opop)
{
  BLI_assert_msg(opop->operation == LIBOVERRIDE_OP_REPLACE,
                 "Unsupported RNA override operation on collections' objects");
  UNUSED_VARS_NDEBUG(opop);

  Mesh *mesh_dst = (Mesh *)ptr_dst->owner_id;

  if (ptr_item_dst->type == NULL || ptr_item_src->type == NULL) {
    // BLI_assert_msg(0, "invalid source or destination material.");
    return false;
  }

  Material *mat_dst = ptr_item_dst->data;
  Material *mat_src = ptr_item_src->data;

  if (mat_src == mat_dst) {
    return true;
  }

  bool is_modified = false;
  for (int i = 0; i < mesh_dst->totcol; i++) {
    if (mesh_dst->mat[i] == mat_dst) {
      id_us_min(&mat_dst->id);
      mesh_dst->mat[i] = mat_src;
      id_us_plus(&mat_src->id);
      is_modified = true;
    }
  }

  if (is_modified) {
    RNA_property_update_main(bmain, NULL, ptr_dst, prop_dst);
  }

  return true;
}

/** \} */

#else

/* -------------------------------------------------------------------- */
/** \name RNA Mesh Definition
 * \{ */

static void rna_def_mvert_group(BlenderRNA *brna)
{
  StructRNA *srna;
  PropertyRNA *prop;

  srna = RNA_def_struct(brna, "VertexGroupElement", NULL);
  RNA_def_struct_sdna(srna, "MDeformWeight");
  RNA_def_struct_path_func(srna, "rna_VertexGroupElement_path");
  RNA_def_struct_ui_text(
      srna, "Vertex Group Element", "Weight value of a vertex in a vertex group");
  RNA_def_struct_ui_icon(srna, ICON_GROUP_VERTEX);

  /* we can't point to actual group, it is in the object and so
   * there is no unique group to point to, hence the index */
  prop = RNA_def_property(srna, "group", PROP_INT, PROP_UNSIGNED);
  RNA_def_property_int_sdna(prop, NULL, "def_nr");
  RNA_def_property_clear_flag(prop, PROP_EDITABLE);
  RNA_def_property_ui_text(prop, "Group Index", "");
  RNA_def_property_update(prop, 0, "rna_Mesh_update_data_legacy_deg_tag_all");

  prop = RNA_def_property(srna, "weight", PROP_FLOAT, PROP_NONE);
  RNA_def_property_range(prop, 0.0f, 1.0f);
  RNA_def_property_ui_text(prop, "Weight", "Vertex Weight");
  RNA_def_property_update(prop, 0, "rna_Mesh_update_data_edit_weight");
}

static void rna_def_mvert(BlenderRNA *brna)
{
  StructRNA *srna;
  PropertyRNA *prop;

  srna = RNA_def_struct(brna, "MeshVertex", NULL);
  RNA_def_struct_ui_text(srna, "Mesh Vertex", "Vertex in a Mesh data-block");
  RNA_def_struct_path_func(srna, "rna_MeshVertex_path");
  RNA_def_struct_ui_icon(srna, ICON_VERTEXSEL);

  prop = RNA_def_property(srna, "co", PROP_FLOAT, PROP_TRANSLATION);
  RNA_def_property_array(prop, 3);
  RNA_def_property_float_funcs(prop, "rna_MeshVertex_co_get", "rna_MeshVertex_co_set", NULL);
  RNA_def_property_ui_text(prop, "Position", "");
  RNA_def_property_update(prop, 0, "rna_Mesh_update_positions_tag");

  prop = RNA_def_property(srna, "normal", PROP_FLOAT, PROP_DIRECTION);
  RNA_def_property_array(prop, 3);
  RNA_def_property_clear_flag(prop, PROP_EDITABLE);
  RNA_def_property_float_funcs(prop, "rna_MeshVertex_normal_get", NULL, NULL);
  RNA_def_property_ui_text(prop, "Normal", "Vertex Normal");

  prop = RNA_def_property(srna, "select", PROP_BOOLEAN, PROP_NONE);
  RNA_def_property_boolean_funcs(prop, "rna_MeshVertex_select_get", "rna_MeshVertex_select_set");
  RNA_def_property_ui_text(prop, "Select", "");
  RNA_def_property_update(prop, 0, "rna_Mesh_update_select");

  prop = RNA_def_property(srna, "hide", PROP_BOOLEAN, PROP_NONE);
  RNA_def_property_ui_text(prop, "Hide", "");
  RNA_def_property_boolean_funcs(prop, "rna_MeshVertex_hide_get", "rna_MeshVertex_hide_set");
  RNA_def_property_update(prop, 0, "rna_Mesh_update_select");

  prop = RNA_def_property(srna, "groups", PROP_COLLECTION, PROP_NONE);
  RNA_def_property_collection_funcs(prop,
                                    "rna_MeshVertex_groups_begin",
                                    "rna_iterator_array_next",
                                    "rna_iterator_array_end",
                                    "rna_iterator_array_get",
                                    NULL,
                                    NULL,
                                    NULL,
                                    NULL);
  RNA_def_property_struct_type(prop, "VertexGroupElement");
  RNA_def_property_ui_text(
      prop, "Groups", "Weights for the vertex groups this vertex is member of");

  prop = RNA_def_property(srna, "index", PROP_INT, PROP_UNSIGNED);
  RNA_def_property_clear_flag(prop, PROP_EDITABLE);
  RNA_def_property_int_funcs(prop, "rna_MeshVertex_index_get", NULL, NULL);
  RNA_def_property_ui_text(prop, "Index", "Index of this vertex");

  prop = RNA_def_property(srna, "undeformed_co", PROP_FLOAT, PROP_TRANSLATION);
  RNA_def_property_array(prop, 3);
  RNA_def_property_ui_text(
      prop,
      "Undeformed Location",
      "For meshes with modifiers applied, the coordinate of the vertex with no deforming "
      "modifiers applied, as used for generated texture coordinates");
  RNA_def_property_float_funcs(prop, "rna_MeshVertex_undeformed_co_get", NULL, NULL);
  RNA_def_property_clear_flag(prop, PROP_EDITABLE);
}

static void rna_def_medge(BlenderRNA *brna)
{
  StructRNA *srna;
  PropertyRNA *prop;

  srna = RNA_def_struct(brna, "MeshEdge", NULL);
  RNA_def_struct_sdna(srna, "vec2i");
  RNA_def_struct_ui_text(srna, "Mesh Edge", "Edge in a Mesh data-block");
  RNA_def_struct_path_func(srna, "rna_MeshEdge_path");
  RNA_def_struct_ui_icon(srna, ICON_EDGESEL);

  prop = RNA_def_property(srna, "vertices", PROP_INT, PROP_UNSIGNED);
  RNA_def_property_int_sdna(prop, NULL, "x");
  RNA_def_property_array(prop, 2);
  RNA_def_property_ui_text(prop, "Vertices", "Vertex indices");
  /* XXX allows creating invalid meshes */

  prop = RNA_def_property(srna, "crease", PROP_FLOAT, PROP_NONE);
  RNA_def_property_float_funcs(prop, "rna_MEdge_crease_get", "rna_MEdge_crease_set", NULL);
  RNA_def_property_ui_text(
      prop, "Crease", "Weight used by the Subdivision Surface modifier for creasing");
  RNA_def_property_update(prop, 0, "rna_Mesh_update_data_legacy_deg_tag_all");

  prop = RNA_def_property(srna, "select", PROP_BOOLEAN, PROP_NONE);
  RNA_def_property_boolean_funcs(prop, "rna_MeshEdge_select_get", "rna_MeshEdge_select_set");
  RNA_def_property_ui_text(prop, "Select", "");
  RNA_def_property_update(prop, 0, "rna_Mesh_update_select");

  prop = RNA_def_property(srna, "hide", PROP_BOOLEAN, PROP_NONE);
  RNA_def_property_ui_text(prop, "Hide", "");
  RNA_def_property_boolean_funcs(prop, "rna_MeshEdge_hide_get", "rna_MeshEdge_hide_set");
  RNA_def_property_update(prop, 0, "rna_Mesh_update_select");

  prop = RNA_def_property(srna, "use_seam", PROP_BOOLEAN, PROP_NONE);
  RNA_def_property_boolean_funcs(prop, "rna_MeshEdge_use_seam_get", "rna_MeshEdge_use_seam_set");
  RNA_def_property_ui_text(prop, "Seam", "Seam edge for UV unwrapping");
  RNA_def_property_update(prop, 0, "rna_Mesh_update_select");

  prop = RNA_def_property(srna, "use_edge_sharp", PROP_BOOLEAN, PROP_NONE);
  RNA_def_property_boolean_funcs(
      prop, "rna_MeshEdge_use_edge_sharp_get", "rna_MeshEdge_use_edge_sharp_set");
  RNA_def_property_ui_text(prop, "Sharp", "Sharp edge for shading");
  RNA_def_property_update(prop, 0, "rna_Mesh_update_data_legacy_deg_tag_all");

  prop = RNA_def_property(srna, "is_loose", PROP_BOOLEAN, PROP_NONE);
  RNA_def_property_clear_flag(prop, PROP_EDITABLE);
  RNA_def_property_boolean_funcs(prop, "rna_MeshEdge_is_loose_get", NULL);
  RNA_def_property_ui_text(prop, "Loose", "Edge is not connected to any faces");

  prop = RNA_def_property(srna, "use_freestyle_mark", PROP_BOOLEAN, PROP_NONE);
  RNA_def_property_boolean_funcs(
      prop, "rna_MEdge_freestyle_edge_mark_get", "rna_MEdge_freestyle_edge_mark_set");
  RNA_def_property_ui_text(prop, "Freestyle Edge Mark", "Edge mark for Freestyle line rendering");
  RNA_def_property_update(prop, 0, "rna_Mesh_update_data_legacy_deg_tag_all");

  prop = RNA_def_property(srna, "index", PROP_INT, PROP_UNSIGNED);
  RNA_def_property_clear_flag(prop, PROP_EDITABLE);
  RNA_def_property_int_funcs(prop, "rna_MeshEdge_index_get", NULL, NULL);
  RNA_def_property_ui_text(prop, "Index", "Index of this edge");
}

static void rna_def_mlooptri(BlenderRNA *brna)
{
  StructRNA *srna;
  PropertyRNA *prop;
  const int splitnor_dim[] = {3, 3};

  srna = RNA_def_struct(brna, "MeshLoopTriangle", NULL);
  RNA_def_struct_sdna(srna, "MLoopTri");
  RNA_def_struct_ui_text(srna, "Mesh Loop Triangle", "Tessellated triangle in a Mesh data-block");
  RNA_def_struct_path_func(srna, "rna_MeshLoopTriangle_path");
  RNA_def_struct_ui_icon(srna, ICON_FACESEL);

  prop = RNA_def_property(srna, "vertices", PROP_INT, PROP_UNSIGNED);
  RNA_def_property_array(prop, 3);
  RNA_def_property_int_funcs(prop, "rna_MeshLoopTriangle_verts_get", NULL, NULL);
  RNA_def_property_ui_text(prop, "Vertices", "Indices of triangle vertices");
  RNA_def_property_clear_flag(prop, PROP_EDITABLE);

  prop = RNA_def_property(srna, "loops", PROP_INT, PROP_UNSIGNED);
  RNA_def_property_int_sdna(prop, NULL, "tri");
  RNA_def_property_ui_text(prop, "Loops", "Indices of mesh loops that make up the triangle");
  RNA_def_property_clear_flag(prop, PROP_EDITABLE);

  prop = RNA_def_property(srna, "polygon_index", PROP_INT, PROP_UNSIGNED);
  RNA_def_property_int_funcs(prop, "rna_MeshLoopTriangle_polygon_index_get", NULL, NULL);
  RNA_def_property_ui_text(
      prop, "Polygon", "Index of mesh polygon that the triangle is a part of");
  RNA_def_property_clear_flag(prop, PROP_EDITABLE);

  prop = RNA_def_property(srna, "normal", PROP_FLOAT, PROP_DIRECTION);
  RNA_def_property_array(prop, 3);
  RNA_def_property_range(prop, -1.0f, 1.0f);
  RNA_def_property_clear_flag(prop, PROP_EDITABLE);
  RNA_def_property_float_funcs(prop, "rna_MeshLoopTriangle_normal_get", NULL, NULL);
  RNA_def_property_ui_text(
      prop, "Triangle Normal", "Local space unit length normal vector for this triangle");

  prop = RNA_def_property(srna, "split_normals", PROP_FLOAT, PROP_DIRECTION);
  RNA_def_property_multi_array(prop, 2, splitnor_dim);
  RNA_def_property_range(prop, -1.0f, 1.0f);
  RNA_def_property_clear_flag(prop, PROP_EDITABLE);
  RNA_def_property_float_funcs(prop, "rna_MeshLoopTriangle_split_normals_get", NULL, NULL);
  RNA_def_property_ui_text(
      prop,
      "Split Normals",
      "Local space unit length split normals vectors of the vertices of this triangle "
      "(must be computed beforehand using calc_normals_split or calc_tangents)");

  prop = RNA_def_property(srna, "area", PROP_FLOAT, PROP_UNSIGNED);
  RNA_def_property_clear_flag(prop, PROP_EDITABLE);
  RNA_def_property_float_funcs(prop, "rna_MeshLoopTriangle_area_get", NULL, NULL);
  RNA_def_property_ui_text(prop, "Triangle Area", "Area of this triangle");

  prop = RNA_def_property(srna, "index", PROP_INT, PROP_UNSIGNED);
  RNA_def_property_clear_flag(prop, PROP_EDITABLE);
  RNA_def_property_int_funcs(prop, "rna_MeshLoopTriangle_index_get", NULL, NULL);
  RNA_def_property_ui_text(prop, "Index", "Index of this loop triangle");

  prop = RNA_def_property(srna, "material_index", PROP_INT, PROP_UNSIGNED);
  RNA_def_property_clear_flag(prop, PROP_EDITABLE);
  RNA_def_property_int_funcs(prop, "rna_MeshLoopTriangle_material_index_get", NULL, NULL);
  RNA_def_property_ui_text(prop, "Material Index", "Material slot index of this triangle");

  prop = RNA_def_property(srna, "use_smooth", PROP_BOOLEAN, PROP_NONE);
  RNA_def_property_clear_flag(prop, PROP_EDITABLE);
  RNA_def_property_boolean_funcs(prop, "rna_MeshLoopTriangle_use_smooth_get", NULL);
  RNA_def_property_ui_text(prop, "Smooth", "");
}

static void rna_def_mloop(BlenderRNA *brna)
{
  StructRNA *srna;
  PropertyRNA *prop;

  srna = RNA_def_struct(brna, "MeshLoop", NULL);
  RNA_def_struct_ui_text(srna, "Mesh Loop", "Loop in a Mesh data-block");
  RNA_def_struct_path_func(srna, "rna_MeshLoop_path");
  RNA_def_struct_ui_icon(srna, ICON_EDGESEL);

  prop = RNA_def_property(srna, "vertex_index", PROP_INT, PROP_UNSIGNED);
  RNA_def_property_int_funcs(
      prop, "rna_MeshLoop_vertex_index_get", "rna_MeshLoop_vertex_index_set", false);
  RNA_def_property_ui_text(prop, "Vertex", "Vertex index");

  prop = RNA_def_property(srna, "edge_index", PROP_INT, PROP_UNSIGNED);
  RNA_def_property_int_funcs(
      prop, "rna_MeshLoop_edge_index_get", "rna_MeshLoop_edge_index_set", false);
  RNA_def_property_ui_text(prop, "Edge", "Edge index");

  prop = RNA_def_property(srna, "index", PROP_INT, PROP_UNSIGNED);
  RNA_def_property_clear_flag(prop, PROP_EDITABLE);
  RNA_def_property_int_funcs(prop, "rna_MeshLoop_index_get", NULL, NULL);
  RNA_def_property_ui_text(prop, "Index", "Index of this loop");

  prop = RNA_def_property(srna, "normal", PROP_FLOAT, PROP_DIRECTION);
  RNA_def_property_array(prop, 3);
  RNA_def_property_range(prop, -1.0f, 1.0f);
  RNA_def_property_float_funcs(prop, "rna_MeshLoop_normal_get", "rna_MeshLoop_normal_set", NULL);
  RNA_def_property_ui_text(
      prop,
      "Normal",
      "Local space unit length split normal vector of this vertex for this polygon "
      "(must be computed beforehand using calc_normals_split or calc_tangents)");

  prop = RNA_def_property(srna, "tangent", PROP_FLOAT, PROP_DIRECTION);
  RNA_def_property_array(prop, 3);
  RNA_def_property_range(prop, -1.0f, 1.0f);
  RNA_def_property_clear_flag(prop, PROP_EDITABLE);
  RNA_def_property_float_funcs(prop, "rna_MeshLoop_tangent_get", NULL, NULL);
  RNA_def_property_ui_text(
      prop,
      "Tangent",
      "Local space unit length tangent vector of this vertex for this polygon "
      "(must be computed beforehand using calc_tangents)");

  prop = RNA_def_property(srna, "bitangent_sign", PROP_FLOAT, PROP_NONE);
  RNA_def_property_range(prop, -1.0f, 1.0f);
  RNA_def_property_clear_flag(prop, PROP_EDITABLE);
  RNA_def_property_float_funcs(prop, "rna_MeshLoop_bitangent_sign_get", NULL, NULL);
  RNA_def_property_ui_text(
      prop,
      "Bitangent Sign",
      "Sign of the bitangent vector of this vertex for this polygon (must be computed "
      "beforehand using calc_tangents, bitangent = bitangent_sign * cross(normal, tangent))");

  prop = RNA_def_property(srna, "bitangent", PROP_FLOAT, PROP_DIRECTION);
  RNA_def_property_array(prop, 3);
  RNA_def_property_range(prop, -1.0f, 1.0f);
  RNA_def_property_clear_flag(prop, PROP_EDITABLE);
  RNA_def_property_float_funcs(prop, "rna_MeshLoop_bitangent_get", NULL, NULL);
  RNA_def_property_ui_text(
      prop,
      "Bitangent",
      "Bitangent vector of this vertex for this polygon (must be computed beforehand using "
      "calc_tangents, use it only if really needed, slower access than bitangent_sign)");
}

static void rna_def_mpolygon(BlenderRNA *brna)
{
  StructRNA *srna;
  PropertyRNA *prop;
  FunctionRNA *func;

  srna = RNA_def_struct(brna, "MeshPolygon", NULL);
  RNA_def_struct_sdna(srna, "MIntProperty");
  RNA_def_struct_ui_text(srna, "Mesh Polygon", "Polygon in a Mesh data-block");
  RNA_def_struct_path_func(srna, "rna_MeshPolygon_path");
  RNA_def_struct_ui_icon(srna, ICON_FACESEL);

  /* Faked, actually access to loop vertex values, don't this way because manually setting up
   * vertex/edge per loop is very low level.
   * Instead we setup poly sizes, assign indices, then calc edges automatic when creating
   * meshes from rna/py. */
  prop = RNA_def_property(srna, "vertices", PROP_INT, PROP_UNSIGNED);
  /* Eek, this is still used in some cases but in fact we don't want to use it at all here. */
  RNA_def_property_array(prop, 3);
  RNA_def_property_flag(prop, PROP_DYNAMIC);
  RNA_def_property_dynamic_array_funcs(prop, "rna_MeshPoly_vertices_get_length");
  RNA_def_property_int_funcs(prop, "rna_MeshPoly_vertices_get", "rna_MeshPoly_vertices_set", NULL);
  RNA_def_property_ui_text(prop, "Vertices", "Vertex indices");

  /* these are both very low level access */
  prop = RNA_def_property(srna, "loop_start", PROP_INT, PROP_UNSIGNED);
  RNA_def_property_int_funcs(
      prop, "rna_MeshPolygon_loop_start_get", "rna_MeshPolygon_loop_start_set", NULL);
  RNA_def_property_ui_text(prop, "Loop Start", "Index of the first loop of this polygon");
  /* also low level */
  prop = RNA_def_property(srna, "loop_total", PROP_INT, PROP_UNSIGNED);
  RNA_def_property_clear_flag(prop, PROP_EDITABLE);
  RNA_def_property_int_funcs(prop, "rna_MeshPolygon_loop_total_get", NULL, NULL);
  RNA_def_property_ui_text(prop, "Loop Total", "Number of loops used by this polygon");

  prop = RNA_def_property(srna, "material_index", PROP_INT, PROP_UNSIGNED);
  RNA_def_property_int_funcs(
      prop, "rna_MeshPolygon_material_index_get", "rna_MeshPolygon_material_index_set", false);
  RNA_def_property_ui_text(prop, "Material Index", "Material slot index of this polygon");
#  if 0
  RNA_def_property_int_funcs(prop, NULL, NULL, "rna_MeshPoly_material_index_range");
#  endif
  RNA_def_property_update(prop, 0, "rna_Mesh_update_data_legacy_deg_tag_all");

  prop = RNA_def_property(srna, "select", PROP_BOOLEAN, PROP_NONE);
  RNA_def_property_boolean_funcs(prop, "rna_MeshPolygon_select_get", "rna_MeshPolygon_select_set");
  RNA_def_property_ui_text(prop, "Select", "");
  RNA_def_property_update(prop, 0, "rna_Mesh_update_select");

  prop = RNA_def_property(srna, "hide", PROP_BOOLEAN, PROP_NONE);
  RNA_def_property_ui_text(prop, "Hide", "");
  RNA_def_property_boolean_funcs(prop, "rna_MeshPolygon_hide_get", "rna_MeshPolygon_hide_set");
  RNA_def_property_update(prop, 0, "rna_Mesh_update_select");

  prop = RNA_def_property(srna, "use_smooth", PROP_BOOLEAN, PROP_NONE);
  RNA_def_property_boolean_funcs(
      prop, "rna_MeshPolygon_use_smooth_get", "rna_MeshPolygon_use_smooth_set");
  RNA_def_property_ui_text(prop, "Smooth", "");
  RNA_def_property_update(prop, 0, "rna_Mesh_update_data_legacy_deg_tag_all");

  prop = RNA_def_property(srna, "use_freestyle_mark", PROP_BOOLEAN, PROP_NONE);
  RNA_def_property_boolean_funcs(
      prop, "rna_MPoly_freestyle_face_mark_get", "rna_MPoly_freestyle_face_mark_set");
  RNA_def_property_ui_text(prop, "Freestyle Face Mark", "Face mark for Freestyle line rendering");
  RNA_def_property_update(prop, 0, "rna_Mesh_update_data_legacy_deg_tag_all");

  prop = RNA_def_property(srna, "normal", PROP_FLOAT, PROP_DIRECTION);
  RNA_def_property_array(prop, 3);
  RNA_def_property_range(prop, -1.0f, 1.0f);
  RNA_def_property_clear_flag(prop, PROP_EDITABLE);
  RNA_def_property_float_funcs(prop, "rna_MeshPolygon_normal_get", NULL, NULL);
  RNA_def_property_ui_text(
      prop, "Polygon Normal", "Local space unit length normal vector for this polygon");

  prop = RNA_def_property(srna, "center", PROP_FLOAT, PROP_XYZ);
  RNA_def_property_array(prop, 3);
  RNA_def_property_clear_flag(prop, PROP_EDITABLE);
  RNA_def_property_float_funcs(prop, "rna_MeshPolygon_center_get", NULL, NULL);
  RNA_def_property_ui_text(prop, "Polygon Center", "Center of this polygon");

  prop = RNA_def_property(srna, "area", PROP_FLOAT, PROP_UNSIGNED);
  RNA_def_property_clear_flag(prop, PROP_EDITABLE);
  RNA_def_property_float_funcs(prop, "rna_MeshPolygon_area_get", NULL, NULL);
  RNA_def_property_ui_text(prop, "Polygon Area", "Read only area of this polygon");

  prop = RNA_def_property(srna, "index", PROP_INT, PROP_UNSIGNED);
  RNA_def_property_clear_flag(prop, PROP_EDITABLE);
  RNA_def_property_int_funcs(prop, "rna_MeshPolygon_index_get", NULL, NULL);
  RNA_def_property_ui_text(prop, "Index", "Index of this polygon");

  func = RNA_def_function(srna, "flip", "rna_MeshPolygon_flip");
  RNA_def_function_flag(func, FUNC_USE_SELF_ID);
  RNA_def_function_ui_description(func, "Invert winding of this polygon (flip its normal)");
}

/* mesh.loop_uvs */
static void rna_def_mloopuv(BlenderRNA *brna)
{
  StructRNA *srna;
  PropertyRNA *prop;

  srna = RNA_def_struct(brna, "MeshUVLoopLayer", NULL);
  RNA_def_struct_sdna(srna, "CustomDataLayer");
  RNA_def_struct_path_func(srna, "rna_MeshUVLoopLayer_path");

  prop = RNA_def_property(srna, "data", PROP_COLLECTION, PROP_NONE);
  RNA_def_property_struct_type(prop, "MeshUVLoop");
  RNA_def_property_ui_text(
      prop,
      "MeshUVLoop (Deprecated)",
      "Deprecated, use 'uv', 'vertex_select', 'edge_select' or 'pin' properties instead");
  RNA_def_property_override_flag(prop, PROPOVERRIDE_IGNORE);
  RNA_def_property_collection_funcs(prop,
                                    "rna_MeshUVLoopLayer_data_begin",
                                    "rna_iterator_array_next",
                                    "rna_iterator_array_end",
                                    "rna_iterator_array_get",
                                    "rna_MeshUVLoopLayer_data_length",
                                    NULL,
                                    NULL,
                                    NULL);

  prop = RNA_def_property(srna, "name", PROP_STRING, PROP_NONE);
  RNA_def_struct_name_property(srna, prop);
  RNA_def_property_string_funcs(prop, NULL, NULL, "rna_MeshLoopLayer_name_set");
  RNA_def_property_string_maxlength(prop, MAX_CUSTOMDATA_LAYER_NAME_NO_PREFIX);
  RNA_def_property_ui_text(prop, "Name", "Name of UV map");
  RNA_def_property_update(prop, 0, "rna_Mesh_update_data_legacy_deg_tag_all");

  prop = RNA_def_property(srna, "active", PROP_BOOLEAN, PROP_NONE);
  RNA_def_property_boolean_funcs(
      prop, "rna_MeshUVLoopLayer_active_get", "rna_MeshUVLoopLayer_active_set");
  RNA_def_property_ui_text(prop, "Active", "Set the map as active for display and editing");
  RNA_def_property_update(prop, 0, "rna_Mesh_update_data_legacy_deg_tag_all");

  prop = RNA_def_property(srna, "active_render", PROP_BOOLEAN, PROP_NONE);
  RNA_def_property_boolean_sdna(prop, NULL, "active_rnd", 0);
  RNA_def_property_boolean_funcs(
      prop, "rna_MeshUVLoopLayer_active_render_get", "rna_MeshUVLoopLayer_active_render_set");
  RNA_def_property_ui_text(prop, "Active Render", "Set the UV map as active for rendering");
  RNA_def_property_update(prop, 0, "rna_Mesh_update_data_legacy_deg_tag_all");

  prop = RNA_def_property(srna, "active_clone", PROP_BOOLEAN, PROP_NONE);
  RNA_def_property_boolean_sdna(prop, NULL, "active_clone", 0);
  RNA_def_property_boolean_funcs(
      prop, "rna_MeshUVLoopLayer_clone_get", "rna_MeshUVLoopLayer_clone_set");
  RNA_def_property_ui_text(prop, "Active Clone", "Set the map as active for cloning");
  RNA_def_property_update(prop, 0, "rna_Mesh_update_data_legacy_deg_tag_all");

  prop = RNA_def_property(srna, "uv", PROP_COLLECTION, PROP_NONE);
  RNA_def_property_struct_type(prop, "Float2AttributeValue");
  RNA_def_property_ui_text(prop, "UV", "UV coordinates on face corners");
  RNA_def_property_override_flag(prop, PROPOVERRIDE_IGNORE);
  RNA_def_property_collection_funcs(prop,
                                    "rna_MeshUVLoopLayer_uv_begin",
                                    "rna_iterator_array_next",
                                    "rna_iterator_array_end",
                                    "rna_iterator_array_get",
                                    "rna_MeshUVLoopLayer_data_length",
                                    "rna_MeshUVLoopLayer_uv_lookup_int",
                                    NULL,
                                    NULL);

  prop = RNA_def_property(srna, "vertex_selection", PROP_COLLECTION, PROP_NONE);
  RNA_def_property_struct_type(prop, "BoolAttributeValue");
  RNA_def_property_ui_text(
      prop, "UV Vertex Selection", "Selection state of the face corner the UV editor");
  RNA_def_property_override_flag(prop, PROPOVERRIDE_IGNORE);
  RNA_def_property_collection_funcs(prop,
                                    "rna_MeshUVLoopLayer_vert_select_begin",
                                    "rna_iterator_array_next",
                                    "rna_iterator_array_end",
                                    "rna_iterator_array_get",
                                    "rna_MeshUVLoopLayer_data_length",
                                    "rna_MeshUVLoopLayer_vert_select_lookup_int",
                                    NULL,
                                    NULL);

  prop = RNA_def_property(srna, "edge_selection", PROP_COLLECTION, PROP_NONE);
  RNA_def_property_struct_type(prop, "BoolAttributeValue");
  RNA_def_property_ui_text(
      prop, "UV Edge Selection", "Selection state of the edge in the UV editor");
  RNA_def_property_override_flag(prop, PROPOVERRIDE_IGNORE);
  RNA_def_property_collection_funcs(prop,
                                    "rna_MeshUVLoopLayer_edge_select_begin",
                                    "rna_iterator_array_next",
                                    "rna_iterator_array_end",
                                    "rna_iterator_array_get",
                                    "rna_MeshUVLoopLayer_data_length",
                                    "rna_MeshUVLoopLayer_edge_select_lookup_int",
                                    NULL,
                                    NULL);

  prop = RNA_def_property(srna, "pin", PROP_COLLECTION, PROP_NONE);
  RNA_def_property_struct_type(prop, "BoolAttributeValue");
  RNA_def_property_ui_text(prop, "UV Pin", "UV pinned state in the UV editor");
  RNA_def_property_override_flag(prop, PROPOVERRIDE_IGNORE);
  RNA_def_property_collection_funcs(prop,
                                    "rna_MeshUVLoopLayer_pin_begin",
                                    "rna_iterator_array_next",
                                    "rna_iterator_array_end",
                                    "rna_iterator_array_get",
                                    "rna_MeshUVLoopLayer_data_length",
                                    "rna_MeshUVLoopLayer_pin_lookup_int",
                                    NULL,
                                    NULL);

  srna = RNA_def_struct(brna, "MeshUVLoop", NULL);
  RNA_def_struct_ui_text(
      srna, "Mesh UV Layer", "(Deprecated) Layer of UV coordinates in a Mesh data-block");
  RNA_def_struct_path_func(srna, "rna_MeshUVLoop_path");

  prop = RNA_def_property(srna, "uv", PROP_FLOAT, PROP_XYZ);
  RNA_def_property_array(prop, 2);
  RNA_def_property_float_funcs(prop, "rna_MeshUVLoop_uv_get", "rna_MeshUVLoop_uv_set", NULL);
  RNA_def_property_update(prop, 0, "rna_Mesh_update_data_legacy_deg_tag_all");

  prop = RNA_def_property(srna, "pin_uv", PROP_BOOLEAN, PROP_NONE);
  RNA_def_property_boolean_funcs(prop, "rna_MeshUVLoop_pin_uv_get", "rna_MeshUVLoop_pin_uv_set");
  RNA_def_property_ui_text(prop, "UV Pinned", "");

  prop = RNA_def_property(srna, "select", PROP_BOOLEAN, PROP_NONE);
  RNA_def_property_boolean_funcs(prop, "rna_MeshUVLoop_select_get", "rna_MeshUVLoop_select_set");
  RNA_def_property_ui_text(prop, "UV Select", "");

  prop = RNA_def_property(srna, "select_edge", PROP_BOOLEAN, PROP_NONE);
  RNA_def_property_boolean_funcs(
      prop, "rna_MeshUVLoop_select_edge_get", "rna_MeshUVLoop_select_edge_set");
  RNA_def_property_ui_text(prop, "UV Edge Select", "");
}

static void rna_def_mloopcol(BlenderRNA *brna)
{
  StructRNA *srna;
  PropertyRNA *prop;

  srna = RNA_def_struct(brna, "MeshLoopColorLayer", NULL);
  RNA_def_struct_ui_text(
      srna, "Mesh Vertex Color Layer", "Layer of vertex colors in a Mesh data-block");
  RNA_def_struct_sdna(srna, "CustomDataLayer");
  RNA_def_struct_path_func(srna, "rna_MeshLoopColorLayer_path");
  RNA_def_struct_ui_icon(srna, ICON_GROUP_VCOL);

  prop = RNA_def_property(srna, "name", PROP_STRING, PROP_NONE);
  RNA_def_struct_name_property(srna, prop);
  RNA_def_property_string_funcs(prop, NULL, NULL, "rna_MeshLoopLayer_name_set");
  RNA_def_property_string_maxlength(prop, MAX_CUSTOMDATA_LAYER_NAME_NO_PREFIX);
  RNA_def_property_ui_text(prop, "Name", "Name of Vertex color layer");
  RNA_def_property_update(prop, 0, "rna_Mesh_update_data_legacy_deg_tag_all");

  prop = RNA_def_property(srna, "active", PROP_BOOLEAN, PROP_NONE);
  RNA_def_property_boolean_funcs(prop, "rna_mesh_color_active_get", "rna_mesh_color_active_set");
  RNA_def_property_ui_text(prop, "Active", "Sets the layer as active for display and editing");
  RNA_def_property_update(prop, 0, "rna_Mesh_update_data_legacy_deg_tag_all");

  prop = RNA_def_property(srna, "active_render", PROP_BOOLEAN, PROP_NONE);
  RNA_def_property_boolean_sdna(prop, NULL, "active_rnd", 0);
  RNA_def_property_boolean_funcs(
      prop, "rna_mesh_color_active_render_get", "rna_mesh_color_active_render_set");
  RNA_def_property_ui_text(prop, "Active Render", "Sets the layer as active for rendering");
  RNA_def_property_update(prop, 0, "rna_Mesh_update_data_legacy_deg_tag_all");

  prop = RNA_def_property(srna, "data", PROP_COLLECTION, PROP_NONE);
  RNA_def_property_struct_type(prop, "MeshLoopColor");
  RNA_def_property_ui_text(prop, "Data", "");
  RNA_def_property_override_flag(prop, PROPOVERRIDE_IGNORE);
  RNA_def_property_collection_funcs(prop,
                                    "rna_MeshLoopColorLayer_data_begin",
                                    "rna_iterator_array_next",
                                    "rna_iterator_array_end",
                                    "rna_iterator_array_get",
                                    "rna_MeshLoopColorLayer_data_length",
                                    NULL,
                                    NULL,
                                    NULL);

  srna = RNA_def_struct(brna, "MeshLoopColor", NULL);
  RNA_def_struct_sdna(srna, "MLoopCol");
  RNA_def_struct_ui_text(srna, "Mesh Vertex Color", "Vertex loop colors in a Mesh");
  RNA_def_struct_path_func(srna, "rna_MeshColor_path");

  prop = RNA_def_property(srna, "color", PROP_FLOAT, PROP_COLOR);
  RNA_def_property_array(prop, 4);
  RNA_def_property_range(prop, 0.0f, 1.0f);
  RNA_def_property_float_funcs(
      prop, "rna_MeshLoopColor_color_get", "rna_MeshLoopColor_color_set", NULL);
  RNA_def_property_ui_text(prop, "Color", "Color in sRGB color space");
  RNA_def_property_update(prop, 0, "rna_Mesh_update_data_legacy_deg_tag_all");
}

void rna_def_texmat_common(StructRNA *srna, const char *texspace_editable)
{
  PropertyRNA *prop;

  /* texture space */
  prop = RNA_def_property(srna, "auto_texspace", PROP_BOOLEAN, PROP_NONE);
  RNA_def_property_boolean_sdna(prop, NULL, "texspace_flag", ME_TEXSPACE_FLAG_AUTO);
  RNA_def_property_ui_text(
      prop,
      "Auto Texture Space",
      "Adjust active object's texture space automatically when transforming object");

  prop = RNA_def_property(srna, "texspace_location", PROP_FLOAT, PROP_TRANSLATION);
  RNA_def_property_float_sdna(prop, NULL, "texspace_location");
  RNA_def_property_ui_text(prop, "Texture Space Location", "Texture space location");
  RNA_def_property_float_funcs(prop, "rna_Mesh_texspace_location_get", NULL, NULL);
  RNA_def_property_editable_func(prop, texspace_editable);
  RNA_def_property_update(prop, 0, "rna_Mesh_update_data_legacy_deg_tag_all");

  prop = RNA_def_property(srna, "texspace_size", PROP_FLOAT, PROP_XYZ);
  RNA_def_property_float_sdna(prop, NULL, "texspace_size");
  RNA_def_property_flag(prop, PROP_PROPORTIONAL);
  RNA_def_property_ui_text(prop, "Texture Space Size", "Texture space size");
  RNA_def_property_float_funcs(prop, "rna_Mesh_texspace_size_get", NULL, NULL);
  RNA_def_property_editable_func(prop, texspace_editable);
  RNA_def_property_update(prop, 0, "rna_Mesh_update_data_legacy_deg_tag_all");

  /* materials */
  prop = RNA_def_property(srna, "materials", PROP_COLLECTION, PROP_NONE);
  RNA_def_property_collection_sdna(prop, NULL, "mat", "totcol");
  RNA_def_property_struct_type(prop, "Material");
  RNA_def_property_ui_text(prop, "Materials", "");
  RNA_def_property_srna(prop, "IDMaterials"); /* see rna_ID.c */
  RNA_def_property_override_flag(prop, PROPOVERRIDE_OVERRIDABLE_LIBRARY);
  RNA_def_property_override_funcs(prop, NULL, NULL, "rna_Mesh_materials_override_apply");
  RNA_def_property_collection_funcs(
      prop, NULL, NULL, NULL, NULL, NULL, NULL, NULL, "rna_IDMaterials_assign_int");
}

/* scene.objects */
/* mesh.vertices */
static void rna_def_mesh_vertices(BlenderRNA *brna, PropertyRNA *cprop)
{
  StructRNA *srna;
  /*  PropertyRNA *prop; */

  FunctionRNA *func;
  PropertyRNA *parm;

  RNA_def_property_srna(cprop, "MeshVertices");
  srna = RNA_def_struct(brna, "MeshVertices", NULL);
  RNA_def_struct_sdna(srna, "Mesh");
  RNA_def_struct_ui_text(srna, "Mesh Vertices", "Collection of mesh vertices");

  func = RNA_def_function(srna, "add", "ED_mesh_verts_add");
  RNA_def_function_flag(func, FUNC_USE_REPORTS);
  parm = RNA_def_int(
      func, "count", 0, 0, INT_MAX, "Count", "Number of vertices to add", 0, INT_MAX);
  RNA_def_parameter_flags(parm, 0, PARM_REQUIRED);
#  if 0 /* BMESH_TODO Remove until BMesh merge */
  func = RNA_def_function(srna, "remove", "ED_mesh_verts_remove");
  RNA_def_function_flag(func, FUNC_USE_REPORTS);
  RNA_def_int(func, "count", 0, 0, INT_MAX, "Count", "Number of vertices to remove", 0, INT_MAX);
#  endif
}

/* mesh.edges */
static void rna_def_mesh_edges(BlenderRNA *brna, PropertyRNA *cprop)
{
  StructRNA *srna;
  /*  PropertyRNA *prop; */

  FunctionRNA *func;
  PropertyRNA *parm;

  RNA_def_property_srna(cprop, "MeshEdges");
  srna = RNA_def_struct(brna, "MeshEdges", NULL);
  RNA_def_struct_sdna(srna, "Mesh");
  RNA_def_struct_ui_text(srna, "Mesh Edges", "Collection of mesh edges");

  func = RNA_def_function(srna, "add", "ED_mesh_edges_add");
  RNA_def_function_flag(func, FUNC_USE_REPORTS);
  parm = RNA_def_int(func, "count", 0, 0, INT_MAX, "Count", "Number of edges to add", 0, INT_MAX);
  RNA_def_parameter_flags(parm, 0, PARM_REQUIRED);
#  if 0 /* BMESH_TODO Remove until BMesh merge */
  func = RNA_def_function(srna, "remove", "ED_mesh_edges_remove");
  RNA_def_function_flag(func, FUNC_USE_REPORTS);
  RNA_def_int(func, "count", 0, 0, INT_MAX, "Count", "Number of edges to remove", 0, INT_MAX);
#  endif
}

/* mesh.loop_triangles */
static void rna_def_mesh_looptris(BlenderRNA *brna, PropertyRNA *cprop)
{
  StructRNA *srna;

  RNA_def_property_srna(cprop, "MeshLoopTriangles");
  srna = RNA_def_struct(brna, "MeshLoopTriangles", NULL);
  RNA_def_struct_sdna(srna, "Mesh");
  RNA_def_struct_ui_text(
      srna, "Mesh Loop Triangles", "Tessellation of mesh polygons into triangles");
}

/* mesh.loops */
static void rna_def_mesh_loops(BlenderRNA *brna, PropertyRNA *cprop)
{
  StructRNA *srna;

  // PropertyRNA *prop;

  FunctionRNA *func;
  PropertyRNA *parm;

  RNA_def_property_srna(cprop, "MeshLoops");
  srna = RNA_def_struct(brna, "MeshLoops", NULL);
  RNA_def_struct_sdna(srna, "Mesh");
  RNA_def_struct_ui_text(srna, "Mesh Loops", "Collection of mesh loops");

  func = RNA_def_function(srna, "add", "ED_mesh_loops_add");
  RNA_def_function_flag(func, FUNC_USE_REPORTS);
  parm = RNA_def_int(func, "count", 0, 0, INT_MAX, "Count", "Number of loops to add", 0, INT_MAX);
  RNA_def_parameter_flags(parm, 0, PARM_REQUIRED);
}

/* mesh.polygons */
static void rna_def_mesh_polygons(BlenderRNA *brna, PropertyRNA *cprop)
{
  StructRNA *srna;

  PropertyRNA *prop;

  FunctionRNA *func;
  PropertyRNA *parm;

  RNA_def_property_srna(cprop, "MeshPolygons");
  srna = RNA_def_struct(brna, "MeshPolygons", NULL);
  RNA_def_struct_sdna(srna, "Mesh");
  RNA_def_struct_ui_text(srna, "Mesh Polygons", "Collection of mesh polygons");

  prop = RNA_def_property(srna, "active", PROP_INT, PROP_NONE);
  RNA_def_property_int_sdna(prop, NULL, "act_face");
  RNA_def_property_ui_text(prop, "Active Polygon", "The active polygon for this mesh");

  func = RNA_def_function(srna, "add", "ED_mesh_polys_add");
  RNA_def_function_flag(func, FUNC_USE_REPORTS);
  parm = RNA_def_int(
      func, "count", 0, 0, INT_MAX, "Count", "Number of polygons to add", 0, INT_MAX);
  RNA_def_parameter_flags(parm, 0, PARM_REQUIRED);
}

/* Defines a read-only vector type since normals can not be modified manually. */
static void rna_def_normal_layer_value(BlenderRNA *brna)
{
  StructRNA *srna = RNA_def_struct(brna, "MeshNormalValue", NULL);
  RNA_def_struct_sdna(srna, "vec3f");
  RNA_def_struct_ui_text(srna, "Mesh Normal Vector", "Vector in a mesh normal array");

  PropertyRNA *prop = RNA_def_property(srna, "vector", PROP_FLOAT, PROP_DIRECTION);
  RNA_def_property_ui_text(prop, "Vector", "3D vector");
  RNA_def_property_float_sdna(prop, NULL, "x");
  RNA_def_property_array(prop, 3);
  RNA_def_property_clear_flag(prop, PROP_EDITABLE);
}

static void rna_def_loop_colors(BlenderRNA *brna, PropertyRNA *cprop)
{
  StructRNA *srna;
  PropertyRNA *prop;

  FunctionRNA *func;
  PropertyRNA *parm;

  RNA_def_property_srna(cprop, "LoopColors");
  srna = RNA_def_struct(brna, "LoopColors", NULL);
  RNA_def_struct_sdna(srna, "Mesh");
  RNA_def_struct_ui_text(srna, "Loop Colors", "Collection of vertex colors");

  func = RNA_def_function(srna, "new", "rna_Mesh_vertex_color_new");
  RNA_def_function_ui_description(func, "Add a vertex color layer to Mesh");
  RNA_def_function_flag(func, FUNC_USE_REPORTS);
  RNA_def_string(func, "name", "Col", 0, "", "Vertex color name");
  RNA_def_boolean(func,
                  "do_init",
                  true,
                  "",
                  "Whether new layer's data should be initialized by copying current active one");
  parm = RNA_def_pointer(func, "layer", "MeshLoopColorLayer", "", "The newly created layer");
  RNA_def_parameter_flags(parm, 0, PARM_RNAPTR);
  RNA_def_function_return(func, parm);

  func = RNA_def_function(srna, "remove", "rna_Mesh_vertex_color_remove");
  RNA_def_function_ui_description(func, "Remove a vertex color layer");
  RNA_def_function_flag(func, FUNC_USE_REPORTS);
  parm = RNA_def_pointer(func, "layer", "MeshLoopColorLayer", "", "The layer to remove");
  RNA_def_parameter_flags(parm, PROP_NEVER_NULL, PARM_REQUIRED);
  RNA_def_property_clear_flag(parm, PROP_THICK_WRAP);

  prop = RNA_def_property(srna, "active", PROP_POINTER, PROP_NONE);
  RNA_def_property_struct_type(prop, "MeshLoopColorLayer");
  RNA_def_property_pointer_funcs(
      prop, "rna_Mesh_vertex_color_active_get", "rna_Mesh_vertex_color_active_set", NULL, NULL);
  RNA_def_property_flag(prop, PROP_EDITABLE | PROP_NEVER_UNLINK);
  RNA_def_property_ui_text(prop, "Active Vertex Color Layer", "Active vertex color layer");
  RNA_def_property_update(prop, 0, "rna_Mesh_update_data_edit_active_color");

  prop = RNA_def_property(srna, "active_index", PROP_INT, PROP_UNSIGNED);
  RNA_def_property_int_funcs(prop,
                             "rna_Mesh_vertex_color_active_index_get",
                             "rna_Mesh_vertex_color_active_index_set",
                             "rna_Mesh_vertex_color_index_range");
  RNA_def_property_ui_text(prop, "Active Vertex Color Index", "Active vertex color index");
  RNA_def_property_update(prop, 0, "rna_Mesh_update_data_edit_active_color");
}

static void rna_def_uv_layers(BlenderRNA *brna, PropertyRNA *cprop)
{
  StructRNA *srna;
  PropertyRNA *prop;

  FunctionRNA *func;
  PropertyRNA *parm;

  RNA_def_property_srna(cprop, "UVLoopLayers");
  srna = RNA_def_struct(brna, "UVLoopLayers", NULL);
  RNA_def_struct_sdna(srna, "Mesh");
  RNA_def_struct_ui_text(srna, "UV Map Layers", "Collection of UV map layers");

  func = RNA_def_function(srna, "new", "rna_Mesh_uv_layers_new");
  RNA_def_function_flag(func, FUNC_USE_REPORTS);
  RNA_def_function_ui_description(func, "Add a UV map layer to Mesh");
  RNA_def_string(func, "name", "UVMap", 0, "", "UV map name");
  RNA_def_boolean(func,
                  "do_init",
                  true,
                  "",
                  "Whether new layer's data should be initialized by copying current active one, "
                  "or if none is active, with a default UVmap");
  parm = RNA_def_pointer(func, "layer", "MeshUVLoopLayer", "", "The newly created layer");
  RNA_def_parameter_flags(parm, 0, PARM_RNAPTR);
  RNA_def_function_return(func, parm);

  func = RNA_def_function(srna, "remove", "rna_Mesh_uv_layers_remove");
  RNA_def_function_ui_description(func, "Remove a vertex color layer");
  RNA_def_function_flag(func, FUNC_USE_REPORTS);
  parm = RNA_def_pointer(func, "layer", "MeshUVLoopLayer", "", "The layer to remove");
  RNA_def_parameter_flags(parm, PROP_NEVER_NULL, PARM_REQUIRED);

  prop = RNA_def_property(srna, "active", PROP_POINTER, PROP_NONE);
  RNA_def_property_struct_type(prop, "MeshUVLoopLayer");
  RNA_def_property_pointer_funcs(
      prop, "rna_Mesh_uv_layer_active_get", "rna_Mesh_uv_layer_active_set", NULL, NULL);
  RNA_def_property_flag(prop, PROP_EDITABLE | PROP_NEVER_UNLINK);
  RNA_def_property_ui_text(prop, "Active UV Map Layer", "Active UV Map layer");
  RNA_def_property_update(prop, 0, "rna_Mesh_update_data_legacy_deg_tag_all");

  prop = RNA_def_property(srna, "active_index", PROP_INT, PROP_UNSIGNED);
  RNA_def_property_int_funcs(prop,
                             "rna_Mesh_uv_layer_active_index_get",
                             "rna_Mesh_uv_layer_active_index_set",
                             "rna_Mesh_uv_layer_index_range");
  RNA_def_property_ui_text(prop, "Active UV Map Index", "Active UV map index");
  RNA_def_property_update(prop, 0, "rna_Mesh_update_data_legacy_deg_tag_all");
}

static void rna_def_skin_vertices(BlenderRNA *brna, PropertyRNA *UNUSED(cprop))
{
  StructRNA *srna;
  PropertyRNA *prop;

  srna = RNA_def_struct(brna, "MeshSkinVertexLayer", NULL);
  RNA_def_struct_ui_text(
      srna, "Mesh Skin Vertex Layer", "Per-vertex skin data for use with the Skin modifier");
  RNA_def_struct_sdna(srna, "CustomDataLayer");
  RNA_def_struct_path_func(srna, "rna_MeshSkinVertexLayer_path");

  prop = RNA_def_property(srna, "name", PROP_STRING, PROP_NONE);
  RNA_def_struct_name_property(srna, prop);
  RNA_def_property_string_funcs(prop, NULL, NULL, "rna_MeshVertexLayer_name_set");
  RNA_def_property_string_maxlength(prop, MAX_CUSTOMDATA_LAYER_NAME_NO_PREFIX);
  RNA_def_property_ui_text(prop, "Name", "Name of skin layer");
  RNA_def_property_update(prop, 0, "rna_Mesh_update_data_legacy_deg_tag_all");

  prop = RNA_def_property(srna, "data", PROP_COLLECTION, PROP_NONE);
  RNA_def_property_struct_type(prop, "MeshSkinVertex");
  RNA_def_property_ui_text(prop, "Data", "");
  RNA_def_property_override_flag(prop, PROPOVERRIDE_IGNORE);
  RNA_def_property_collection_funcs(prop,
                                    "rna_MeshSkinVertexLayer_data_begin",
                                    "rna_iterator_array_next",
                                    "rna_iterator_array_end",
                                    "rna_iterator_array_get",
                                    "rna_MeshSkinVertexLayer_data_length",
                                    NULL,
                                    NULL,
                                    NULL);

  /* SkinVertex struct */
  srna = RNA_def_struct(brna, "MeshSkinVertex", NULL);
  RNA_def_struct_sdna(srna, "MVertSkin");
  RNA_def_struct_ui_text(
      srna, "Skin Vertex", "Per-vertex skin data for use with the Skin modifier");
  RNA_def_struct_path_func(srna, "rna_MeshSkinVertex_path");

  prop = RNA_def_property(srna, "radius", PROP_FLOAT, PROP_UNSIGNED);
  RNA_def_property_array(prop, 2);
  RNA_def_property_ui_range(prop, 0.001, 100.0, 1, 3);
  RNA_def_property_ui_text(prop, "Radius", "Radius of the skin");
  RNA_def_property_update(prop, 0, "rna_Mesh_update_data_legacy_deg_tag_all");

  /* Flags */

  prop = RNA_def_property(srna, "use_root", PROP_BOOLEAN, PROP_NONE);
  RNA_def_property_boolean_sdna(prop, NULL, "flag", MVERT_SKIN_ROOT);
  RNA_def_property_ui_text(prop,
                           "Root",
                           "Vertex is a root for rotation calculations and armature generation, "
                           "setting this flag does not clear other roots in the same mesh island");
  RNA_def_property_update(prop, 0, "rna_Mesh_update_data_legacy_deg_tag_all");

  prop = RNA_def_property(srna, "use_loose", PROP_BOOLEAN, PROP_NONE);
  RNA_def_property_boolean_sdna(prop, NULL, "flag", MVERT_SKIN_LOOSE);
  RNA_def_property_ui_text(
      prop, "Loose", "If vertex has multiple adjacent edges, it is hulled to them directly");
  RNA_def_property_update(prop, 0, "rna_Mesh_update_data_legacy_deg_tag_all");
}

static void rna_def_vertex_creases(BlenderRNA *brna)
{
  StructRNA *srna;
  PropertyRNA *prop;

  srna = RNA_def_struct(brna, "MeshVertexCreaseLayer", NULL);
  RNA_def_struct_ui_text(srna, "Mesh Vertex Crease Layer", "Per-vertex crease");
  RNA_def_struct_sdna(srna, "CustomDataLayer");
  RNA_def_struct_path_func(srna, "rna_MeshVertexCreaseLayer_path");

  prop = RNA_def_property(srna, "data", PROP_COLLECTION, PROP_NONE);
  RNA_def_property_struct_type(prop, "MeshVertexCrease");
  RNA_def_property_ui_text(prop, "Data", "");
  RNA_def_property_override_flag(prop, PROPOVERRIDE_IGNORE);
  RNA_def_property_collection_funcs(prop,
                                    "rna_MeshVertexCreaseLayer_data_begin",
                                    "rna_iterator_array_next",
                                    "rna_iterator_array_end",
                                    "rna_iterator_array_get",
                                    "rna_MeshVertexCreaseLayer_data_length",
                                    NULL,
                                    NULL,
                                    NULL);

  /* VertexCrease struct */
  srna = RNA_def_struct(brna, "MeshVertexCrease", NULL);
  RNA_def_struct_sdna(srna, "MFloatProperty");
  RNA_def_struct_ui_text(srna, "Float Property", "");

  prop = RNA_def_property(srna, "value", PROP_FLOAT, PROP_NONE);
  RNA_def_property_float_sdna(prop, NULL, "f");
  RNA_def_property_ui_text(prop, "Value", "");
  RNA_def_property_update(prop, 0, "rna_Mesh_update_data_legacy_deg_tag_all");
}

static void rna_def_edge_creases(BlenderRNA *brna)
{
  StructRNA *srna;
  PropertyRNA *prop;

  srna = RNA_def_struct(brna, "MeshEdgeCreaseLayer", NULL);
  RNA_def_struct_ui_text(srna, "Mesh Edge Crease Layer", "Per-edge crease");
  RNA_def_struct_sdna(srna, "CustomDataLayer");
  RNA_def_struct_path_func(srna, "rna_MeshEdgeCreaseLayer_path");

  prop = RNA_def_property(srna, "data", PROP_COLLECTION, PROP_NONE);
  RNA_def_property_struct_type(prop, "MeshEdgeCrease");
  RNA_def_property_ui_text(prop, "Data", "");
  RNA_def_property_override_flag(prop, PROPOVERRIDE_IGNORE);
  RNA_def_property_collection_funcs(prop,
                                    "rna_MeshEdgeCreaseLayer_data_begin",
                                    "rna_iterator_array_next",
                                    "rna_iterator_array_end",
                                    "rna_iterator_array_get",
                                    "rna_MeshEdgeCreaseLayer_data_length",
                                    NULL,
                                    NULL,
                                    NULL);

  /* EdgeCrease struct */
  srna = RNA_def_struct(brna, "MeshEdgeCrease", NULL);
  RNA_def_struct_sdna(srna, "MFloatProperty");
  RNA_def_struct_ui_text(srna, "Float Property", "");

  prop = RNA_def_property(srna, "value", PROP_FLOAT, PROP_NONE);
  RNA_def_property_float_sdna(prop, NULL, "f");
  RNA_def_property_ui_text(prop, "Value", "");
  RNA_def_property_update(prop, 0, "rna_Mesh_update_data_legacy_deg_tag_all");
}

static void rna_def_paint_mask(BlenderRNA *brna, PropertyRNA *UNUSED(cprop))
{
  StructRNA *srna;
  PropertyRNA *prop;

  srna = RNA_def_struct(brna, "MeshPaintMaskLayer", NULL);
  RNA_def_struct_ui_text(srna, "Mesh Paint Mask Layer", "Per-vertex paint mask data");
  RNA_def_struct_sdna(srna, "CustomDataLayer");
  RNA_def_struct_path_func(srna, "rna_MeshPaintMaskLayer_path");

  prop = RNA_def_property(srna, "data", PROP_COLLECTION, PROP_NONE);
  RNA_def_property_struct_type(prop, "MeshPaintMaskProperty");
  RNA_def_property_ui_text(prop, "Data", "");

  RNA_def_property_collection_funcs(prop,
                                    "rna_MeshPaintMaskLayer_data_begin",
                                    "rna_iterator_array_next",
                                    "rna_iterator_array_end",
                                    "rna_iterator_array_get",
                                    "rna_MeshPaintMaskLayer_data_length",
                                    NULL,
                                    NULL,
                                    NULL);

  srna = RNA_def_struct(brna, "MeshPaintMaskProperty", NULL);
  RNA_def_struct_sdna(srna, "MFloatProperty");
  RNA_def_struct_ui_text(srna, "Mesh Paint Mask Property", "Floating-point paint mask value");
  RNA_def_struct_path_func(srna, "rna_MeshPaintMask_path");

  prop = RNA_def_property(srna, "value", PROP_FLOAT, PROP_NONE);
  RNA_def_property_float_sdna(prop, NULL, "f");
  RNA_def_property_ui_text(prop, "Value", "");
  RNA_def_property_update(prop, 0, "rna_Mesh_update_data_legacy_deg_tag_all");
}

static void rna_def_face_map(BlenderRNA *brna)
{
  StructRNA *srna;
  PropertyRNA *prop;

  srna = RNA_def_struct(brna, "MeshFaceMapLayer", NULL);
  RNA_def_struct_ui_text(srna, "Mesh Face Map Layer", "Per-face map index");
  RNA_def_struct_sdna(srna, "CustomDataLayer");
  RNA_def_struct_path_func(srna, "rna_MeshFaceMapLayer_path");

  prop = RNA_def_property(srna, "name", PROP_STRING, PROP_NONE);
  RNA_def_struct_name_property(srna, prop);
  RNA_def_property_string_funcs(prop, NULL, NULL, "rna_MeshPolyLayer_name_set");
  RNA_def_property_string_maxlength(prop, MAX_CUSTOMDATA_LAYER_NAME_NO_PREFIX);
  RNA_def_property_ui_text(prop, "Name", "Name of face map layer");
  RNA_def_property_update(prop, 0, "rna_Mesh_update_data_legacy_deg_tag_all");

  prop = RNA_def_property(srna, "data", PROP_COLLECTION, PROP_NONE);
  RNA_def_property_struct_type(prop, "MeshFaceMap");
  RNA_def_property_ui_text(prop, "Data", "");
  RNA_def_property_collection_funcs(prop,
                                    "rna_MeshFaceMapLayer_data_begin",
                                    "rna_iterator_array_next",
                                    "rna_iterator_array_end",
                                    "rna_iterator_array_get",
                                    "rna_MeshFaceMapLayer_data_length",
                                    NULL,
                                    NULL,
                                    NULL);

  /* FaceMap struct */
  srna = RNA_def_struct(brna, "MeshFaceMap", NULL);
  RNA_def_struct_sdna(srna, "MIntProperty");
  RNA_def_struct_ui_text(srna, "Int Property", "");
  RNA_def_struct_path_func(srna, "rna_MeshFaceMap_path");

  prop = RNA_def_property(srna, "value", PROP_INT, PROP_NONE);
  RNA_def_property_int_sdna(prop, NULL, "i");
  RNA_def_property_ui_text(prop, "Value", "");
  RNA_def_property_update(prop, 0, "rna_Mesh_update_data_legacy_deg_tag_all");
}

static void rna_def_face_maps(BlenderRNA *brna, PropertyRNA *cprop)
{
  StructRNA *srna;
  PropertyRNA *prop;

  RNA_def_property_srna(cprop, "MeshFaceMapLayers");
  srna = RNA_def_struct(brna, "MeshFaceMapLayers", NULL);
  RNA_def_struct_ui_text(srna, "Mesh Face Map Layer", "Per-face map index");
  RNA_def_struct_sdna(srna, "Mesh");
  RNA_def_struct_ui_text(srna, "Mesh Face Maps", "Collection of mesh face maps");

  /* add this since we only ever have one layer anyway, don't bother with active_index */
  prop = RNA_def_property(srna, "active", PROP_POINTER, PROP_NONE);
  RNA_def_property_struct_type(prop, "MeshFaceMapLayer");
  RNA_def_property_pointer_funcs(prop, "rna_Mesh_face_map_active_get", NULL, NULL, NULL);
  RNA_def_property_ui_text(prop, "Active Face Map Layer", "");
  RNA_def_property_update(prop, 0, "rna_Mesh_update_data_legacy_deg_tag_all");

  FunctionRNA *func;
  PropertyRNA *parm;

  func = RNA_def_function(srna, "new", "rna_Mesh_face_map_new");
  RNA_def_function_flag(func, FUNC_USE_REPORTS);
  RNA_def_function_ui_description(func, "Add a float property layer to Mesh");
  RNA_def_string(func, "name", "Face Map", 0, "", "Face map name");
  parm = RNA_def_pointer(func, "layer", "MeshFaceMapLayer", "", "The newly created layer");
  RNA_def_parameter_flags(parm, 0, PARM_RNAPTR);
  RNA_def_function_return(func, parm);

  func = RNA_def_function(srna, "remove", "rna_Mesh_face_map_remove");
  RNA_def_function_ui_description(func, "Remove a face map layer");
  RNA_def_function_flag(func, FUNC_USE_REPORTS);
  parm = RNA_def_pointer(func, "layer", "MeshFaceMapLayer", "", "The layer to remove");
  RNA_def_parameter_flags(parm, PROP_NEVER_NULL, PARM_REQUIRED);
  RNA_def_property_clear_flag(parm, PROP_THICK_WRAP);
}

static void rna_def_looptri_poly_value(BlenderRNA *brna)
{
  StructRNA *srna = RNA_def_struct(brna, "ReadOnlyInteger", NULL);
  RNA_def_struct_sdna(srna, "MIntProperty");
  RNA_def_struct_ui_text(srna, "Read-only Integer", "");

  PropertyRNA *prop = RNA_def_property(srna, "value", PROP_INT, PROP_NONE);
  RNA_def_property_ui_text(prop, "Value", "");
  RNA_def_property_int_sdna(prop, NULL, "i");
  RNA_def_property_clear_flag(prop, PROP_EDITABLE);
}

static void rna_def_mesh(BlenderRNA *brna)
{
  StructRNA *srna;
  PropertyRNA *prop;

  srna = RNA_def_struct(brna, "Mesh", "ID");
  RNA_def_struct_ui_text(srna, "Mesh", "Mesh data-block defining geometric surfaces");
  RNA_def_struct_ui_icon(srna, ICON_MESH_DATA);

  prop = RNA_def_property(srna, "vertices", PROP_COLLECTION, PROP_NONE);
  RNA_def_property_collection_funcs(prop,
                                    "rna_Mesh_vertices_begin",
                                    "rna_iterator_array_next",
                                    "rna_iterator_array_end",
                                    "rna_iterator_array_get",
                                    "rna_Mesh_vertices_length",
                                    "rna_Mesh_vertices_lookup_int",
                                    NULL,
                                    NULL);
  RNA_def_property_struct_type(prop, "MeshVertex");
  RNA_def_property_override_flag(prop, PROPOVERRIDE_IGNORE);
  RNA_def_property_ui_text(prop, "Vertices", "Vertices of the mesh");
  rna_def_mesh_vertices(brna, prop);

  prop = RNA_def_property(srna, "edges", PROP_COLLECTION, PROP_NONE);
  RNA_def_property_collection_funcs(prop,
                                    "rna_Mesh_edges_begin",
                                    "rna_iterator_array_next",
                                    "rna_iterator_array_end",
                                    "rna_iterator_array_get",
                                    "rna_Mesh_edges_length",
                                    "rna_Mesh_edges_lookup_int",
                                    NULL,
                                    NULL);
  RNA_def_property_struct_type(prop, "MeshEdge");
  RNA_def_property_override_flag(prop, PROPOVERRIDE_IGNORE);
  RNA_def_property_ui_text(prop, "Edges", "Edges of the mesh");
  rna_def_mesh_edges(brna, prop);

  prop = RNA_def_property(srna, "loops", PROP_COLLECTION, PROP_NONE);
  RNA_def_property_collection_funcs(prop,
                                    "rna_Mesh_loops_begin",
                                    "rna_iterator_array_next",
                                    "rna_iterator_array_end",
                                    "rna_iterator_array_get",
                                    "rna_Mesh_loops_length",
                                    "rna_Mesh_loops_lookup_int",
                                    NULL,
                                    NULL);
  RNA_def_property_struct_type(prop, "MeshLoop");
  RNA_def_property_override_flag(prop, PROPOVERRIDE_IGNORE);
  RNA_def_property_ui_text(prop, "Loops", "Loops of the mesh (polygon corners)");
  rna_def_mesh_loops(brna, prop);

  prop = RNA_def_property(srna, "polygons", PROP_COLLECTION, PROP_NONE);
  RNA_def_property_collection_funcs(prop,
                                    "rna_Mesh_polygons_begin",
                                    "rna_iterator_array_next",
                                    "rna_iterator_array_end",
                                    "rna_iterator_array_get",
                                    "rna_Mesh_polygons_length",
                                    "rna_Mesh_polygons_lookup_int",
                                    NULL,
                                    NULL);
  RNA_def_property_struct_type(prop, "MeshPolygon");
  RNA_def_property_override_flag(prop, PROPOVERRIDE_IGNORE);
  RNA_def_property_ui_text(prop, "Polygons", "Polygons of the mesh");
  rna_def_mesh_polygons(brna, prop);

  rna_def_normal_layer_value(brna);

  prop = RNA_def_property(srna, "vertex_normals", PROP_COLLECTION, PROP_NONE);
  RNA_def_property_struct_type(prop, "MeshNormalValue");

  RNA_def_property_ui_text(prop,
                           "Vertex Normals",
                           "The normal direction of each vertex, defined as the average of the "
                           "surrounding face normals");
  RNA_def_property_collection_funcs(prop,
                                    "rna_Mesh_vertex_normals_begin",
                                    "rna_iterator_array_next",
                                    "rna_iterator_array_end",
                                    "rna_iterator_array_get",
                                    "rna_Mesh_vertex_normals_length",
                                    "rna_Mesh_vertex_normals_lookup_int",
                                    NULL,
                                    NULL);

  prop = RNA_def_property(srna, "polygon_normals", PROP_COLLECTION, PROP_NONE);
  RNA_def_property_struct_type(prop, "MeshNormalValue");
  RNA_def_property_override_flag(prop, PROPOVERRIDE_IGNORE);
  RNA_def_property_ui_text(prop,
                           "Polygon Normals",
                           "The normal direction of each polygon, defined by the winding order "
                           "and position of its vertices");
  RNA_def_property_collection_funcs(prop,
                                    "rna_Mesh_poly_normals_begin",
                                    "rna_iterator_array_next",
                                    "rna_iterator_array_end",
                                    "rna_iterator_array_get",
                                    "rna_Mesh_poly_normals_length",
                                    "rna_Mesh_poly_normals_lookup_int",
                                    NULL,
                                    NULL);

  prop = RNA_def_property(srna, "corner_normals", PROP_COLLECTION, PROP_NONE);
  RNA_def_property_struct_type(prop, "MeshNormalValue");
  RNA_def_property_override_flag(prop, PROPOVERRIDE_IGNORE);
  RNA_def_property_ui_text(
      prop,
      "Corner Normals",
      "The \"slit\" normal direction of each face corner, influenced by vertex normals, "
      "sharp faces, sharp edges, and custom normals. May be empty");
  RNA_def_property_collection_funcs(prop,
                                    "rna_Mesh_corner_normals_begin",
                                    "rna_iterator_array_next",
                                    "rna_iterator_array_end",
                                    "rna_iterator_array_get",
                                    "rna_Mesh_corner_normals_length",
                                    "rna_Mesh_corner_normals_lookup_int",
                                    NULL,
                                    NULL);

  prop = RNA_def_property(srna, "loop_triangles", PROP_COLLECTION, PROP_NONE);
  RNA_def_property_collection_funcs(prop,
                                    "rna_Mesh_loop_triangles_begin",
                                    "rna_iterator_array_next",
                                    "rna_iterator_array_end",
                                    "rna_iterator_array_get",
                                    "rna_Mesh_loop_triangles_length",
                                    "rna_Mesh_loop_triangles_lookup_int",
                                    NULL,
                                    NULL);
  RNA_def_property_struct_type(prop, "MeshLoopTriangle");
  RNA_def_property_override_flag(prop, PROPOVERRIDE_IGNORE);
  RNA_def_property_ui_text(prop, "Loop Triangles", "Tessellation of mesh polygons into triangles");
  rna_def_mesh_looptris(brna, prop);

  rna_def_looptri_poly_value(brna);

  prop = RNA_def_property(srna, "loop_triangle_polygons", PROP_COLLECTION, PROP_NONE);
  RNA_def_property_collection_funcs(prop,
                                    "rna_Mesh_loop_triangle_polygons_begin",
                                    "rna_iterator_array_next",
                                    "rna_iterator_array_end",
                                    "rna_iterator_array_get",
                                    "rna_Mesh_loop_triangles_length",
                                    "rna_Mesh_loop_triangle_polygons_lookup_int",
                                    NULL,
                                    NULL);
  RNA_def_property_struct_type(prop, "ReadOnlyInteger");
  RNA_def_property_override_flag(prop, PROPOVERRIDE_IGNORE);
  RNA_def_property_clear_flag(prop, PROP_EDITABLE);
  RNA_def_property_ui_text(prop, "Triangle Faces", "The polygon index for each loop triangle");

  /* TODO: should this be allowed to be itself? */
  prop = RNA_def_property(srna, "texture_mesh", PROP_POINTER, PROP_NONE);
  RNA_def_property_pointer_sdna(prop, NULL, "texcomesh");
  RNA_def_property_flag(prop, PROP_EDITABLE | PROP_ID_SELF_CHECK);
  RNA_def_property_override_flag(prop, PROPOVERRIDE_OVERRIDABLE_LIBRARY);
  RNA_def_property_ui_text(
      prop,
      "Texture Mesh",
      "Use another mesh for texture indices (vertex indices must be aligned)");

  /* UV loop layers */
  prop = RNA_def_property(srna, "uv_layers", PROP_COLLECTION, PROP_NONE);
  RNA_def_property_collection_sdna(prop, NULL, "ldata.layers", "ldata.totlayer");
  RNA_def_property_collection_funcs(prop,
                                    "rna_Mesh_uv_layers_begin",
                                    NULL,
                                    NULL,
                                    NULL,
                                    "rna_Mesh_uv_layers_length",
                                    NULL,
                                    NULL,
                                    NULL);
  RNA_def_property_struct_type(prop, "MeshUVLoopLayer");
  RNA_def_property_override_flag(prop, PROPOVERRIDE_IGNORE);
  RNA_def_property_ui_text(prop, "UV Loop Layers", "All UV loop layers");
  rna_def_uv_layers(brna, prop);

  prop = RNA_def_property(srna, "uv_layer_clone", PROP_POINTER, PROP_NONE);
  RNA_def_property_struct_type(prop, "MeshUVLoopLayer");
  RNA_def_property_pointer_funcs(
      prop, "rna_Mesh_uv_layer_clone_get", "rna_Mesh_uv_layer_clone_set", NULL, NULL);
  RNA_def_property_flag(prop, PROP_EDITABLE);
  RNA_def_property_override_flag(prop, PROPOVERRIDE_IGNORE);
  RNA_def_property_ui_text(
      prop, "Clone UV Loop Layer", "UV loop layer to be used as cloning source");

  prop = RNA_def_property(srna, "uv_layer_clone_index", PROP_INT, PROP_UNSIGNED);
  RNA_def_property_int_funcs(prop,
                             "rna_Mesh_uv_layer_clone_index_get",
                             "rna_Mesh_uv_layer_clone_index_set",
                             "rna_Mesh_uv_layer_index_range");
  RNA_def_property_ui_text(prop, "Clone UV Loop Layer Index", "Clone UV loop layer index");

  prop = RNA_def_property(srna, "uv_layer_stencil", PROP_POINTER, PROP_NONE);
  RNA_def_property_struct_type(prop, "MeshUVLoopLayer");
  RNA_def_property_pointer_funcs(
      prop, "rna_Mesh_uv_layer_stencil_get", "rna_Mesh_uv_layer_stencil_set", NULL, NULL);
  RNA_def_property_flag(prop, PROP_EDITABLE);
  RNA_def_property_override_flag(prop, PROPOVERRIDE_IGNORE);
  RNA_def_property_ui_text(prop, "Mask UV Loop Layer", "UV loop layer to mask the painted area");

  prop = RNA_def_property(srna, "uv_layer_stencil_index", PROP_INT, PROP_UNSIGNED);
  RNA_def_property_int_funcs(prop,
                             "rna_Mesh_uv_layer_stencil_index_get",
                             "rna_Mesh_uv_layer_stencil_index_set",
                             "rna_Mesh_uv_layer_index_range");
  RNA_def_property_ui_text(prop, "Mask UV Loop Layer Index", "Mask UV loop layer index");
  RNA_def_property_update(prop, 0, "rna_Mesh_update_data_legacy_deg_tag_all");

  /* Vertex colors */

  prop = RNA_def_property(srna, "vertex_colors", PROP_COLLECTION, PROP_NONE);
  RNA_def_property_collection_sdna(prop, NULL, "ldata.layers", "ldata.totlayer");
  RNA_def_property_collection_funcs(prop,
                                    "rna_Mesh_vertex_colors_begin",
                                    NULL,
                                    NULL,
                                    NULL,
                                    "rna_Mesh_vertex_colors_length",
                                    NULL,
                                    NULL,
                                    NULL);
  RNA_def_property_struct_type(prop, "MeshLoopColorLayer");
  RNA_def_property_override_flag(prop, PROPOVERRIDE_IGNORE);
  RNA_def_property_ui_text(prop,
                           "Vertex Colors",
                           "Legacy vertex color layers. Deprecated, use color attributes instead");
  rna_def_loop_colors(brna, prop);

  /* face-maps */
  prop = RNA_def_property(srna, "face_maps", PROP_COLLECTION, PROP_NONE);
  RNA_def_property_collection_sdna(prop, NULL, "pdata.layers", "pdata.totlayer");
  RNA_def_property_collection_funcs(prop,
                                    "rna_Mesh_face_maps_begin",
                                    NULL,
                                    NULL,
                                    NULL,
                                    "rna_Mesh_face_maps_length",
                                    NULL,
                                    NULL,
                                    NULL);
  RNA_def_property_struct_type(prop, "MeshFaceMapLayer");
  RNA_def_property_override_flag(prop, PROPOVERRIDE_IGNORE);
  RNA_def_property_ui_text(prop, "Face Map", "");
  rna_def_face_maps(brna, prop);

  /* Skin vertices */
  prop = RNA_def_property(srna, "skin_vertices", PROP_COLLECTION, PROP_NONE);
  RNA_def_property_collection_sdna(prop, NULL, "vdata.layers", "vdata.totlayer");
  RNA_def_property_collection_funcs(prop,
                                    "rna_Mesh_skin_vertices_begin",
                                    NULL,
                                    NULL,
                                    NULL,
                                    "rna_Mesh_skin_vertices_length",
                                    NULL,
                                    NULL,
                                    NULL);
  RNA_def_property_struct_type(prop, "MeshSkinVertexLayer");
  RNA_def_property_override_flag(prop, PROPOVERRIDE_IGNORE);
  RNA_def_property_ui_text(prop, "Skin Vertices", "All skin vertices");
  rna_def_skin_vertices(brna, prop);
  /* End skin vertices */

  /* Vertex Crease */
  prop = RNA_def_property(srna, "vertex_creases", PROP_COLLECTION, PROP_NONE);
  RNA_def_property_struct_type(prop, "MeshVertexCreaseLayer");
  RNA_def_property_collection_sdna(prop, NULL, "vdata.layers", "vdata.totlayer");
  RNA_def_property_collection_funcs(prop,
                                    "rna_Mesh_vertex_creases_begin",
                                    NULL,
                                    NULL,
                                    NULL,
                                    "rna_Mesh_vertex_creases_length",
                                    NULL,
                                    NULL,
                                    NULL);
  RNA_def_property_override_flag(prop, PROPOVERRIDE_IGNORE);
  RNA_def_property_ui_text(prop, "Vertex Creases", "Sharpness of the vertices");
  rna_def_vertex_creases(brna);
  /* End vertex crease */

  /* Vertex Crease */
  prop = RNA_def_property(srna, "edge_creases", PROP_COLLECTION, PROP_NONE);
  RNA_def_property_struct_type(prop, "MeshEdgeCreaseLayer");
  RNA_def_property_collection_sdna(prop, NULL, "edata.layers", "edata.totlayer");
  RNA_def_property_collection_funcs(prop,
                                    "rna_Mesh_edge_creases_begin",
                                    NULL,
                                    NULL,
                                    NULL,
                                    "rna_Mesh_edge_creases_length",
                                    NULL,
                                    NULL,
                                    NULL);
  RNA_def_property_override_flag(prop, PROPOVERRIDE_IGNORE);
  RNA_def_property_ui_text(prop, "Edge Creases", "Sharpness of the edges for subdivision");
  rna_def_edge_creases(brna);
  /* End edge crease */

  /* Paint mask */
  prop = RNA_def_property(srna, "vertex_paint_masks", PROP_COLLECTION, PROP_NONE);
  RNA_def_property_collection_sdna(prop, NULL, "vdata.layers", "vdata.totlayer");
  RNA_def_property_collection_funcs(prop,
                                    "rna_Mesh_vertex_paint_masks_begin",
                                    NULL,
                                    NULL,
                                    NULL,
                                    "rna_Mesh_vertex_paint_masks_length",
                                    NULL,
                                    NULL,
                                    NULL);
  RNA_def_property_struct_type(prop, "MeshPaintMaskLayer");
  RNA_def_property_override_flag(prop, PROPOVERRIDE_IGNORE);
  RNA_def_property_ui_text(prop, "Vertex Paint Mask", "Vertex paint mask");
  rna_def_paint_mask(brna, prop);
  /* End paint mask */

  /* Attributes */
  rna_def_attributes_common(srna);

  /* Remesh */
  prop = RNA_def_property(srna, "remesh_voxel_size", PROP_FLOAT, PROP_DISTANCE);
  RNA_def_property_float_sdna(prop, NULL, "remesh_voxel_size");
  RNA_def_property_range(prop, 0.0001f, FLT_MAX);
  RNA_def_property_ui_range(prop, 0.0001f, FLT_MAX, 0.01, 4);
  RNA_def_property_ui_text(prop,
                           "Voxel Size",
                           "Size of the voxel in object space used for volume evaluation. Lower "
                           "values preserve finer details");
  RNA_def_property_update(prop, 0, "rna_Mesh_update_draw");
  RNA_def_property_flag(prop, PROP_NO_DEG_UPDATE);

  prop = RNA_def_property(srna, "remesh_voxel_adaptivity", PROP_FLOAT, PROP_DISTANCE);
  RNA_def_property_float_sdna(prop, NULL, "remesh_voxel_adaptivity");
  RNA_def_property_range(prop, 0.0f, 1.0f);
  RNA_def_property_ui_range(prop, 0.0f, 1.0f, 0.01, 4);
  RNA_def_property_ui_text(
      prop,
      "Adaptivity",
      "Reduces the final face count by simplifying geometry where detail is not needed, "
      "generating triangles. A value greater than 0 disables Fix Poles");
  RNA_def_property_update(prop, 0, "rna_Mesh_update_draw");
  RNA_def_property_flag(prop, PROP_NO_DEG_UPDATE);

  prop = RNA_def_property(srna, "use_remesh_fix_poles", PROP_BOOLEAN, PROP_NONE);
  RNA_def_property_boolean_sdna(prop, NULL, "flag", ME_REMESH_FIX_POLES);
  RNA_def_property_ui_text(prop, "Fix Poles", "Produces less poles and a better topology flow");
  RNA_def_property_update(prop, 0, "rna_Mesh_update_draw");
  RNA_def_property_flag(prop, PROP_NO_DEG_UPDATE);

  prop = RNA_def_property(srna, "use_remesh_preserve_volume", PROP_BOOLEAN, PROP_NONE);
  RNA_def_property_boolean_sdna(prop, NULL, "flag", ME_REMESH_REPROJECT_VOLUME);
  RNA_def_property_ui_text(
      prop,
      "Preserve Volume",
      "Projects the mesh to preserve the volume and details of the original mesh");
  RNA_def_property_update(prop, 0, "rna_Mesh_update_draw");
  RNA_def_property_flag(prop, PROP_NO_DEG_UPDATE);

  prop = RNA_def_property(srna, "use_remesh_preserve_paint_mask", PROP_BOOLEAN, PROP_NONE);
  RNA_def_property_boolean_sdna(prop, NULL, "flag", ME_REMESH_REPROJECT_PAINT_MASK);
  RNA_def_property_ui_text(prop, "Preserve Paint Mask", "Keep the current mask on the new mesh");
  RNA_def_property_update(prop, 0, "rna_Mesh_update_draw");
  RNA_def_property_flag(prop, PROP_NO_DEG_UPDATE);

  prop = RNA_def_property(srna, "use_remesh_preserve_sculpt_face_sets", PROP_BOOLEAN, PROP_NONE);
  RNA_def_property_boolean_sdna(prop, NULL, "flag", ME_REMESH_REPROJECT_SCULPT_FACE_SETS);
  RNA_def_property_ui_text(
      prop, "Preserve Face Sets", "Keep the current Face Sets on the new mesh");
  RNA_def_property_update(prop, 0, "rna_Mesh_update_draw");
  RNA_def_property_flag(prop, PROP_NO_DEG_UPDATE);

  prop = RNA_def_property(srna, "use_remesh_preserve_vertex_colors", PROP_BOOLEAN, PROP_NONE);
  RNA_def_property_boolean_sdna(prop, NULL, "flag", ME_REMESH_REPROJECT_VERTEX_COLORS);
  RNA_def_property_ui_text(
      prop, "Preserve Vertex Colors", "Keep the current vertex colors on the new mesh");
  RNA_def_property_update(prop, 0, "rna_Mesh_update_draw");
  RNA_def_property_flag(prop, PROP_NO_DEG_UPDATE);

  prop = RNA_def_property(srna, "use_remesh_preserve_materials", PROP_BOOLEAN, PROP_NONE);
  RNA_def_property_boolean_sdna(prop, NULL, "flag", ME_REMESH_REPROJECT_MATERIALS);
  RNA_def_property_boolean_default(prop, false);
  RNA_def_property_ui_text(prop, "Preserve Materials", "Keep the current material slots");
  RNA_def_property_update(prop, 0, "rna_Mesh_update_draw");

  prop = RNA_def_property(srna, "remesh_mode", PROP_ENUM, PROP_NONE);
  RNA_def_property_enum_sdna(prop, NULL, "remesh_mode");
  RNA_def_property_enum_items(prop, rna_enum_mesh_remesh_mode_items);
  RNA_def_property_ui_text(prop, "Remesh Mode", "");
  RNA_def_property_update(prop, 0, "rna_Mesh_update_draw");
  RNA_def_property_flag(prop, PROP_NO_DEG_UPDATE);

  /* End remesh */

  /* Symmetry */
  prop = RNA_def_property(srna, "use_mirror_x", PROP_BOOLEAN, PROP_NONE);
  RNA_def_property_boolean_sdna(prop, NULL, "symmetry", ME_SYMMETRY_X);
  RNA_def_property_ui_text(prop, "X", "Enable symmetry in the X axis");
  RNA_def_property_update(prop, 0, "rna_Mesh_update_draw");

  prop = RNA_def_property(srna, "use_mirror_y", PROP_BOOLEAN, PROP_NONE);
  RNA_def_property_boolean_sdna(prop, NULL, "symmetry", ME_SYMMETRY_Y);
  RNA_def_property_ui_text(prop, "Y", "Enable symmetry in the Y axis");
  RNA_def_property_update(prop, 0, "rna_Mesh_update_draw");

  prop = RNA_def_property(srna, "use_mirror_z", PROP_BOOLEAN, PROP_NONE);
  RNA_def_property_boolean_sdna(prop, NULL, "symmetry", ME_SYMMETRY_Z);
  RNA_def_property_ui_text(prop, "Z", "Enable symmetry in the Z axis");
  RNA_def_property_update(prop, 0, "rna_Mesh_update_draw");

  prop = RNA_def_property(srna, "use_mirror_vertex_groups", PROP_BOOLEAN, PROP_NONE);
  RNA_def_property_boolean_sdna(prop, NULL, "editflag", ME_EDIT_MIRROR_VERTEX_GROUPS);
  RNA_def_property_ui_text(prop,
                           "Mirror Vertex Groups",
                           "Mirror the left/right vertex groups when painting. The symmetry axis "
                           "is determined by the symmetry settings");
  RNA_def_property_update(prop, 0, "rna_Mesh_update_draw");

  prop = RNA_def_property(srna, "sculpt_ignore_uvs", PROP_BOOLEAN, PROP_NONE);
  RNA_def_property_boolean_sdna(prop, NULL, "flag", ME_SCULPT_IGNORE_UVS);
  RNA_def_property_ui_text(prop, "Ignore UVs", "");
<<<<<<< HEAD
  RNA_def_property_update(prop, 0, NULL);

  prop = RNA_def_property(srna, "sculpt_dyntopo_relax", PROP_BOOLEAN, PROP_NONE);
  RNA_def_property_boolean_sdna(prop, NULL, "flag", ME_FLAG_UNUSED_5);
  RNA_def_property_ui_text(prop, "Relax During Remeshing", "Relax geometry during remeshing");
=======
>>>>>>> a3264236
  
  /* End Symmetry */

  prop = RNA_def_property(srna, "use_auto_smooth", PROP_BOOLEAN, PROP_NONE);
  RNA_def_property_boolean_sdna(prop, NULL, "flag", ME_AUTOSMOOTH);
  RNA_def_property_ui_text(
      prop,
      "Auto Smooth",
      "Auto smooth (based on smooth/sharp faces/edges and angle between faces), "
      "or use custom split normals data if available");
  RNA_def_property_update(prop, 0, "rna_Mesh_update_geom_and_params");

  prop = RNA_def_property(srna, "auto_smooth_angle", PROP_FLOAT, PROP_ANGLE);
  RNA_def_property_float_sdna(prop, NULL, "smoothresh");
  RNA_def_property_range(prop, 0.0f, DEG2RADF(180.0f));
  RNA_def_property_ui_text(prop,
                           "Auto Smooth Angle",
                           "Maximum angle between face normals that will be considered as smooth "
                           "(unused if custom split normals data are available)");
  RNA_def_property_update(prop, 0, "rna_Mesh_update_geom_and_params");

  RNA_define_verify_sdna(false);
  prop = RNA_def_property(srna, "has_custom_normals", PROP_BOOLEAN, PROP_NONE);
  RNA_def_property_boolean_sdna(prop, NULL, "", 0);
  RNA_def_property_clear_flag(prop, PROP_EDITABLE);
  RNA_def_property_ui_text(
      prop, "Has Custom Normals", "True if there are custom split normals data in this mesh");
  RNA_def_property_boolean_funcs(prop, "rna_Mesh_has_custom_normals_get", NULL);
  RNA_define_verify_sdna(true);

  prop = RNA_def_property(srna, "has_crease_edge", PROP_BOOLEAN, PROP_NONE);
  RNA_def_property_clear_flag(prop, PROP_EDITABLE);
  RNA_def_property_ui_text(prop, "Has Edge Crease", "True if the mesh has an edge crease layer");
  RNA_def_property_boolean_funcs(prop, "rna_Mesh_has_edge_crease_get", NULL);

  prop = RNA_def_property(srna, "has_crease_vertex", PROP_BOOLEAN, PROP_NONE);
  RNA_def_property_clear_flag(prop, PROP_EDITABLE);
  RNA_def_property_ui_text(
      prop, "Has Vertex Crease", "True if the mesh has an vertex crease layer");
  RNA_def_property_boolean_funcs(prop, "rna_Mesh_has_vertex_crease_get", NULL);

  prop = RNA_def_property(srna, "texco_mesh", PROP_POINTER, PROP_NONE);
  RNA_def_property_pointer_sdna(prop, NULL, "texcomesh");
  RNA_def_property_flag(prop, PROP_EDITABLE);
  RNA_def_property_override_flag(prop, PROPOVERRIDE_OVERRIDABLE_LIBRARY);
  RNA_def_property_ui_text(
      prop, "Texture Space Mesh", "Derive texture coordinates from another mesh");

  prop = RNA_def_property(srna, "shape_keys", PROP_POINTER, PROP_NONE);
  RNA_def_property_pointer_sdna(prop, NULL, "key");
  RNA_def_property_override_flag(prop, PROPOVERRIDE_OVERRIDABLE_LIBRARY);
  RNA_def_property_clear_flag(prop, PROP_PTR_NO_OWNERSHIP);
  RNA_def_property_ui_text(prop, "Shape Keys", "");

  /* texture space */
  prop = RNA_def_property(srna, "use_auto_texspace", PROP_BOOLEAN, PROP_NONE);
  RNA_def_property_boolean_sdna(prop, NULL, "texspace_flag", ME_TEXSPACE_FLAG_AUTO);
  RNA_def_property_ui_text(
      prop,
      "Auto Texture Space",
      "Adjust active object's texture space automatically when transforming object");
  RNA_def_property_update(prop, 0, "rna_Mesh_update_geom_and_params");

#  if 0
  prop = RNA_def_property(srna, "texspace_location", PROP_FLOAT, PROP_TRANSLATION);
  RNA_def_property_array(prop, 3);
  RNA_def_property_ui_text(prop, "Texture Space Location", "Texture space location");
  RNA_def_property_editable_func(prop, "rna_Mesh_texspace_editable");
  RNA_def_property_float_funcs(
      prop, "rna_Mesh_texspace_location_get", "rna_Mesh_texspace_location_set", NULL);
  RNA_def_property_update(prop, 0, "rna_Mesh_update_draw");
#  endif

  /* editflag */
  prop = RNA_def_property(srna, "use_mirror_topology", PROP_BOOLEAN, PROP_NONE);
  RNA_def_property_boolean_sdna(prop, NULL, "editflag", ME_EDIT_MIRROR_TOPO);
  RNA_def_property_ui_text(prop,
                           "Topology Mirror",
                           "Use topology based mirroring "
                           "(for when both sides of mesh have matching, unique topology)");

  prop = RNA_def_property(srna, "use_paint_mask", PROP_BOOLEAN, PROP_NONE);
  RNA_def_property_boolean_sdna(prop, NULL, "editflag", ME_EDIT_PAINT_FACE_SEL);
  RNA_def_property_ui_text(prop, "Paint Mask", "Face selection masking for painting");
  RNA_def_property_ui_icon(prop, ICON_FACESEL, 0);
  RNA_def_property_update(prop, NC_SPACE | ND_SPACE_VIEW3D, "rna_Mesh_update_facemask");

  prop = RNA_def_property(srna, "use_paint_mask_vertex", PROP_BOOLEAN, PROP_NONE);
  RNA_def_property_boolean_sdna(prop, NULL, "editflag", ME_EDIT_PAINT_VERT_SEL);
  RNA_def_property_ui_text(prop, "Vertex Selection", "Vertex selection masking for painting");
  RNA_def_property_ui_icon(prop, ICON_VERTEXSEL, 0);
  RNA_def_property_update(prop, NC_SPACE | ND_SPACE_VIEW3D, "rna_Mesh_update_vertmask");

  /* readonly editmesh info - use for extrude menu */
  prop = RNA_def_property(srna, "total_vert_sel", PROP_INT, PROP_UNSIGNED);
  RNA_def_property_int_funcs(prop, "rna_Mesh_tot_vert_get", NULL, NULL);
  RNA_def_property_ui_text(prop, "Selected Vertex Total", "Selected vertex count in editmode");
  RNA_def_property_clear_flag(prop, PROP_EDITABLE);

  prop = RNA_def_property(srna, "total_edge_sel", PROP_INT, PROP_UNSIGNED);
  RNA_def_property_int_funcs(prop, "rna_Mesh_tot_edge_get", NULL, NULL);
  RNA_def_property_ui_text(prop, "Selected Edge Total", "Selected edge count in editmode");
  RNA_def_property_clear_flag(prop, PROP_EDITABLE);

  prop = RNA_def_property(srna, "total_face_sel", PROP_INT, PROP_UNSIGNED);
  RNA_def_property_int_funcs(prop, "rna_Mesh_tot_face_get", NULL, NULL);
  RNA_def_property_ui_text(prop, "Selected Face Total", "Selected face count in editmode");
  RNA_def_property_clear_flag(prop, PROP_EDITABLE);

  prop = RNA_def_property(srna, "is_editmode", PROP_BOOLEAN, PROP_NONE);
  RNA_def_property_boolean_funcs(prop, "rna_Mesh_is_editmode_get", NULL);
  RNA_def_property_clear_flag(prop, PROP_EDITABLE);
  RNA_def_property_ui_text(prop, "Is Editmode", "True when used in editmode");

  /* pointers */
  rna_def_animdata_common(srna);
  rna_def_texmat_common(srna, "rna_Mesh_texspace_editable");

  RNA_api_mesh(srna);
}

void RNA_def_mesh(BlenderRNA *brna)
{
  rna_def_mesh(brna);
  rna_def_mvert(brna);
  rna_def_mvert_group(brna);
  rna_def_medge(brna);
  rna_def_mlooptri(brna);
  rna_def_mloop(brna);
  rna_def_mpolygon(brna);
  rna_def_mloopuv(brna);
  rna_def_mloopcol(brna);
  rna_def_face_map(brna);
}

#endif

/** \} */<|MERGE_RESOLUTION|>--- conflicted
+++ resolved
@@ -3745,15 +3745,7 @@
   prop = RNA_def_property(srna, "sculpt_ignore_uvs", PROP_BOOLEAN, PROP_NONE);
   RNA_def_property_boolean_sdna(prop, NULL, "flag", ME_SCULPT_IGNORE_UVS);
   RNA_def_property_ui_text(prop, "Ignore UVs", "");
-<<<<<<< HEAD
-  RNA_def_property_update(prop, 0, NULL);
-
-  prop = RNA_def_property(srna, "sculpt_dyntopo_relax", PROP_BOOLEAN, PROP_NONE);
-  RNA_def_property_boolean_sdna(prop, NULL, "flag", ME_FLAG_UNUSED_5);
-  RNA_def_property_ui_text(prop, "Relax During Remeshing", "Relax geometry during remeshing");
-=======
->>>>>>> a3264236
-  
+
   /* End Symmetry */
 
   prop = RNA_def_property(srna, "use_auto_smooth", PROP_BOOLEAN, PROP_NONE);

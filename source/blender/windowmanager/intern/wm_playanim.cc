/* SPDX-FileCopyrightText: 2001-2002 NaN Holding BV. All rights reserved.
 *
 * SPDX-License-Identifier: GPL-2.0-or-later */

/** \file
 * \ingroup wm
 *
 * Animation player for image sequences & video's with sound support.
 * Launched in a separate process from Blender's #RENDER_OT_play_rendered_anim
 *
 * \note This file uses ghost directly and none of the WM definitions.
 * this could be made into its own module, alongside creator.
 */

#include <cerrno>
#include <cmath>
#include <cstdlib>
#include <cstring>
#include <fcntl.h>
#include <sys/types.h>

#ifndef WIN32
#  include <sys/times.h>
#  include <sys/wait.h>
#  include <unistd.h>
#else
#  include <io.h>
#endif
#include "MEM_guardedalloc.h"

#include "PIL_time.h"

#include "CLG_log.h"

#include "BLI_fileops.h"
#include "BLI_listbase.h"
#include "BLI_math_vector_types.hh"
#include "BLI_path_util.h"
#include "BLI_rect.h"
#include "BLI_string.h"
#include "BLI_system.h"
#include "BLI_utildefines.h"

#include "IMB_colormanagement.h"
#include "IMB_imbuf.h"
#include "IMB_imbuf_types.h"

#include "BKE_image.h"

#include "BIF_glutil.hh"

#include "GPU_context.h"
#include "GPU_framebuffer.h"
#include "GPU_immediate.h"
#include "GPU_immediate_util.h"
#include "GPU_init_exit.h"
#include "GPU_matrix.h"
#include "GPU_state.h"

#include "BLF_api.h"
#include "DNA_scene_types.h"
#include "ED_datafiles.h" /* for fonts */
#include "GHOST_C-api.h"

#include "DEG_depsgraph.hh"

#include "wm_window_private.h"

#include "WM_api.hh" /* Only for #WM_main_playanim. */

#ifdef WITH_AUDASPACE
#  include <AUD_Device.h>
#  include <AUD_Handle.h>
#  include <AUD_Sound.h>
#  include <AUD_Special.h>

static struct {
  AUD_Sound *source;
  AUD_Handle *playback_handle;
  AUD_Handle *scrub_handle;
  AUD_Device *audio_device;
} g_audaspace = {nullptr};
#endif

/* Simple limiter to avoid flooding memory. */
#define USE_FRAME_CACHE_LIMIT
#ifdef USE_FRAME_CACHE_LIMIT
#  define PLAY_FRAME_CACHE_MAX 30
#endif

static CLG_LogRef LOG = {"wm.playanim"};

struct PlayState;
static void playanim_window_zoom(PlayState *ps, const float zoom_offset);
static bool playanim_window_font_scale_from_dpi(PlayState *ps);

/* -------------------------------------------------------------------- */
/** \name Local Utilities
 * \{ */

/**
 * \param filepath: The file path to read into memory.
 * \param r_mem: Optional, when nullptr, don't allocate memory (just set the size).
 * \param r_size: The file-size of `filepath`.
 */
static bool buffer_from_filepath(const char *filepath,
                                 void **r_mem,
                                 size_t *r_size,
                                 char **r_error_message)
{
  errno = 0;
  const int file = BLI_open(filepath, O_BINARY | O_RDONLY, 0);
  if (UNLIKELY(file == -1)) {
    *r_error_message = BLI_sprintfN("failure '%s' to open file", strerror(errno));
    return false;
  }

  bool success = false;
  uchar *mem = nullptr;
  const size_t size = BLI_file_descriptor_size(file);
  int64_t size_read;
  if (UNLIKELY(size == size_t(-1))) {
    *r_error_message = BLI_sprintfN("failure '%s' to access size", strerror(errno));
  }
  else if (r_mem && UNLIKELY(!(mem = static_cast<uchar *>(MEM_mallocN(size, __func__))))) {
    *r_error_message = BLI_sprintfN("error allocating buffer %" PRIu64 " size", uint64_t(size));
  }
  else if (r_mem && UNLIKELY((size_read = BLI_read(file, mem, size)) != size)) {
    *r_error_message = BLI_sprintfN(
        "error '%s' reading file "
        "(expected %" PRIu64 ", was %" PRId64 ")",
        strerror(errno),
        uint64_t(size),
        size_read);
  }
  else {
    close(file);
    *r_size = size;
    if (r_mem) {
      *r_mem = mem;
      mem = nullptr; /* `r_mem` owns, don't free on exit. */
    }
    success = true;
  }

  MEM_SAFE_FREE(mem);
  close(file);
  return success;
}

/** \} */

/** Use a flag to store held modifiers & mouse buttons. */
enum eWS_Qual {
  WS_QUAL_LSHIFT = (1 << 0),
  WS_QUAL_RSHIFT = (1 << 1),
  WS_QUAL_SHIFT = (WS_QUAL_LSHIFT | WS_QUAL_RSHIFT),
  WS_QUAL_LALT = (1 << 2),
  WS_QUAL_RALT = (1 << 3),
  WS_QUAL_ALT = (WS_QUAL_LALT | WS_QUAL_RALT),
  WS_QUAL_LCTRL = (1 << 4),
  WS_QUAL_RCTRL = (1 << 5),
  WS_QUAL_CTRL = (WS_QUAL_LCTRL | WS_QUAL_RCTRL),
  WS_QUAL_LMOUSE = (1 << 16),
  WS_QUAL_MMOUSE = (1 << 17),
  WS_QUAL_RMOUSE = (1 << 18),
  WS_QUAL_MOUSE = (WS_QUAL_LMOUSE | WS_QUAL_MMOUSE | WS_QUAL_RMOUSE),
};
ENUM_OPERATORS(eWS_Qual, WS_QUAL_MOUSE)

struct GhostData {
  GHOST_SystemHandle system;
  GHOST_WindowHandle window;

  /** Not GHOST, but low level GPU context. */
  GPUContext *gpu_context;

  /** Held keys. */
  eWS_Qual qual;
};

struct PlayArgs {
  int argc;
  char **argv;
};

/**
 * The minimal context necessary for displaying an image.
 * Used while displaying images both on load and while playing.
 */
struct PlayDisplayContext {
  ColorManagedViewSettings view_settings;
  ColorManagedDisplaySettings display_settings;
  /** Scale calculated from the DPI. */
  float ui_scale;
  /** Window & viewport size in pixels. */
  int size[2];
};

/**
 * The current state of the player.
 *
 * \warning Don't store results of parsing command-line arguments
 * in this struct if they need to persist across playing back different
 * files as these will be cleared when playing other files (drag & drop).
 */
struct PlayState {
  /** Context for displaying images (color spaces & display-size). */
  PlayDisplayContext display_ctx;

  /** Current zoom level. */
  float zoom;

  /** Playback direction (-1, 1). */
  short direction;
  /** Set the next frame to implement frame stepping (using shortcuts). */
  short next_frame;

  /** Playback once then wait. */
  bool once;
  /** Play forwards/backwards. */
  bool pingpong;
  /** Disable frame skipping. */
  bool no_frame_skip;
  /** Display current frame over the window. */
  bool show_frame_indicator;
  /** Single-frame stepping has been enabled (frame loading and update pending). */
  bool single_step;
  /** Playback has stopped the image has been displayed. */
  bool wait;
  /** Playback stopped state once stop/start variables have been handled. */
  bool stopped;
  /**
   * When disabled the current animation will exit,
   * after this either the application exits or a new animation window is opened.
   *
   * This is used so drag & drop can load new files which setup a newly created animation window.
   */
  bool go;
  /** True when waiting for images to load. */
  bool loading;
  /** X/Y image flip (set via key bindings). */
  bool draw_flip[2];

  /** The number of frames to step each update (default to 1, command line argument). */
  int frame_step;

  /** Picture #PlayAnimPict, list (both image-sequence or videos) in-memory. */
  ListBase picsbase;

  /** Current frame (picture). */
  struct PlayAnimPict *picture;

  /** Image size in pixels, set once at the start. */
  int ibuf_size[2];
  /** Mono-space font ID. */
  int font_id;
  int font_size;

  /** Restarts player for file drop (drag & drop). */
  int argc_next;
  char **argv_next;

  /** Force update when scrubbing with the cursor. */
  bool need_frame_update;
  /** The current frame calculated by scrubbing the mouse cursor. */
  int frame_cursor_x;

  GhostData ghost_data;
};

/* for debugging */
#if 0
static void print_ps(PlayState *ps)
{
  printf("ps:\n");
  printf("    direction=%d,\n", int(ps->direction));
  printf("    once=%d,\n", ps->once);
  printf("    pingpong=%d,\n", ps->pingpong);
  printf("    no_frame_skip=%d,\n", ps->no_frame_skip);
  printf("    single_step=%d,\n", ps->single_step);
  printf("    wait=%d,\n", ps->wait);
  printf("    stopped=%d,\n", ps->stopped);
  printf("    go=%d,\n\n", ps->go);
  fflush(stdout);
}
#endif

static void playanim_window_get_size(GHOST_WindowHandle ghost_window, int *r_width, int *r_height)
{
  GHOST_RectangleHandle bounds = GHOST_GetClientBounds(ghost_window);
  *r_width = GHOST_GetWidthRectangle(bounds);
  *r_height = GHOST_GetHeightRectangle(bounds);
  GHOST_DisposeRectangle(bounds);
}

static void playanim_gpu_matrix()
{
  /* Unified matrix, note it affects offset for drawing. */
  /* NOTE: cannot use GPU_matrix_ortho_2d_set here because shader ignores. */
  GPU_matrix_ortho_set(0.0f, 1.0f, 0.0f, 1.0f, -1.0, 1.0f);
}

/* implementation */
static void playanim_event_qual_update(GhostData *ghost_data)
{
  bool val;

  /* Shift */
  GHOST_GetModifierKeyState(ghost_data->system, GHOST_kModifierKeyLeftShift, &val);
  SET_FLAG_FROM_TEST(ghost_data->qual, val, WS_QUAL_LSHIFT);

  GHOST_GetModifierKeyState(ghost_data->system, GHOST_kModifierKeyRightShift, &val);
  SET_FLAG_FROM_TEST(ghost_data->qual, val, WS_QUAL_RSHIFT);

  /* Control */
  GHOST_GetModifierKeyState(ghost_data->system, GHOST_kModifierKeyLeftControl, &val);
  SET_FLAG_FROM_TEST(ghost_data->qual, val, WS_QUAL_LCTRL);

  GHOST_GetModifierKeyState(ghost_data->system, GHOST_kModifierKeyRightControl, &val);
  SET_FLAG_FROM_TEST(ghost_data->qual, val, WS_QUAL_RCTRL);

  /* Alt */
  GHOST_GetModifierKeyState(ghost_data->system, GHOST_kModifierKeyLeftAlt, &val);
  SET_FLAG_FROM_TEST(ghost_data->qual, val, WS_QUAL_LALT);

  GHOST_GetModifierKeyState(ghost_data->system, GHOST_kModifierKeyRightAlt, &val);
  SET_FLAG_FROM_TEST(ghost_data->qual, val, WS_QUAL_RALT);
}

struct PlayAnimPict {
  PlayAnimPict *next, *prev;
  uchar *mem;
  size_t size;
  /** The allocated file-path to the image. */
  const char *filepath;
  /** The allocated error message to show if the file cannot be loaded. */
  char *error_message;
  ImBuf *ibuf;
  struct anim *anim;
  int frame;
  int IB_flags;

#ifdef USE_FRAME_CACHE_LIMIT
  /** Back pointer to the #LinkData node for this struct in the #g_frame_cache.pics list. */
  LinkData *frame_cache_node;
  size_t size_in_memory;
#endif
};

/**
 * Various globals relating to playback.
 * \note Avoid adding members here where possible,
 * prefer #PlayState or one of it's members where possible.
 */
static struct {
  bool from_disk;
  double swap_time;
  double total_time;
#ifdef WITH_AUDASPACE
  double fps_movie;
#endif
} g_playanim = {
    /*from_disk*/ false,
    /*swap_time*/ 0.04,
    /*total_time*/ 0.0,
#ifdef WITH_AUDASPACE
    /*fps_movie*/ 0.0,
#endif
};

#ifdef USE_FRAME_CACHE_LIMIT
static struct {
  /** A list of #LinkData nodes referencing #PlayAnimPict to track cached frames. */
  ListBase pics;
  /** Number if elements in `pics`. */
  int pics_len;
  /** Keep track of memory used by #g_frame_cache.pics when `g_frame_cache.memory_limit != 0`. */
  size_t pics_size_in_memory;
  /** Optionally limit the amount of memory used for cache (in bytes), ignored when zero. */
  size_t memory_limit;
} g_frame_cache = {
    /*pics*/ {nullptr, nullptr},
    /*pics_len*/ 0,
    /*pics_size_in_memory*/ 0,
    /*memory_limit*/ 0,
};

static void frame_cache_add(PlayAnimPict *pic)
{
  pic->frame_cache_node = BLI_genericNodeN(pic);
  BLI_addhead(&g_frame_cache.pics, pic->frame_cache_node);
  g_frame_cache.pics_len++;

  if (g_frame_cache.memory_limit != 0) {
    BLI_assert(pic->size_in_memory == 0);
    pic->size_in_memory = IMB_get_size_in_memory(pic->ibuf);
    g_frame_cache.pics_size_in_memory += pic->size_in_memory;
  }
}

static void frame_cache_remove(PlayAnimPict *pic)
{
  LinkData *node = pic->frame_cache_node;
  IMB_freeImBuf(pic->ibuf);
  if (g_frame_cache.memory_limit != 0) {
    BLI_assert(pic->size_in_memory != 0);
    g_frame_cache.pics_size_in_memory -= pic->size_in_memory;
    pic->size_in_memory = 0;
  }
  pic->ibuf = nullptr;
  pic->frame_cache_node = nullptr;
  BLI_freelinkN(&g_frame_cache.pics, node);
  g_frame_cache.pics_len--;
}

/* Don't free the current frame by moving it to the head of the list. */
static void frame_cache_touch(PlayAnimPict *pic)
{
  BLI_assert(pic->frame_cache_node->data == pic);
  BLI_remlink(&g_frame_cache.pics, pic->frame_cache_node);
  BLI_addhead(&g_frame_cache.pics, pic->frame_cache_node);
}

static bool frame_cache_limit_exceeded()
{
  return g_frame_cache.memory_limit ?
             (g_frame_cache.pics_size_in_memory > g_frame_cache.memory_limit) :
             (g_frame_cache.pics_len > PLAY_FRAME_CACHE_MAX);
}

static void frame_cache_limit_apply(ImBuf *ibuf_keep)
{
  /* Really basic memory conservation scheme. Keep frames in a FIFO queue. */
  LinkData *node = static_cast<LinkData *>(g_frame_cache.pics.last);
  while (node && frame_cache_limit_exceeded()) {
    PlayAnimPict *pic = static_cast<PlayAnimPict *>(node->data);
    BLI_assert(pic->frame_cache_node == node);

    node = node->prev;
    if (pic->ibuf && pic->ibuf != ibuf_keep) {
      frame_cache_remove(pic);
    }
  }
}

#endif /* USE_FRAME_CACHE_LIMIT */

static ImBuf *ibuf_from_picture(PlayAnimPict *pic)
{
  ImBuf *ibuf = nullptr;

  if (pic->ibuf) {
    ibuf = pic->ibuf;
  }
  else if (pic->anim) {
    ibuf = IMB_anim_absolute(pic->anim, pic->frame, IMB_TC_NONE, IMB_PROXY_NONE);
  }
  else if (pic->mem) {
    /* Use correct color-space here. */
    ibuf = IMB_ibImageFromMemory(pic->mem, pic->size, pic->IB_flags, nullptr, pic->filepath);
  }
  else {
    /* Use correct color-space here. */
    ibuf = IMB_loadiffname(pic->filepath, pic->IB_flags, nullptr);
  }

  return ibuf;
}

static PlayAnimPict *playanim_step(PlayAnimPict *playanim, int step)
{
  if (step > 0) {
    while (step-- && playanim) {
      playanim = playanim->next;
    }
  }
  else if (step < 0) {
    while (step++ && playanim) {
      playanim = playanim->prev;
    }
  }
  return playanim;
}

static int pupdate_time()
{
  static double time_last;

  double time = PIL_check_seconds_timer();

  g_playanim.total_time += (time - time_last);
  time_last = time;
  return (g_playanim.total_time < 0.0);
}

static void *ocio_transform_ibuf(const PlayDisplayContext *display_ctx,
                                 ImBuf *ibuf,
                                 bool *r_glsl_used,
                                 eGPUTextureFormat *r_format,
                                 eGPUDataFormat *r_data,
                                 void **r_buffer_cache_handle)
{
  void *display_buffer;
  bool force_fallback = false;
  *r_glsl_used = false;
  force_fallback |= (ED_draw_imbuf_method(ibuf) != IMAGE_DRAW_METHOD_GLSL);
  force_fallback |= (ibuf->dither != 0.0f);

  /* Default */
  *r_format = GPU_RGBA8;
  *r_data = GPU_DATA_UBYTE;

  /* Fallback to CPU based color space conversion. */
  if (force_fallback) {
    *r_glsl_used = false;
    display_buffer = nullptr;
  }
  else if (ibuf->float_buffer.data) {
    display_buffer = ibuf->float_buffer.data;

    *r_data = GPU_DATA_FLOAT;
    if (ibuf->channels == 4) {
      *r_format = GPU_RGBA16F;
    }
    else if (ibuf->channels == 3) {
      /* Alpha is implicitly 1. */
      *r_format = GPU_RGB16F;
    }

    if (ibuf->float_buffer.colorspace) {
      *r_glsl_used = IMB_colormanagement_setup_glsl_draw_from_space(&display_ctx->view_settings,
                                                                    &display_ctx->display_settings,
                                                                    ibuf->float_buffer.colorspace,
                                                                    ibuf->dither,
                                                                    false,
                                                                    false);
    }
    else {
      *r_glsl_used = IMB_colormanagement_setup_glsl_draw(
          &display_ctx->view_settings, &display_ctx->display_settings, ibuf->dither, false);
    }
  }
  else if (ibuf->byte_buffer.data) {
    display_buffer = ibuf->byte_buffer.data;
    *r_glsl_used = IMB_colormanagement_setup_glsl_draw_from_space(&display_ctx->view_settings,
                                                                  &display_ctx->display_settings,
                                                                  ibuf->byte_buffer.colorspace,
                                                                  ibuf->dither,
                                                                  false,
                                                                  false);
  }
  else {
    display_buffer = nullptr;
  }

  /* There is data to be displayed, but GLSL is not initialized
   * properly, in this case we fallback to CPU-based display transform. */
  if ((ibuf->byte_buffer.data || ibuf->float_buffer.data) && !*r_glsl_used) {
    display_buffer = IMB_display_buffer_acquire(
        ibuf, &display_ctx->view_settings, &display_ctx->display_settings, r_buffer_cache_handle);
    *r_format = GPU_RGBA8;
    *r_data = GPU_DATA_UBYTE;
  }

  return display_buffer;
}

static void draw_display_buffer(const PlayDisplayContext *display_ctx,
                                ImBuf *ibuf,
                                const rctf *canvas,
                                const bool draw_flip[2])
{
  /* Format needs to be created prior to any #immBindShader call.
   * Do it here because OCIO binds its own shader. */
  eGPUTextureFormat format;
  eGPUDataFormat data;
  bool glsl_used = false;
  GPUVertFormat *imm_format = immVertexFormat();
  uint pos = GPU_vertformat_attr_add(imm_format, "pos", GPU_COMP_F32, 2, GPU_FETCH_FLOAT);
  uint texCoord = GPU_vertformat_attr_add(
      imm_format, "texCoord", GPU_COMP_F32, 2, GPU_FETCH_FLOAT);

  void *buffer_cache_handle = nullptr;
  void *display_buffer = ocio_transform_ibuf(
      display_ctx, ibuf, &glsl_used, &format, &data, &buffer_cache_handle);

  /* NOTE: This may fail, especially for large images that exceed the GPU's texture size limit.
   * Large images could be supported although this isn't so common for animation playback. */
  GPUTexture *texture = GPU_texture_create_2d(
      "display_buf", ibuf->x, ibuf->y, 1, format, GPU_TEXTURE_USAGE_SHADER_READ, nullptr);

  if (texture) {
    GPU_texture_update(texture, data, display_buffer);
    GPU_texture_filter_mode(texture, false);

    GPU_texture_bind(texture, 0);
  }

  if (!glsl_used) {
    immBindBuiltinProgram(GPU_SHADER_3D_IMAGE_COLOR);
    immUniformColor3f(1.0f, 1.0f, 1.0f);
  }

  immBegin(GPU_PRIM_TRI_FAN, 4);

  rctf preview;
  BLI_rctf_init(&preview, 0.0f, 1.0f, 0.0f, 1.0f);
  if (draw_flip) {
    if (draw_flip[0]) {
      SWAP(float, preview.xmin, preview.xmax);
    }
    if (draw_flip[1]) {
      SWAP(float, preview.ymin, preview.ymax);
    }
  }

  immAttr2f(texCoord, preview.xmin, preview.ymin);
  immVertex2f(pos, canvas->xmin, canvas->ymin);

  immAttr2f(texCoord, preview.xmin, preview.ymax);
  immVertex2f(pos, canvas->xmin, canvas->ymax);

  immAttr2f(texCoord, preview.xmax, preview.ymax);
  immVertex2f(pos, canvas->xmax, canvas->ymax);

  immAttr2f(texCoord, preview.xmax, preview.ymin);
  immVertex2f(pos, canvas->xmax, canvas->ymin);

  immEnd();

  if (texture) {
    GPU_texture_unbind(texture);
    GPU_texture_free(texture);
  }

  if (!glsl_used) {
    immUnbindProgram();
  }
  else {
    IMB_colormanagement_finish_glsl_draw();
  }

  if (buffer_cache_handle) {
    IMB_display_buffer_release(buffer_cache_handle);
  }
}

/**
 * \param font_id: ID of the font to display (-1 when no text should be displayed).
 * \param frame_step: Frame step (may be used in text display).
 * \param draw_zoom: Default to 1.0 (no zoom).
 * \param draw_flip: X/Y flipping (ignored when null).
 * \param frame_indicator_factor: Display a vertical frame-indicator (ignored when -1).
 */
static void playanim_toscreen_ex(GhostData *data,
                                 const PlayDisplayContext *display_ctx,
                                 const PlayAnimPict *picture,
                                 ImBuf *ibuf,
                                 /* Run-time drawing arguments (not used on-load). */
                                 const int font_id,
                                 const int frame_step,
                                 const float draw_zoom,
                                 const bool draw_flip[2],
                                 const float frame_indicator_factor)
{
  GHOST_ActivateWindowDrawingContext(data->window);
  GPU_render_begin();

  GPUContext *restore_context = GPU_context_active_get();
  GPU_context_active_set(data->gpu_context);

  GPU_clear_color(0.1f, 0.1f, 0.1f, 0.0f);

  /* A null `ibuf` is an exceptional case and should almost never happen.
   * if it does, this function displays a warning along with the file-path that failed. */
  if (ibuf) {
    /* Size within window. */
    float span_x = (draw_zoom * ibuf->x) / float(display_ctx->size[0]);
    float span_y = (draw_zoom * ibuf->y) / float(display_ctx->size[1]);

    /* Offset within window. */
    float offs_x = 0.5f * (1.0f - span_x);
    float offs_y = 0.5f * (1.0f - span_y);

    CLAMP(offs_x, 0.0f, 1.0f);
    CLAMP(offs_y, 0.0f, 1.0f);

    /* Checkerboard for case alpha. */
    if (ibuf->planes == 32) {
      GPU_blend(GPU_BLEND_ALPHA);

      imm_draw_box_checker_2d_ex(offs_x,
                                 offs_y,
                                 offs_x + span_x,
                                 offs_y + span_y,
                                 blender::float4{0.15, 0.15, 0.15, 1.0},
                                 blender::float4{0.20, 0.20, 0.20, 1.0},
                                 8);
    }
    rctf canvas;
    BLI_rctf_init(&canvas, offs_x, offs_x + span_x, offs_y, offs_y + span_y);

    draw_display_buffer(display_ctx, ibuf, &canvas, draw_flip);

    GPU_blend(GPU_BLEND_NONE);
  }

  pupdate_time();

  if ((font_id != -1) && picture) {
    const int font_margin = int(10 * display_ctx->ui_scale);
    int sizex, sizey;
    float fsizex_inv, fsizey_inv;
    char label[32 + FILE_MAX];
    if (ibuf) {
      SNPRINTF(label, "%s | %.2f frames/s", picture->filepath, frame_step / g_playanim.swap_time);
    }
    else {
      SNPRINTF(label,
               "%s | %s",
               picture->filepath,
               picture->error_message ? picture->error_message : "<unknown error>");
    }

    playanim_window_get_size(data->window, &sizex, &sizey);
    fsizex_inv = 1.0f / sizex;
    fsizey_inv = 1.0f / sizey;

    BLF_color4f(font_id, 1.0, 1.0, 1.0, 1.0);

    /* FIXME(@ideasman42): Font positioning doesn't work because the aspect causes the position
     * to be rounded to zero, investigate making BLF support this,
     * for now use GPU matrix API to adjust the text position. */
#if 0
    BLF_enable(font_id, BLF_ASPECT);
    BLF_aspect(font_id, fsizex_inv, fsizey_inv, 1.0f);
    BLF_position(font_id, font_margin * fsizex_inv, font_margin * fsizey_inv, 0.0f);
    BLF_draw(font_id, label, sizeof(label));
#else
    GPU_matrix_push();
    GPU_matrix_scale_2f(fsizex_inv, fsizey_inv);
    GPU_matrix_translate_2f(font_margin, font_margin);
    BLF_position(font_id, 0, 0, 0.0f);
    BLF_draw(font_id, label, sizeof(label));
    GPU_matrix_pop();
#endif
  }

  if (frame_indicator_factor != -1.0f) {
    float fac = frame_indicator_factor;
    fac = 2.0f * fac - 1.0f;
    GPU_matrix_push_projection();
    GPU_matrix_identity_projection_set();
    GPU_matrix_push();
    GPU_matrix_identity_set();

    uint pos = GPU_vertformat_attr_add(immVertexFormat(), "pos", GPU_COMP_F32, 2, GPU_FETCH_FLOAT);

    immBindBuiltinProgram(GPU_SHADER_3D_UNIFORM_COLOR);
    immUniformColor3ub(0, 255, 0);

    immBegin(GPU_PRIM_LINES, 2);
    immVertex2f(pos, fac, -1.0f);
    immVertex2f(pos, fac, 1.0f);
    immEnd();

    immUnbindProgram();

    GPU_matrix_pop();
    GPU_matrix_pop_projection();
  }

  GPU_render_step();
  if (GPU_backend_get_type() == GPU_BACKEND_METAL) {
    GPU_flush();
  }

  GHOST_SwapWindowBuffers(data->window);
  GPU_context_active_set(restore_context);
  GPU_render_end();
}

static void playanim_toscreen_on_load(GhostData *ghost_data,
                                      const PlayDisplayContext *display_ctx,
                                      const PlayAnimPict *picture,
                                      ImBuf *ibuf)
{
  const int font_id = -1; /* Don't draw text. */
  const int frame_step = -1;
  const float zoom = 1.0f;
  const float frame_indicator_factor = -1.0f;
  const bool *draw_flip = nullptr;

<<<<<<< HEAD
  playanim_toscreen_ex(ghost_window,
                       display_ctx,
                       picture,
                       ibuf,
                       font_id,
                       frame_step,
                       zoom,
                       draw_flip,
                       frame_indicator_factor);
=======
  playanim_toscreen_ex(
      ghost_data, display_ctx, picture, ibuf, font_id, fstep, zoom, draw_flip, indicator_factor);
>>>>>>> fb2f77d0
}

static void playanim_toscreen(PlayState *ps, const PlayAnimPict *picture, ImBuf *ibuf)
{
  float frame_indicator_factor = -1.0f;
  if (ps->show_frame_indicator) {
    const int frame_range = static_cast<const PlayAnimPict *>(ps->picsbase.last)->frame -
                            static_cast<const PlayAnimPict *>(ps->picsbase.first)->frame;
    if (frame_range > 0) {
      frame_indicator_factor = float(double(picture->frame) / double(frame_range));
    }
    else {
      BLI_assert_msg(BLI_listbase_is_single(&ps->picsbase),
                     "Multiple frames without a valid range!");
    }
  }

  int font_id = -1;
  if ((ps->ghost_data.qual & (WS_QUAL_SHIFT | WS_QUAL_LMOUSE)) ||
      /* Always inform the user of an error, this should be an exceptional case. */
      (ibuf == nullptr))
  {
    font_id = ps->font_id;
  }

  BLI_assert(ps->loading == false);
  playanim_toscreen_ex(&ps->ghost_data,
                       &ps->display_ctx,
                       picture,
                       ibuf,
                       font_id,
                       ps->frame_step,
                       ps->zoom,
                       ps->draw_flip,
                       frame_indicator_factor);
}

static void build_pict_list_from_anim(ListBase *picsbase,
                                      GhostData *ghost_data,
                                      const PlayDisplayContext *display_ctx,
                                      const char *filepath_first,
                                      const int frame_offset)
{
  /* OCIO_TODO: support different input color space. */
  anim *anim = IMB_open_anim(filepath_first, IB_rect, 0, nullptr);
  if (anim == nullptr) {
    CLOG_WARN(&LOG, "couldn't open anim '%s'", filepath_first);
    return;
  }

  ImBuf *ibuf = IMB_anim_absolute(anim, 0, IMB_TC_NONE, IMB_PROXY_NONE);
  if (ibuf) {
    playanim_toscreen_on_load(ghost_data, display_ctx, nullptr, ibuf);
    IMB_freeImBuf(ibuf);
  }

  for (int pic = 0; pic < IMB_anim_get_duration(anim, IMB_TC_NONE); pic++) {
    PlayAnimPict *picture = static_cast<PlayAnimPict *>(MEM_callocN(sizeof(PlayAnimPict), "Pict"));
    picture->anim = anim;
    picture->frame = pic + frame_offset;
    picture->IB_flags = IB_rect;
    picture->filepath = BLI_sprintfN("%s : %4.d", filepath_first, pic + 1);
    BLI_addtail(picsbase, picture);
  }

  const PlayAnimPict *picture = static_cast<const PlayAnimPict *>(picsbase->last);
  if (!(picture && picture->anim == anim)) {
    IMB_close_anim(anim);
    CLOG_WARN(&LOG, "no frames added for: '%s'", filepath_first);
  }
}

static void build_pict_list_from_image_sequence(ListBase *picsbase,
                                                GhostData *ghost_data,
                                                const PlayDisplayContext *display_ctx,
                                                const char *filepath_first,
                                                const int frame_offset,
                                                const int totframes,
                                                const int frame_step,
                                                const bool *loading_p)
{
  /* Load images into cache until the cache is full,
   * this resolves choppiness for images that are slow to load, see: #81751. */
  bool fill_cache = (
#ifdef USE_FRAME_CACHE_LIMIT
      true
#else
      false
#endif
  );

  int fp_framenr;
  struct {
    char head[FILE_MAX], tail[FILE_MAX];
    ushort digits;
  } fp_decoded;

  char filepath[FILE_MAX];
  STRNCPY(filepath, filepath_first);
  fp_framenr = BLI_path_sequence_decode(filepath,
                                        fp_decoded.head,
                                        sizeof(fp_decoded.head),
                                        fp_decoded.tail,
                                        sizeof(fp_decoded.tail),
                                        &fp_decoded.digits);

  pupdate_time();
  g_playanim.total_time = 1.0;

  for (int pic = 0; pic < totframes; pic++) {
    if (!IMB_ispic(filepath)) {
      break;
    }

    bool has_error = false;
    char *error_message = nullptr;
    void *mem = nullptr;
    size_t size = -1;
    if (!buffer_from_filepath(
            filepath, g_playanim.from_disk ? nullptr : &mem, &size, &error_message)) {
      has_error = true;
      size = 0;
    }

    PlayAnimPict *picture = static_cast<PlayAnimPict *>(
        MEM_callocN(sizeof(PlayAnimPict), "picture"));
    picture->size = size;
    picture->IB_flags = IB_rect;
    picture->mem = static_cast<uchar *>(mem);
    picture->filepath = BLI_strdup(filepath);
    picture->error_message = error_message;
    picture->frame = pic + frame_offset;
    BLI_addtail(picsbase, picture);

    pupdate_time();

    const bool display_imbuf = g_playanim.total_time > 1.0;

    if (has_error) {
      CLOG_WARN(&LOG,
                "Picture %s failed: %s",
                filepath,
                error_message ? error_message : "<unknown error>");
    }
    else if (display_imbuf || fill_cache) {
      /* OCIO_TODO: support different input color space. */
      ImBuf *ibuf = ibuf_from_picture(picture);

      if (ibuf) {
        if (display_imbuf) {
          playanim_toscreen_on_load(ghost_data, display_ctx, picture, ibuf);
        }
#ifdef USE_FRAME_CACHE_LIMIT
        if (fill_cache) {
          picture->ibuf = ibuf;
          frame_cache_add(picture);
          fill_cache = !frame_cache_limit_exceeded();
        }
        else
#endif
        {
          IMB_freeImBuf(ibuf);
        }
      }

      if (display_imbuf) {
        pupdate_time();
        g_playanim.total_time = 0.0;
      }
    }

    /* Create a new file-path each time. */
    fp_framenr += frame_step;
    BLI_path_sequence_encode(filepath,
                             sizeof(filepath),
                             fp_decoded.head,
                             fp_decoded.tail,
                             fp_decoded.digits,
                             fp_framenr);

    while (GHOST_ProcessEvents(ghost_data->system, false)) {
      GHOST_DispatchEvents(ghost_data->system);
      if (*loading_p == false) {
        break;
      }
    }
  }
}

static void build_pict_list(ListBase *picsbase,
                            GhostData *ghost_data,
                            const PlayDisplayContext *display_ctx,
                            const char *filepath_first,
                            const int totframes,
                            const int frame_step,
                            bool *loading_p)
{
  *loading_p = true;

  /* NOTE(@ideasman42): When loading many files (expanded from shell globing for e.g.)
   * it's important the frame number increases each time. Otherwise playing `*.png`
   * in a directory will expand into many arguments, each calling this function adding
   * a frame that's set to zero. */
  const PlayAnimPict *picture_last = static_cast<PlayAnimPict *>(picsbase->last);
  const int frame_offset = picture_last ? (picture_last->frame + 1) : 0;

  bool do_image_load = false;
  if (IMB_isanim(filepath_first)) {
    build_pict_list_from_anim(picsbase, ghost_data, display_ctx, filepath_first, frame_offset);

    if (picsbase->last == picture_last) {
      /* FFMPEG detected JPEG2000 as a video which would load with zero duration.
       * Resolve this by using images as a fallback when a video file has no frames to display. */
      do_image_load = true;
    }
  }
  else {
    do_image_load = true;
  }

  if (do_image_load) {
    build_pict_list_from_image_sequence(picsbase,
                                        ghost_data,
                                        display_ctx,
                                        filepath_first,
                                        frame_offset,
                                        totframes,
                                        frame_step,
                                        loading_p);
  }

  *loading_p = false;
}

static void update_sound_fps()
{
#ifdef WITH_AUDASPACE
  if (g_audaspace.playback_handle) {
    /* Swap-time stores the 1.0/fps ratio. */
    double speed = 1.0 / (g_playanim.swap_time * g_playanim.fps_movie);

    AUD_Handle_setPitch(g_audaspace.playback_handle, speed);
  }
#endif
}

static void playanim_change_frame_tag(PlayState *ps, int cx)
{
  ps->need_frame_update = true;
  ps->frame_cursor_x = cx;
}

static void playanim_change_frame(PlayState *ps)
{
  if (!ps->need_frame_update) {
    return;
  }
  if (BLI_listbase_is_empty(&ps->picsbase)) {
    return;
  }

  int sizex, sizey;
  playanim_window_get_size(ps->ghost_data.window, &sizex, &sizey);
  const int i_last = static_cast<PlayAnimPict *>(ps->picsbase.last)->frame;
  /* Without this the frame-indicator location isn't closest to the cursor.  */
  const int correct_rounding = (sizex / i_last) / 2;
  const int i = clamp_i((i_last * (ps->frame_cursor_x + correct_rounding)) / sizex, 0, i_last);

#ifdef WITH_AUDASPACE
  if (g_audaspace.scrub_handle) {
    AUD_Handle_stop(g_audaspace.scrub_handle);
    g_audaspace.scrub_handle = nullptr;
  }

  if (g_audaspace.playback_handle) {
    AUD_Status status = AUD_Handle_getStatus(g_audaspace.playback_handle);
    if (status != AUD_STATUS_PLAYING) {
      AUD_Handle_stop(g_audaspace.playback_handle);
      g_audaspace.playback_handle = AUD_Device_play(
          g_audaspace.audio_device, g_audaspace.source, 1);
      if (g_audaspace.playback_handle) {
        AUD_Handle_setPosition(g_audaspace.playback_handle, i / g_playanim.fps_movie);
        g_audaspace.scrub_handle = AUD_pauseAfter(g_audaspace.playback_handle,
                                                  1.0 / g_playanim.fps_movie);
      }
      update_sound_fps();
    }
    else {
      AUD_Handle_setPosition(g_audaspace.playback_handle, i / g_playanim.fps_movie);
      g_audaspace.scrub_handle = AUD_pauseAfter(g_audaspace.playback_handle,
                                                1.0 / g_playanim.fps_movie);
    }
  }
  else if (g_audaspace.source) {
    g_audaspace.playback_handle = AUD_Device_play(g_audaspace.audio_device, g_audaspace.source, 1);
    if (g_audaspace.playback_handle) {
      AUD_Handle_setPosition(g_audaspace.playback_handle, i / g_playanim.fps_movie);
      g_audaspace.scrub_handle = AUD_pauseAfter(g_audaspace.playback_handle,
                                                1.0 / g_playanim.fps_movie);
    }
    update_sound_fps();
  }
#endif

  ps->picture = static_cast<PlayAnimPict *>(BLI_findlink(&ps->picsbase, i));
  BLI_assert(ps->picture != nullptr);

  ps->single_step = true;
  ps->wait = false;
  ps->next_frame = 0;

  ps->need_frame_update = false;
}

static void playanim_audio_resume(PlayState *ps)
{
#ifdef WITH_AUDASPACE
  /* TODO: store in ps direct? */
  const int i = BLI_findindex(&ps->picsbase, ps->picture);
  if (g_audaspace.playback_handle) {
    AUD_Handle_stop(g_audaspace.playback_handle);
  }
  g_audaspace.playback_handle = AUD_Device_play(g_audaspace.audio_device, g_audaspace.source, 1);
  if (g_audaspace.playback_handle) {
    AUD_Handle_setPosition(g_audaspace.playback_handle, i / g_playanim.fps_movie);
  }
  update_sound_fps();
#else
  UNUSED_VARS(ps);
#endif
}

static void playanim_audio_stop(PlayState * /*ps*/)
{
#ifdef WITH_AUDASPACE
  if (g_audaspace.playback_handle) {
    AUD_Handle_stop(g_audaspace.playback_handle);
    g_audaspace.playback_handle = nullptr;
  }
#endif
}

static bool ghost_event_proc(GHOST_EventHandle evt, GHOST_TUserDataPtr ps_void)
{
  PlayState *ps = static_cast<PlayState *>(ps_void);
  const GHOST_TEventType type = GHOST_GetEventType(evt);
  GHOST_TEventDataPtr data = GHOST_GetEventData(evt);
  /* Convert ghost event into value keyboard or mouse. */
  const int val = ELEM(type, GHOST_kEventKeyDown, GHOST_kEventButtonDown);
  GHOST_SystemHandle ghost_system = ps->ghost_data.system;
  GHOST_WindowHandle ghost_window = ps->ghost_data.window;

  // print_ps(ps);

  playanim_event_qual_update(&ps->ghost_data);

  /* First check if we're busy loading files. */
  if (ps->loading) {
    switch (type) {
      case GHOST_kEventKeyDown:
      case GHOST_kEventKeyUp: {
        const GHOST_TEventKeyData *key_data = static_cast<const GHOST_TEventKeyData *>(data);
        switch (key_data->key) {
          case GHOST_kKeyEsc:
            ps->loading = false;
            break;
          default:
            break;
        }
        break;
      }
      default:
        break;
    }
    return true;
  }

  if (ps->wait && ps->stopped == false) {
    ps->stopped = true;
  }

  if (ps->wait) {
    pupdate_time();
    g_playanim.total_time = 0.0;
  }

  switch (type) {
    case GHOST_kEventKeyDown:
    case GHOST_kEventKeyUp: {
      const GHOST_TEventKeyData *key_data = static_cast<const GHOST_TEventKeyData *>(data);
      switch (key_data->key) {
        case GHOST_kKeyA:
          if (val) {
            ps->no_frame_skip = !ps->no_frame_skip;
          }
          break;
        case GHOST_kKeyI:
          if (val) {
            ps->show_frame_indicator = !ps->show_frame_indicator;
          }
          break;
        case GHOST_kKeyP:
          if (val) {
            ps->pingpong = !ps->pingpong;
          }
          break;
        case GHOST_kKeyF: {
          if (val) {
            int axis = (ps->ghost_data.qual & WS_QUAL_SHIFT) ? 1 : 0;
            ps->draw_flip[axis] = !ps->draw_flip[axis];
          }
          break;
        }
        case GHOST_kKey1:
        case GHOST_kKeyNumpad1:
          if (val) {
            g_playanim.swap_time = ps->frame_step / 60.0;
            update_sound_fps();
          }
          break;
        case GHOST_kKey2:
        case GHOST_kKeyNumpad2:
          if (val) {
            g_playanim.swap_time = ps->frame_step / 50.0;
            update_sound_fps();
          }
          break;
        case GHOST_kKey3:
        case GHOST_kKeyNumpad3:
          if (val) {
            g_playanim.swap_time = ps->frame_step / 30.0;
            update_sound_fps();
          }
          break;
        case GHOST_kKey4:
        case GHOST_kKeyNumpad4:
          if (ps->ghost_data.qual & WS_QUAL_SHIFT) {
            g_playanim.swap_time = ps->frame_step / 24.0;
            update_sound_fps();
          }
          else {
            g_playanim.swap_time = ps->frame_step / 25.0;
            update_sound_fps();
          }
          break;
        case GHOST_kKey5:
        case GHOST_kKeyNumpad5:
          if (val) {
            g_playanim.swap_time = ps->frame_step / 20.0;
            update_sound_fps();
          }
          break;
        case GHOST_kKey6:
        case GHOST_kKeyNumpad6:
          if (val) {
            g_playanim.swap_time = ps->frame_step / 15.0;
            update_sound_fps();
          }
          break;
        case GHOST_kKey7:
        case GHOST_kKeyNumpad7:
          if (val) {
            g_playanim.swap_time = ps->frame_step / 12.0;
            update_sound_fps();
          }
          break;
        case GHOST_kKey8:
        case GHOST_kKeyNumpad8:
          if (val) {
            g_playanim.swap_time = ps->frame_step / 10.0;
            update_sound_fps();
          }
          break;
        case GHOST_kKey9:
        case GHOST_kKeyNumpad9:
          if (val) {
            g_playanim.swap_time = ps->frame_step / 6.0;
            update_sound_fps();
          }
          break;
        case GHOST_kKeyLeftArrow:
          if (val) {
            ps->single_step = true;
            ps->wait = false;
            playanim_audio_stop(ps);

            if (ps->ghost_data.qual & WS_QUAL_SHIFT) {
              ps->picture = static_cast<PlayAnimPict *>(ps->picsbase.first);
              ps->next_frame = 0;
            }
            else {
              ps->next_frame = -1;
            }
          }
          break;
        case GHOST_kKeyDownArrow:
          if (val) {
            ps->wait = false;
            playanim_audio_stop(ps);

            if (ps->ghost_data.qual & WS_QUAL_SHIFT) {
              ps->next_frame = ps->direction = -1;
            }
            else {
              ps->next_frame = -10;
              ps->single_step = true;
            }
          }
          break;
        case GHOST_kKeyRightArrow:
          if (val) {
            ps->single_step = true;
            ps->wait = false;
            playanim_audio_stop(ps);

            if (ps->ghost_data.qual & WS_QUAL_SHIFT) {
              ps->picture = static_cast<PlayAnimPict *>(ps->picsbase.last);
              ps->next_frame = 0;
            }
            else {
              ps->next_frame = 1;
            }
          }
          break;
        case GHOST_kKeyUpArrow:
          if (val) {
            ps->wait = false;
            if (ps->ghost_data.qual & WS_QUAL_SHIFT) {
              ps->next_frame = ps->direction = 1;
              if (ps->single_step == false) {
                playanim_audio_resume(ps);
              }
            }
            else {
              ps->next_frame = 10;
              ps->single_step = true;
              playanim_audio_stop(ps);
            }
          }
          break;

        case GHOST_kKeySlash:
        case GHOST_kKeyNumpadSlash:
          if (val) {
            if (ps->ghost_data.qual & WS_QUAL_SHIFT) {
              if (ps->picture && ps->picture->ibuf) {
                printf(" Name: %s | Speed: %.2f frames/s\n",
                       ps->picture->ibuf->filepath,
                       ps->frame_step / g_playanim.swap_time);
              }
            }
            else {
              g_playanim.swap_time = ps->frame_step / 5.0;
              update_sound_fps();
            }
          }
          break;
        case GHOST_kKey0:
        case GHOST_kKeyNumpad0:
          if (val) {
            if (ps->once) {
              ps->once = ps->wait = false;
            }
            else {
              ps->picture = nullptr;
              ps->once = true;
              ps->wait = false;
            }
          }
          break;

        case GHOST_kKeySpace:
          if (val) {
            if (ps->wait || ps->single_step) {
              ps->wait = ps->single_step = false;
              playanim_audio_resume(ps);
            }
            else {
              ps->single_step = true;
              ps->wait = true;
              playanim_audio_stop(ps);
            }
          }
          break;
        case GHOST_kKeyEnter:
        case GHOST_kKeyNumpadEnter:
          if (val) {
            ps->wait = ps->single_step = false;
            playanim_audio_resume(ps);
          }
          break;
        case GHOST_kKeyPeriod:
        case GHOST_kKeyNumpadPeriod:
          if (val) {
            if (ps->single_step) {
              ps->wait = false;
            }
            else {
              ps->single_step = true;
              ps->wait = !ps->wait;
              playanim_audio_stop(ps);
            }
          }
          break;
        case GHOST_kKeyEqual:
        case GHOST_kKeyPlus:
        case GHOST_kKeyNumpadPlus: {
          if (val == 0) {
            break;
          }
          if (ps->ghost_data.qual & WS_QUAL_CTRL) {
            playanim_window_zoom(ps, 0.1f);
          }
          else {
            if (g_playanim.swap_time > ps->frame_step / 60.0) {
              g_playanim.swap_time /= 1.1;
              update_sound_fps();
            }
          }
          break;
        }
        case GHOST_kKeyMinus:
        case GHOST_kKeyNumpadMinus: {
          if (val == 0) {
            break;
          }
          if (ps->ghost_data.qual & WS_QUAL_CTRL) {
            playanim_window_zoom(ps, -0.1f);
          }
          else {
            if (g_playanim.swap_time < ps->frame_step / 5.0) {
              g_playanim.swap_time *= 1.1;
              update_sound_fps();
            }
          }
          break;
        }
        case GHOST_kKeyEsc:
          ps->go = false;
          break;
        default:
          break;
      }
      break;
    }
    case GHOST_kEventButtonDown:
    case GHOST_kEventButtonUp: {
      const GHOST_TEventButtonData *bd = static_cast<const GHOST_TEventButtonData *>(data);
      int cx, cy, sizex, sizey;
      playanim_window_get_size(ghost_window, &sizex, &sizey);

      const bool inside_window = (GHOST_GetCursorPosition(ghost_system, ghost_window, &cx, &cy) ==
                                  GHOST_kSuccess) &&
                                 (cx >= 0 && cx < sizex && cy >= 0 && cy <= sizey);

      if (bd->button == GHOST_kButtonMaskLeft) {
        if (type == GHOST_kEventButtonDown) {
          if (inside_window) {
            ps->ghost_data.qual |= WS_QUAL_LMOUSE;
            playanim_change_frame_tag(ps, cx);
          }
        }
        else {
          ps->ghost_data.qual &= ~WS_QUAL_LMOUSE;
        }
      }
      else if (bd->button == GHOST_kButtonMaskMiddle) {
        if (type == GHOST_kEventButtonDown) {
          if (inside_window) {
            ps->ghost_data.qual |= WS_QUAL_MMOUSE;
          }
        }
        else {
          ps->ghost_data.qual &= ~WS_QUAL_MMOUSE;
        }
      }
      else if (bd->button == GHOST_kButtonMaskRight) {
        if (type == GHOST_kEventButtonDown) {
          if (inside_window) {
            ps->ghost_data.qual |= WS_QUAL_RMOUSE;
          }
        }
        else {
          ps->ghost_data.qual &= ~WS_QUAL_RMOUSE;
        }
      }
      break;
    }
    case GHOST_kEventCursorMove: {
      if (ps->ghost_data.qual & WS_QUAL_LMOUSE) {
        const GHOST_TEventCursorData *cd = static_cast<const GHOST_TEventCursorData *>(data);
        int cx, cy;

        /* Ignore 'in-between' events, since they can make scrubbing lag.
         *
         * Ideally we would keep into the event queue and see if this is the last motion event.
         * however the API currently doesn't support this. */
        {
          int x_test, y_test;
          if (GHOST_GetCursorPosition(ghost_system, ghost_window, &cx, &cy) == GHOST_kSuccess) {
            GHOST_ScreenToClient(ghost_window, cd->x, cd->y, &x_test, &y_test);
            if (cx != x_test || cy != y_test) {
              /* We're not the last event... skipping. */
              break;
            }
          }
        }

        playanim_change_frame_tag(ps, cx);
      }
      break;
    }
    case GHOST_kEventWindowActivate:
    case GHOST_kEventWindowDeactivate: {
      ps->ghost_data.qual &= ~WS_QUAL_MOUSE;
      break;
    }
    case GHOST_kEventWindowSize:
    case GHOST_kEventWindowMove: {
      float zoomx, zoomy;

      playanim_window_get_size(ghost_window, &ps->display_ctx.size[0], &ps->display_ctx.size[1]);
      GHOST_ActivateWindowDrawingContext(ghost_window);

      zoomx = float(ps->display_ctx.size[0]) / ps->ibuf_size[0];
      zoomy = float(ps->display_ctx.size[1]) / ps->ibuf_size[1];

      /* Zoom always show entire image. */
      ps->zoom = std::min(zoomx, zoomy);

      GPU_viewport(0, 0, ps->display_ctx.size[0], ps->display_ctx.size[1]);
      GPU_scissor(0, 0, ps->display_ctx.size[0], ps->display_ctx.size[1]);

      playanim_gpu_matrix();

      g_playanim.total_time = 0.0;

      playanim_toscreen(ps, ps->picture, ps->picture ? ps->picture->ibuf : nullptr);

      break;
    }
    case GHOST_kEventQuitRequest:
    case GHOST_kEventWindowClose: {
      ps->go = false;
      break;
    }
    case GHOST_kEventWindowDPIHintChanged: {
      /* Rely on frame-change to redraw. */
      playanim_window_font_scale_from_dpi(ps);
      break;
    }
    case GHOST_kEventDraggingDropDone: {
      const GHOST_TEventDragnDropData *ddd = static_cast<const GHOST_TEventDragnDropData *>(data);

      if (ddd->dataType == GHOST_kDragnDropTypeFilenames) {
        const GHOST_TStringArray *stra = static_cast<const GHOST_TStringArray *>(ddd->data);
        ps->argc_next = stra->count;
        ps->argv_next = static_cast<char **>(
            MEM_mallocN(sizeof(char **) * ps->argc_next, __func__));
        for (int i = 0; i < stra->count; i++) {
          ps->argv_next[i] = BLI_strdup(reinterpret_cast<const char *>(stra->strings[i]));
        }
        ps->go = false;
        printf("dropped %s, %d file(s)\n", ps->argv_next[0], ps->argc_next);
      }
      break;
    }
    default:
      /* Quiet warnings. */
      break;
  }

  return true;
}

static GHOST_WindowHandle playanim_window_open(
    GHOST_SystemHandle ghost_system, const char *title, int posx, int posy, int sizex, int sizey)
{
  GHOST_GPUSettings gpusettings = {0};
  const eGPUBackendType gpu_backend = GPU_backend_type_selection_get();
  gpusettings.context_type = wm_ghost_drawing_context_type(gpu_backend);

  {
    bool screen_size_valid = false;
    uint32_t screen_size[2];
    if ((GHOST_GetMainDisplayDimensions(ghost_system, &screen_size[0], &screen_size[1]) ==
         GHOST_kSuccess) &&
        (screen_size[0] > 0) && (screen_size[1] > 0))
    {
      screen_size_valid = true;
    }
    else {
      /* Unlikely the screen size fails to access,
       * if this happens it's still important to clamp the window size by *something*. */
      screen_size[0] = 1024;
      screen_size[1] = 1024;
    }

    if (screen_size_valid) {
      if (GHOST_GetCapabilities() & GHOST_kCapabilityWindowPosition) {
        posy = (screen_size[1] - posy - sizey);
      }
    }
    else {
      posx = 0;
      posy = 0;
    }

    /* NOTE: ideally the GPU could be queried for the maximum supported window size,
     * this isn't so simple as the GPU back-end's capabilities are initialized *after* the window
     * has been created. Further, it's quite unlikely the users main monitor size is larger
     * than the maximum window size supported by the GPU. */

    /* Clamp the size so very large requests aren't rejected by the GPU.
     * Halve until a usable range is reached instead of scaling down to meet the screen size
     * since fractional scaling tends not to look so nice. */
    while (sizex >= int(screen_size[0]) || sizey >= int(screen_size[1])) {
      sizex /= 2;
      sizey /= 2;
    }
    /* Unlikely but ensure the size is *never* zero. */
    CLAMP_MIN(sizex, 1);
    CLAMP_MIN(sizey, 1);
  }

  return GHOST_CreateWindow(ghost_system,
                            nullptr,
                            title,
                            posx,
                            posy,
                            sizex,
                            sizey,
                            /* Could optionally start full-screen. */
                            GHOST_kWindowStateNormal,
                            false,
                            gpusettings);
}

static void playanim_window_zoom(PlayState *ps, const float zoom_offset)
{
  int size[2];
  // int ofs[2]; /* UNUSED */

  if (ps->zoom + zoom_offset > 0.0f) {
    ps->zoom += zoom_offset;
  }

  // playanim_window_get_position(&ofs[0], &ofs[1]);
  // playanim_window_get_size(ps->ghost_data.window, &size[0], &size[1]);
  // ofs[0] += size[0] / 2; /* UNUSED */
  // ofs[1] += size[1] / 2; /* UNUSED */
  size[0] = ps->zoom * ps->ibuf_size[0];
  size[1] = ps->zoom * ps->ibuf_size[1];
  // ofs[0] -= size[0] / 2; /* UNUSED */
  // ofs[1] -= size[1] / 2; /* UNUSED */
  // window_set_position(ps->ghost_data.window, size[0], size[1]);
  GHOST_SetClientSize(ps->ghost_data.window, size[0], size[1]);
}

static bool playanim_window_font_scale_from_dpi(PlayState *ps)
{
  const float scale = (GHOST_GetDPIHint(ps->ghost_data.window) / 96.0f);
  const float font_size_base = 11.0f; /* Font size un-scaled. */
  const int font_size = int(font_size_base * scale) + 0.5f;
  bool changed = false;
  if (ps->font_size != font_size) {
    BLF_size(ps->font_id, font_size);
    ps->font_size = font_size;
    changed = true;
  }
  if (ps->display_ctx.ui_scale != scale) {
    ps->display_ctx.ui_scale = scale;
  }
  return changed;
}

/**
 * \return True when `args_next` is filled with arguments used to re-run this function
 * (used for drag & drop).
 */
static bool wm_main_playanim_intern(int argc, const char **argv, PlayArgs *args_next)
{
  ImBuf *ibuf = nullptr;
  int window_pos[2] = {0, 0};
  int frame_start = -1;
  int frame_end = -1;

  PlayState ps{};

  ps.go = true;
  ps.direction = true;
  ps.next_frame = 1;
  ps.once = false;
  ps.pingpong = false;
  ps.no_frame_skip = false;
  ps.single_step = false;
  ps.wait = false;
  ps.stopped = false;
  ps.loading = false;
  ps.picture = nullptr;
  ps.show_frame_indicator = false;
  ps.argc_next = 0;
  ps.argv_next = nullptr;
  ps.zoom = 1.0f;
  ps.draw_flip[0] = false;
  ps.draw_flip[1] = false;

  ps.frame_step = 1;

  ps.font_id = -1;

  STRNCPY(ps.display_ctx.display_settings.display_device,
          IMB_colormanagement_role_colorspace_name_get(COLOR_ROLE_DEFAULT_BYTE));
  IMB_colormanagement_init_default_view_settings(&ps.display_ctx.view_settings,
                                                 &ps.display_ctx.display_settings);
  ps.display_ctx.ui_scale = 1.0f;

  while ((argc > 0) && (argv[0][0] == '-')) {
    switch (argv[0][1]) {
      case 'm': {
        g_playanim.from_disk = true;
        break;
      }
      case 'p': {
        if (argc > 2) {
          window_pos[0] = atoi(argv[1]);
          window_pos[1] = atoi(argv[2]);
          argc -= 2;
          argv += 2;
        }
        else {
          printf("too few arguments for -p (need 2): skipping\n");
        }
        break;
      }
      case 'f': {
        if (argc > 2) {
          double fps = atof(argv[1]);
          double fps_base = atof(argv[2]);
          if (fps == 0.0) {
            fps = 1;
            printf("invalid fps, forcing 1\n");
          }
          g_playanim.swap_time = fps_base / fps;
          argc -= 2;
          argv += 2;
        }
        else {
          printf("too few arguments for -f (need 2): skipping\n");
        }
        break;
      }
      case 's': {
        frame_start = atoi(argv[1]);
        CLAMP(frame_start, 1, MAXFRAME);
        argc--;
        argv++;
        break;
      }
      case 'e': {
        frame_end = atoi(argv[1]);
        CLAMP(frame_end, 1, MAXFRAME);
        argc--;
        argv++;
        break;
      }
      case 'j': {
        ps.frame_step = atoi(argv[1]);
        CLAMP(ps.frame_step, 1, MAXFRAME);
        g_playanim.swap_time *= ps.frame_step;
        argc--;
        argv++;
        break;
      }
      case 'c': {
#ifdef USE_FRAME_CACHE_LIMIT
        const int memory_in_mb = max_ii(0, atoi(argv[1]));
        g_frame_cache.memory_limit = size_t(memory_in_mb) * (1024 * 1024);
#endif
        argc--;
        argv++;
        break;
      }
      default: {
        printf("unknown option '%c': skipping\n", argv[0][1]);
        break;
      }
    }
    argc--;
    argv++;
  }

  if (argc == 0) {
    printf("%s: no filepath argument given\n", __func__);
    exit(EXIT_FAILURE);
  }

  const char *filepath = argv[0];

  if (IMB_isanim(filepath)) {
    /* OCIO_TODO: support different input color spaces. */
    anim *anim = IMB_open_anim(filepath, IB_rect, 0, nullptr);
    if (anim) {
      ibuf = IMB_anim_absolute(anim, 0, IMB_TC_NONE, IMB_PROXY_NONE);
      IMB_close_anim(anim);
      anim = nullptr;
    }
  }
  else if (!IMB_ispic(filepath)) {
    printf("%s: '%s' not an image file\n", __func__, filepath);
    exit(EXIT_FAILURE);
  }

  if (ibuf == nullptr) {
    /* OCIO_TODO: support different input color space. */
    ibuf = IMB_loadiffname(filepath, IB_rect, nullptr);
  }

  if (ibuf == nullptr) {
    printf("%s: '%s' couldn't open\n", __func__, filepath);
    exit(EXIT_FAILURE);
  }

  /* Select GPU backend. */
  GPU_backend_type_selection_detect();

  /* Init GHOST and open window. */
  GHOST_EventConsumerHandle ghost_event_consumer = nullptr;
  {
    ghost_event_consumer = GHOST_CreateEventConsumer(ghost_event_proc, &ps);

    GHOST_SetBacktraceHandler((GHOST_TBacktraceFn)BLI_system_backtrace);

    ps.ghost_data.system = GHOST_CreateSystem();

    if (UNLIKELY(ps.ghost_data.system == nullptr)) {
      /* GHOST will have reported the back-ends that failed to load. */
      CLOG_WARN(&LOG, "GHOST: unable to initialize, exiting!");
      /* This will leak memory, it's preferable to crashing. */
      exit(EXIT_FAILURE);
    }

    GHOST_AddEventConsumer(ps.ghost_data.system, ghost_event_consumer);

    ps.ghost_data.window = playanim_window_open(ps.ghost_data.system,
                                                "Blender Animation Player",
                                                window_pos[0],
                                                window_pos[1],
                                                ibuf->x,
                                                ibuf->y);
  }

  // GHOST_ActivateWindowDrawingContext(ps.ghost_data.window);

  /* Init Blender GPU context. */
  ps.ghost_data.gpu_context = GPU_context_create(ps.ghost_data.window, nullptr);
  GPU_init();

  /* Initialize the font. */
  BLF_init();
  ps.font_id = BLF_load_mono_default(false);

  ps.font_size = -1; /* Force update. */
  playanim_window_font_scale_from_dpi(&ps);

  ps.ibuf_size[0] = ibuf->x;
  ps.ibuf_size[1] = ibuf->y;

  ps.display_ctx.size[0] = ps.ibuf_size[0];
  ps.display_ctx.size[1] = ps.ibuf_size[1];

  GPU_render_begin();
  GPU_render_step();
  GPU_clear_color(0.1f, 0.1f, 0.1f, 0.0f);

  {
    int window_size[2];
    playanim_window_get_size(ps.ghost_data.window, &window_size[0], &window_size[1]);
    GPU_viewport(0, 0, window_size[0], window_size[1]);
    GPU_scissor(0, 0, window_size[0], window_size[1]);
    playanim_gpu_matrix();
  }

  GHOST_SwapWindowBuffers(ps.ghost_data.window);
  GPU_render_end();

  /* One of the frames was invalid or not passed in. */
  if (frame_start == -1 || frame_end == -1) {
    frame_start = 1;
    if (argc == 1) {
      /* A single file was passed in, attempt to load all images from an image sequence.
       * (if it is an image sequence). */
      frame_end = MAXFRAME;
    }
    else {
      /* Multiple files passed in, show each file without expanding image sequences.
       * This occurs when dropping multiple files. */
      frame_end = 1;
    }
  }

  build_pict_list(&ps.picsbase,
                  &ps.ghost_data,
                  &ps.display_ctx,
                  filepath,
                  (frame_end - frame_start) + 1,
                  ps.frame_step,
                  &ps.loading);

#ifdef WITH_AUDASPACE
  g_audaspace.source = AUD_Sound_file(filepath);
  if (!BLI_listbase_is_empty(&ps.picsbase)) {
    anim *anim_movie = static_cast<PlayAnimPict *>(ps.picsbase.first)->anim;
    if (anim_movie) {
      short frs_sec = 25;
      float frs_sec_base = 1.0;

      IMB_anim_get_fps(anim_movie, &frs_sec, &frs_sec_base, true);

      g_playanim.fps_movie = double(frs_sec) / double(frs_sec_base);
      /* Enforce same fps for movie as sound. */
      g_playanim.swap_time = ps.frame_step / g_playanim.fps_movie;
    }
  }
#endif

  for (int i = 1; i < argc; i++) {
    filepath = argv[i];
    build_pict_list(&ps.picsbase,
                    &ps.ghost_data,
                    &ps.display_ctx,
                    filepath,
                    (frame_end - frame_start) + 1,
                    ps.frame_step,
                    &ps.loading);
  }

  IMB_freeImBuf(ibuf);
  ibuf = nullptr;

  pupdate_time();
  g_playanim.total_time = 0.0;

/* Newly added in 2.6x, without this images never get freed. */
#define USE_IMB_CACHE

  while (ps.go) {
    if (ps.pingpong) {
      ps.direction = -ps.direction;
    }

    if (ps.direction == 1) {
      ps.picture = static_cast<PlayAnimPict *>(ps.picsbase.first);
    }
    else {
      ps.picture = static_cast<PlayAnimPict *>(ps.picsbase.last);
    }

    if (ps.picture == nullptr) {
      printf("couldn't find pictures\n");
      ps.go = false;
    }
    if (ps.pingpong) {
      if (ps.direction == 1) {
        ps.picture = ps.picture->next;
      }
      else {
        ps.picture = ps.picture->prev;
      }
    }
    if (g_playanim.total_time > 0.0) {
      g_playanim.total_time = 0.0;
    }

#ifdef WITH_AUDASPACE
    if (g_audaspace.playback_handle) {
      AUD_Handle_stop(g_audaspace.playback_handle);
    }
    g_audaspace.playback_handle = AUD_Device_play(g_audaspace.audio_device, g_audaspace.source, 1);
    update_sound_fps();
#endif

    while (ps.picture) {
      bool has_event;
#ifndef USE_IMB_CACHE
      if (ibuf != nullptr && ibuf->ftype == IMB_FTYPE_NONE) {
        IMB_freeImBuf(ibuf);
      }
#endif

      ibuf = ibuf_from_picture(ps.picture);

      {
#ifdef USE_IMB_CACHE
        ps.picture->ibuf = ibuf;
#endif
        if (ibuf) {
#ifdef USE_FRAME_CACHE_LIMIT
          if (ps.picture->frame_cache_node == nullptr) {
            frame_cache_add(ps.picture);
          }
          else {
            frame_cache_touch(ps.picture);
          }
          frame_cache_limit_apply(ibuf);
#endif /* USE_FRAME_CACHE_LIMIT */

          STRNCPY(ibuf->filepath, ps.picture->filepath);
        }

/* why only windows? (from 2.4x) - campbell */
#ifdef _WIN32
        GHOST_SetTitle(ps.ghost_data.window, ps.picture->filepath);
#endif

        while (pupdate_time()) {
          PIL_sleep_ms(1);
        }
        g_playanim.total_time -= g_playanim.swap_time;
        playanim_toscreen(&ps, ps.picture, ibuf);
      }

      if (ps.once) {
        if (ps.picture->next == nullptr) {
          ps.wait = true;
        }
        else if (ps.picture->prev == nullptr) {
          ps.wait = true;
        }
      }

      ps.next_frame = ps.direction;

      GPU_render_begin();
      GPUContext *restore_context = GPU_context_active_get();
      GPU_context_active_set(ps.ghost_data.gpu_context);
      while ((has_event = GHOST_ProcessEvents(ps.ghost_data.system, false))) {
        GHOST_DispatchEvents(ps.ghost_data.system);
      }
      GPU_render_end();
      GPU_context_active_set(restore_context);

      if (ps.go == false) {
        break;
      }
      playanim_change_frame(&ps);
      if (!has_event) {
        PIL_sleep_ms(1);
      }
      if (ps.wait) {
        continue;
      }

      ps.wait = ps.single_step;

      if (ps.wait == false && ps.stopped) {
        ps.stopped = false;
      }

      pupdate_time();

      if (ps.picture && ps.next_frame) {
        /* Advance to the next frame, always at least set one step.
         * Implement frame-skipping when enabled and playback is not fast enough. */
        while (ps.picture) {
          ps.picture = playanim_step(ps.picture, ps.next_frame);

          if (ps.once && ps.picture != nullptr) {
            if (ps.picture->next == nullptr) {
              ps.wait = true;
            }
            else if (ps.picture->prev == nullptr) {
              ps.wait = true;
            }
          }

          if (ps.wait || g_playanim.total_time < g_playanim.swap_time || ps.no_frame_skip) {
            break;
          }
          g_playanim.total_time -= g_playanim.swap_time;
        }
        if (ps.picture == nullptr && ps.single_step) {
          ps.picture = playanim_step(ps.picture, ps.next_frame);
        }
      }
      if (ps.go == false) {
        break;
      }
    }
  }
  while ((ps.picture = static_cast<PlayAnimPict *>(BLI_pophead(&ps.picsbase)))) {
    if (ps.picture->anim) {
      if ((ps.picture->next == nullptr) || (ps.picture->next->anim != ps.picture->anim)) {
        IMB_close_anim(ps.picture->anim);
      }
    }

    if (ps.picture->ibuf) {
      IMB_freeImBuf(ps.picture->ibuf);
    }
    if (ps.picture->mem) {
      MEM_freeN(ps.picture->mem);
    }
    if (ps.picture->error_message) {
      MEM_freeN(static_cast<void *>(ps.picture->error_message));
    }
    MEM_freeN(const_cast<char *>(ps.picture->filepath));
    MEM_freeN(ps.picture);
  }

/* cleanup */
#ifndef USE_IMB_CACHE
  if (ibuf) {
    IMB_freeImBuf(ibuf);
  }
#endif

#ifdef USE_FRAME_CACHE_LIMIT
  BLI_freelistN(&g_frame_cache.pics);
  g_frame_cache.pics_len = 0;
  g_frame_cache.pics_size_in_memory = 0;
#endif

#ifdef WITH_AUDASPACE
  if (g_audaspace.playback_handle) {
    AUD_Handle_stop(g_audaspace.playback_handle);
    g_audaspace.playback_handle = nullptr;
  }
  if (g_audaspace.scrub_handle) {
    AUD_Handle_stop(g_audaspace.scrub_handle);
    g_audaspace.scrub_handle = nullptr;
  }
  AUD_Sound_free(g_audaspace.source);
  g_audaspace.source = nullptr;
#endif

  /* We still miss freeing a lot!
   * But many areas could skip initialization too for anim play. */

  DEG_free_node_types();

  BLF_exit();

  /* NOTE: Must happen before GPU Context destruction as GPU resources are released via
   * Colour Management module. */
  IMB_exit();

  if (ps.ghost_data.gpu_context) {
    GPU_context_active_set(ps.ghost_data.gpu_context);
    GPU_exit();
    GPU_context_discard(ps.ghost_data.gpu_context);
    ps.ghost_data.gpu_context = nullptr;
  }
  GHOST_RemoveEventConsumer(ps.ghost_data.system, ghost_event_consumer);
  GHOST_DisposeEventConsumer(ghost_event_consumer);

  GHOST_DisposeWindow(ps.ghost_data.system, ps.ghost_data.window);

  /* Early exit, IMB and BKE should be exited only in end. */
  if (ps.argv_next) {
    args_next->argc = ps.argc_next;
    args_next->argv = ps.argv_next;
    return true;
  }

  GHOST_DisposeSystem(ps.ghost_data.system);

<<<<<<< HEAD
  IMB_exit();

=======
  totblock = MEM_get_memory_blocks_in_use();
  if (totblock != 0) {
/* prints many bAKey, bArgument's which are tricky to fix */
>>>>>>> fb2f77d0
#if 0
  const int totblock = MEM_get_memory_blocks_in_use();
  if (totblock != 0) {
    /* Prints many `bAKey`, `bArgument` messages which are tricky to fix. */
    printf("Error Totblock: %d\n", totblock);
    MEM_printmemlist();
  }
#endif

  return false;
}

void WM_main_playanim(int argc, const char **argv)
{
#ifdef WITH_AUDASPACE
  {
    AUD_DeviceSpecs specs;

    specs.rate = AUD_RATE_48000;
    specs.format = AUD_FORMAT_FLOAT32;
    specs.channels = AUD_CHANNELS_STEREO;

    AUD_initOnce();

    if (!(g_audaspace.audio_device = AUD_init(nullptr, specs, 1024, "Blender"))) {
      g_audaspace.audio_device = AUD_init("None", specs, 0, "Blender");
    }
  }
#endif

  PlayArgs args_next = {0};
  do {
    PlayArgs args_free = args_next;
    args_next = {0};

    if (wm_main_playanim_intern(argc, argv, &args_next)) {
      argc = args_next.argc;
      argv = const_cast<const char **>(args_next.argv);
    }
    else {
      argc = 0;
      argv = nullptr;
    }

    if (args_free.argv) {
      for (int i = 0; i < args_free.argc; i++) {
        MEM_freeN(args_free.argv[i]);
      }
      MEM_freeN(args_free.argv);
    }
  } while (argv != nullptr);

#ifdef WITH_AUDASPACE
  AUD_exit(g_audaspace.audio_device);
  AUD_exitOnce();
#endif
}<|MERGE_RESOLUTION|>--- conflicted
+++ resolved
@@ -792,8 +792,7 @@
   const float frame_indicator_factor = -1.0f;
   const bool *draw_flip = nullptr;
 
-<<<<<<< HEAD
-  playanim_toscreen_ex(ghost_window,
+  playanim_toscreen_ex(ghost_data,
                        display_ctx,
                        picture,
                        ibuf,
@@ -802,10 +801,6 @@
                        zoom,
                        draw_flip,
                        frame_indicator_factor);
-=======
-  playanim_toscreen_ex(
-      ghost_data, display_ctx, picture, ibuf, font_id, fstep, zoom, draw_flip, indicator_factor);
->>>>>>> fb2f77d0
 }
 
 static void playanim_toscreen(PlayState *ps, const PlayAnimPict *picture, ImBuf *ibuf)
@@ -2173,14 +2168,6 @@
 
   GHOST_DisposeSystem(ps.ghost_data.system);
 
-<<<<<<< HEAD
-  IMB_exit();
-
-=======
-  totblock = MEM_get_memory_blocks_in_use();
-  if (totblock != 0) {
-/* prints many bAKey, bArgument's which are tricky to fix */
->>>>>>> fb2f77d0
 #if 0
   const int totblock = MEM_get_memory_blocks_in_use();
   if (totblock != 0) {

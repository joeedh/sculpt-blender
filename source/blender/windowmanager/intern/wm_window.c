/*
 * ***** BEGIN GPL LICENSE BLOCK *****
 *
 * This program is free software; you can redistribute it and/or
 * modify it under the terms of the GNU General Public License
 * as published by the Free Software Foundation; either version 2
 * of the License, or (at your option) any later version.
 *
 * This program is distributed in the hope that it will be useful,
 * but WITHOUT ANY WARRANTY; without even the implied warranty of
 * MERCHANTABILITY or FITNESS FOR A PARTICULAR PURPOSE.  See the
 * GNU General Public License for more details.
 *
 * You should have received a copy of the GNU General Public License
 * along with this program; if not, write to the Free Software Foundation,
 * Inc., 51 Franklin Street, Fifth Floor, Boston, MA 02110-1301, USA.
 *
 * The Original Code is Copyright (C) 2007 Blender Foundation but based
 * on ghostwinlay.c (C) 2001-2002 by NaN Holding BV
 * All rights reserved.
 *
 * Contributor(s): Blender Foundation, 2008
 *
 * ***** END GPL LICENSE BLOCK *****
 */

/** \file blender/windowmanager/intern/wm_window.c
 *  \ingroup wm
 *
 * Window management, wrap GHOST.
 */

#include <math.h>
#include <stdlib.h>
#include <stdio.h>
#include <string.h>

#include "DNA_listBase.h"
#include "DNA_screen_types.h"
#include "DNA_windowmanager_types.h"
#include "DNA_workspace_types.h"

#include "MEM_guardedalloc.h"

#include "GHOST_C-api.h"

#include "BLI_math.h"
#include "BLI_blenlib.h"
#include "BLI_utildefines.h"

#include "BLT_translation.h"

#include "BKE_blender.h"
#include "BKE_context.h"
#include "BKE_icons.h"
#include "BKE_library.h"
#include "BKE_global.h"
#include "BKE_main.h"
#include "BKE_screen.h"
#include "BKE_workspace.h"

#include "RNA_access.h"
#include "RNA_define.h"
#include "RNA_enum_types.h"

#include "WM_api.h"
#include "WM_types.h"
#include "wm.h"
#include "wm_draw.h"
#include "wm_window.h"
#include "wm_event_system.h"

#include "ED_anim_api.h"
#include "ED_scene.h"
#include "ED_screen.h"
#include "ED_fileselect.h"

#include "UI_interface.h"
#include "UI_interface_icons.h"

#include "PIL_time.h"

#include "GPU_batch.h"
#include "GPU_draw.h"
#include "GPU_extensions.h"
#include "GPU_framebuffer.h"
#include "GPU_init_exit.h"
#include "GPU_immediate.h"
#include "GPU_material.h"
#include "GPU_texture.h"
#include "BLF_api.h"

#include "UI_resources.h"

#include "../../../intern/gawain/gawain/gwn_context.h"

/* for assert */
#ifndef NDEBUG
#  include "BLI_threads.h"
#endif

/* the global to talk to ghost */
static GHOST_SystemHandle g_system = NULL;

typedef enum WinOverrideFlag {
	WIN_OVERRIDE_GEOM     = (1 << 0),
	WIN_OVERRIDE_WINSTATE = (1 << 1)
} WinOverrideFlag;

/* set by commandline */
static struct WMInitStruct {
	/* window geometry */
	int size_x, size_y;
	int start_x, start_y;

	int windowstate;
	WinOverrideFlag override_flag;

	bool native_pixels;
} wm_init_state = {0, 0, 0, 0, GHOST_kWindowStateNormal, 0, true};

/* ******** win open & close ************ */

/* XXX this one should correctly check for apple top header...
 * done for Cocoa : returns window contents (and not frame) max size*/
void wm_get_screensize(int *r_width, int *r_height)
{
	unsigned int uiwidth;
	unsigned int uiheight;

	GHOST_GetMainDisplayDimensions(g_system, &uiwidth, &uiheight);
	*r_width = uiwidth;
	*r_height = uiheight;
}

/* size of all screens (desktop), useful since the mouse is bound by this */
void wm_get_desktopsize(int *r_width, int *r_height)
{
	unsigned int uiwidth;
	unsigned int uiheight;

	GHOST_GetAllDisplayDimensions(g_system, &uiwidth, &uiheight);
	*r_width = uiwidth;
	*r_height = uiheight;
}

/* keeps offset and size within monitor bounds */
/* XXX solve dual screen... */
static void wm_window_check_position(rcti *rect)
{
	int width, height, d;

	wm_get_screensize(&width, &height);

	if (rect->xmin < 0) {
		rect->xmax -= rect->xmin;
		rect->xmin  = 0;
	}
	if (rect->ymin < 0) {
		rect->ymax -= rect->ymin;
		rect->ymin  = 0;
	}
	if (rect->xmax > width) {
		d = rect->xmax - width;
		rect->xmax -= d;
		rect->xmin -= d;
	}
	if (rect->ymax > height) {
		d = rect->ymax - height;
		rect->ymax -= d;
		rect->ymin -= d;
	}

	if (rect->xmin < 0) rect->xmin = 0;
	if (rect->ymin < 0) rect->ymin = 0;
}


static void wm_ghostwindow_destroy(wmWindowManager *wm, wmWindow *win)
{
	if (win->ghostwin) {
		/* We need this window's opengl context active to discard it. */
		GHOST_ActivateWindowDrawingContext(win->ghostwin);
		GWN_context_active_set(win->gwnctx);

		/* Delete local gawain objects.  */
		GWN_context_discard(win->gwnctx);

		GHOST_DisposeWindow(g_system, win->ghostwin);
		win->ghostwin = NULL;
		win->gwnctx = NULL;

		/* prevents non-drawable state of main windows (bugs #22967 and #25071, possibly #22477 too) */
		wm->windrawable = NULL;
		wm->winactive = NULL;
	}
}

/* including window itself, C can be NULL.
 * ED_screen_exit should have been called */
void wm_window_free(bContext *C, wmWindowManager *wm, wmWindow *win)
{
	wmTimer *wt, *wtnext;

	/* update context */
	if (C) {
		WM_event_remove_handlers(C, &win->handlers);
		WM_event_remove_handlers(C, &win->modalhandlers);

		if (CTX_wm_window(C) == win)
			CTX_wm_window_set(C, NULL);
	}

	BKE_screen_area_map_free(&win->global_areas);

	/* end running jobs, a job end also removes its timer */
	for (wt = wm->timers.first; wt; wt = wtnext) {
		wtnext = wt->next;
		if (wt->win == win && wt->event_type == TIMERJOBS)
			wm_jobs_timer_ended(wm, wt);
	}

	/* timer removing, need to call this api function */
	for (wt = wm->timers.first; wt; wt = wtnext) {
		wtnext = wt->next;
		if (wt->win == win)
			WM_event_remove_timer(wm, win, wt);
	}

	if (win->eventstate) MEM_freeN(win->eventstate);

	if (win->cursor_keymap_status) {
		MEM_freeN(win->cursor_keymap_status);
	}

	wm_event_free_all(win);

	wm_ghostwindow_destroy(wm, win);

	BKE_workspace_instance_hook_free(G_MAIN, win->workspace_hook);
	MEM_freeN(win->stereo3d_format);

	MEM_freeN(win);
}

static int find_free_winid(wmWindowManager *wm)
{
	wmWindow *win;
	int id = 1;

	for (win = wm->windows.first; win; win = win->next)
		if (id <= win->winid)
			id = win->winid + 1;

	return id;
}

/* don't change context itself */
wmWindow *wm_window_new(bContext *C)
{
	Main *bmain = CTX_data_main(C);
	wmWindowManager *wm = CTX_wm_manager(C);
	wmWindow *win = MEM_callocN(sizeof(wmWindow), "window");

	BLI_addtail(&wm->windows, win);
	win->winid = find_free_winid(wm);

	win->stereo3d_format = MEM_callocN(sizeof(Stereo3dFormat), "Stereo 3D Format (window)");
	win->workspace_hook = BKE_workspace_instance_hook_create(bmain);

	return win;
}

/* part of wm_window.c api */
wmWindow *wm_window_copy(bContext *C, wmWindow *win_src, const bool duplicate_layout)
{
	Main *bmain = CTX_data_main(C);
	wmWindow *win_dst = wm_window_new(C);
	WorkSpace *workspace = WM_window_get_active_workspace(win_src);
	WorkSpaceLayout *layout_old = WM_window_get_active_layout(win_src);
	Scene *scene = WM_window_get_active_scene(win_src);
	WorkSpaceLayout *layout_new;

	win_dst->posx = win_src->posx + 10;
	win_dst->posy = win_src->posy;
	win_dst->sizex = win_src->sizex;
	win_dst->sizey = win_src->sizey;

	win_dst->scene = scene;
	WM_window_set_active_workspace(win_dst, workspace);
	layout_new = duplicate_layout ? ED_workspace_layout_duplicate(bmain, workspace, layout_old, win_dst) : layout_old;
	WM_window_set_active_layout(win_dst, workspace, layout_new);

	*win_dst->stereo3d_format = *win_src->stereo3d_format;

	return win_dst;
}

/**
 * A higher level version of copy that tests the new window can be added.
 * (called from the operator directly)
 */
wmWindow *wm_window_copy_test(bContext *C, wmWindow *win_src, const bool duplicate_layout)
{
	wmWindowManager *wm = CTX_wm_manager(C);
	wmWindow *win_dst;

	win_dst = wm_window_copy(C, win_src, duplicate_layout);

	WM_check(C);

	if (win_dst->ghostwin) {
		WM_event_add_notifier(C, NC_WINDOW | NA_ADDED, NULL);
		return win_dst;
	}
	else {
		wm_window_close(C, wm, win_dst);
		return NULL;
	}
}


/* -------------------------------------------------------------------- */
/** \name Quit Confirmation Dialog
 * \{ */

/** Cancel quitting and close the dialog */
static void wm_block_confirm_quit_cancel(bContext *C, void *arg_block, void *UNUSED(arg))
{
	wmWindow *win = CTX_wm_window(C);
	UI_popup_block_close(C, win, arg_block);
}

/** Discard the file changes and quit */
static void wm_block_confirm_quit_discard(bContext *C, void *arg_block, void *UNUSED(arg))
{
	wmWindow *win = CTX_wm_window(C);
	UI_popup_block_close(C, win, arg_block);
	WM_exit(C);
}

/* Save changes and quit */
static void wm_block_confirm_quit_save(bContext *C, void *arg_block, void *UNUSED(arg))
{
	PointerRNA props_ptr;
	wmWindow *win = CTX_wm_window(C);

	UI_popup_block_close(C, win, arg_block);

	wmOperatorType *ot = WM_operatortype_find("WM_OT_save_mainfile", false);

	WM_operator_properties_create_ptr(&props_ptr, ot);
	RNA_boolean_set(&props_ptr, "exit", true);
	/* No need for second confirmation popup. */
	RNA_boolean_set(&props_ptr, "check_existing", false);
	WM_operator_name_call_ptr(C, ot, WM_OP_INVOKE_DEFAULT, &props_ptr);
	WM_operator_properties_free(&props_ptr);
}


/* Build the confirm dialog UI */
static uiBlock *block_create_confirm_quit(struct bContext *C, struct ARegion *ar, void *UNUSED(arg1))
{
	Main *bmain = CTX_data_main(C);

	uiStyle *style = UI_style_get();
	uiBlock *block = UI_block_begin(C, ar, "confirm_quit_popup", UI_EMBOSS);

	UI_block_flag_enable(block, UI_BLOCK_KEEP_OPEN | UI_BLOCK_LOOP | UI_BLOCK_NO_WIN_CLIP | UI_BLOCK_NUMSELECT);
	UI_block_emboss_set(block, UI_EMBOSS);

	uiLayout *layout = UI_block_layout(
	        block, UI_LAYOUT_VERTICAL, UI_LAYOUT_PANEL, 10, 2, U.widget_unit * 24, U.widget_unit * 6, 0, style);

	/* Text and some vertical space */
	{
		char *message;
		if (BKE_main_blendfile_path(bmain)[0] == '\0') {
			message = BLI_strdup(IFACE_("This file has not been saved yet. Save before closing?"));
		}
		else {
			const char *basename = BLI_path_basename(BKE_main_blendfile_path(bmain));
			message = BLI_sprintfN(IFACE_("Save changes to \"%s\" before closing?"), basename);
		}
		uiItemL(layout, message, ICON_ERROR);
		MEM_freeN(message);
	}

	uiItemS(layout);
	uiItemS(layout);


	/* Buttons */
	uiBut *but;

	uiLayout *split = uiLayoutSplit(layout, 0.0f, true);

	uiLayout *col = uiLayoutColumn(split, false);

	but = uiDefIconTextBut(
	        block, UI_BTYPE_BUT, 0, ICON_SCREEN_BACK, IFACE_("Cancel"), 0, 0, 0, UI_UNIT_Y,
	        NULL, 0, 0, 0, 0, TIP_("Do not quit"));
	UI_but_func_set(but, wm_block_confirm_quit_cancel, block, NULL);

	/* empty space between buttons */
	col = uiLayoutColumn(split, false);
	uiItemS(col);

	col = uiLayoutColumn(split, 1);
	but = uiDefIconTextBut(
	        block, UI_BTYPE_BUT, 0, ICON_CANCEL, IFACE_("Discard Changes"), 0, 0, 50, UI_UNIT_Y,
	        NULL, 0, 0, 0, 0, TIP_("Discard changes and quit"));
	UI_but_func_set(but, wm_block_confirm_quit_discard, block, NULL);

	col = uiLayoutColumn(split, 1);
	but = uiDefIconTextBut(
	        block, UI_BTYPE_BUT, 0, ICON_FILE_TICK, IFACE_("Save & Quit"), 0, 0, 50, UI_UNIT_Y,
	        NULL, 0, 0, 0, 0, TIP_("Save and quit"));
	UI_but_func_set(but, wm_block_confirm_quit_save, block, NULL);

	UI_block_bounds_set_centered(block, 10);

	return block;
}


/**
 * Call the confirm dialog on quitting. It's displayed in the context window so
 * caller should set it as desired.
 */
static void wm_confirm_quit(bContext *C)
{
	wmWindow *win = CTX_wm_window(C);

	if (GHOST_SupportsNativeDialogs() == 0) {
		UI_popup_block_invoke(C, block_create_confirm_quit, NULL);
	}
	else if (GHOST_confirmQuit(win->ghostwin)) {
		wm_exit_schedule_delayed(C);
	}
}

/**
 * Call the quit confirmation prompt or exit directly if needed. The use can
 * still cancel via the confirmation popup. Also, this may not quit Blender
 * immediately, but rather schedule the closing.
 *
 * \param win The window to show the confirmation popup/window in.
 */
void wm_quit_with_optional_confirmation_prompt(bContext *C, wmWindow *win)
{
	wmWindowManager *wm = CTX_wm_manager(C);
	wmWindow *win_ctx = CTX_wm_window(C);

	/* The popup will be displayed in the context window which may not be set
	 * here (this function gets called outside of normal event handling loop). */
	CTX_wm_window_set(C, win);

	if ((U.uiflag & USER_QUIT_PROMPT) && !wm->file_saved && !G.background) {
		wm_confirm_quit(C);
	}
	else {
		wm_exit_schedule_delayed(C);
	}

	CTX_wm_window_set(C, win_ctx);
}

/** \} */

/* this is event from ghost, or exit-blender op */
void wm_window_close(bContext *C, wmWindowManager *wm, wmWindow *win)
{
	wmWindow *tmpwin;

	/* first check if we have to quit (there are non-temp remaining windows) */
	for (tmpwin = wm->windows.first; tmpwin; tmpwin = tmpwin->next) {
		if (tmpwin == win)
			continue;
		if (WM_window_is_temp_screen(tmpwin) == false)
			break;
	}

	if (tmpwin == NULL) {
		wm_quit_with_optional_confirmation_prompt(C, win);
	}
	else {
		bScreen *screen = WM_window_get_active_screen(win);
		WorkSpace *workspace = WM_window_get_active_workspace(win);
		WorkSpaceLayout *layout = BKE_workspace_active_layout_get(win->workspace_hook);

		BLI_remlink(&wm->windows, win);

		CTX_wm_window_set(C, win);  /* needed by handlers */
		WM_event_remove_handlers(C, &win->handlers);
		WM_event_remove_handlers(C, &win->modalhandlers);

		/* for regular use this will _never_ be NULL,
		 * however we may be freeing an improperly initialized window. */
		if (screen) {
			ED_screen_exit(C, win, screen);
		}

		if (tmpwin) {
			BLF_batch_reset();
			gpu_batch_presets_reset();
			immDeactivate();
		}

		wm_window_free(C, wm, win);

		/* keep imediatemode active before the next `wm_window_make_drawable` call */
		if (tmpwin) {
			GHOST_ActivateWindowDrawingContext(tmpwin->ghostwin);
			GWN_context_active_set(tmpwin->gwnctx);
			immActivate();
		}

		/* if temp screen, delete it after window free (it stops jobs that can access it) */
		if (screen && screen->temp) {
			Main *bmain = CTX_data_main(C);

			BLI_assert(BKE_workspace_layout_screen_get(layout) == screen);
			BKE_workspace_layout_remove(bmain, workspace, layout);
		}
	}
}

void wm_window_title(wmWindowManager *wm, wmWindow *win)
{
	if (WM_window_is_temp_screen(win)) {
		/* nothing to do for 'temp' windows,
		 * because WM_window_open_temp always sets window title  */
	}
	else if (win->ghostwin) {
		/* this is set to 1 if you don't have startup.blend open */
		if (G.save_over && BKE_main_blendfile_path_from_global()[0]) {
			char str[sizeof(((Main *)NULL)->name) + 24];
			BLI_snprintf(str, sizeof(str), "Blender%s [%s%s]", wm->file_saved ? "" : "*",
			             BKE_main_blendfile_path_from_global(),
			             G_MAIN->recovered ? " (Recovered)" : "");
			GHOST_SetTitle(win->ghostwin, str);
		}
		else
			GHOST_SetTitle(win->ghostwin, "Blender");

		/* Informs GHOST of unsaved changes, to set window modified visual indicator (MAC OS X)
		 * and to give hint of unsaved changes for a user warning mechanism
		 * in case of OS application terminate request (e.g. OS Shortcut Alt+F4, Cmd+Q, (...), or session end) */
		GHOST_SetWindowModifiedState(win->ghostwin, (GHOST_TUns8) !wm->file_saved);

	}
}

void WM_window_set_dpi(wmWindow *win)
{
	float auto_dpi = GHOST_GetDPIHint(win->ghostwin);

	/* Clamp auto DPI to 96, since our font/interface drawing does not work well
	 * with lower sizes. The main case we are interested in supporting is higher
	 * DPI. If a smaller UI is desired it is still possible to adjust UI scale. */
	auto_dpi = max_ff(auto_dpi, 96.0f);

	/* Lazily init UI scale size, preserving backwards compatibility by
	 * computing UI scale from ratio of previous DPI and auto DPI */
	if (U.ui_scale == 0) {
		int virtual_pixel = (U.virtual_pixel == VIRTUAL_PIXEL_NATIVE) ? 1 : 2;

		if (U.dpi == 0) {
			U.ui_scale = virtual_pixel;
		}
		else {
			U.ui_scale = (virtual_pixel * U.dpi * 96.0f) / (auto_dpi * 72.0f);
		}

		CLAMP(U.ui_scale, 0.25f, 4.0f);
	}

	/* Blender's UI drawing assumes DPI 72 as a good default following macOS
	 * while Windows and Linux use DPI 96. GHOST assumes a default 96 so we
	 * remap the DPI to Blender's convention. */
	auto_dpi *= GHOST_GetNativePixelSize(win->ghostwin);
	int dpi = auto_dpi * U.ui_scale * (72.0 / 96.0f);

	/* Automatically set larger pixel size for high DPI. */
	int pixelsize = max_ii(1, (int)(dpi / 64));
	/* User adjustment for pixel size. */
	pixelsize = max_ii(1, pixelsize + U.ui_line_width);

	/* Set user preferences globals for drawing, and for forward compatibility. */
	U.pixelsize = pixelsize;
	U.dpi = dpi / pixelsize;
	U.virtual_pixel = (pixelsize == 1) ? VIRTUAL_PIXEL_NATIVE : VIRTUAL_PIXEL_DOUBLE;
	U.widget_unit = (U.pixelsize * U.dpi * 20 + 36) / 72;
	U.dpi_fac = ((U.pixelsize * (float)U.dpi) / 72.0f);

	/* update font drawing */
	BLF_default_dpi(U.pixelsize * U.dpi);
}

static void wm_window_ensure_eventstate(wmWindow *win)
{
	if (win->eventstate) {
		return;
	}

	win->eventstate = MEM_callocN(sizeof(wmEvent), "window event state");
	wm_get_cursor_position(win, &win->eventstate->x, &win->eventstate->y);
}

/* belongs to below */
static void wm_window_ghostwindow_add(wmWindowManager *wm, const char *title, wmWindow *win)
{
	GHOST_WindowHandle ghostwin;
	GHOST_GLSettings glSettings = {0};
	int scr_w, scr_h, posy;

	/* a new window is created when pageflip mode is required for a window */
	if (win->stereo3d_format->display_mode == S3D_DISPLAY_PAGEFLIP)
		glSettings.flags |= GHOST_glStereoVisual;

	if (G.debug & G_DEBUG_GPU) {
		glSettings.flags |= GHOST_glDebugContext;
	}

	wm_get_screensize(&scr_w, &scr_h);
	posy = (scr_h - win->posy - win->sizey);

	ghostwin = GHOST_CreateWindow(g_system, title,
	                              win->posx, posy, win->sizex, win->sizey,
	                              (GHOST_TWindowState)win->windowstate,
	                              GHOST_kDrawingContextTypeOpenGL,
	                              glSettings);

	if (ghostwin) {
		GHOST_RectangleHandle bounds;

		/* XXX Fix crash when a new window is created.
		 * However this should be move somewhere else. (fclem) */
		BLF_batch_reset();
		gpu_batch_presets_reset();

		win->gwnctx = GWN_context_create();

		/* the new window has already been made drawable upon creation */
		wm->windrawable = win;

		/* needed so we can detect the graphics card below */
		GPU_init();

		win->ghostwin = ghostwin;
		GHOST_SetWindowUserData(ghostwin, win); /* pointer back */

		wm_window_ensure_eventstate(win);

		/* store actual window size in blender window */
		bounds = GHOST_GetClientBounds(win->ghostwin);

		/* win32: gives undefined window size when minimized */
		if (GHOST_GetWindowState(win->ghostwin) != GHOST_kWindowStateMinimized) {
			win->sizex = GHOST_GetWidthRectangle(bounds);
			win->sizey = GHOST_GetHeightRectangle(bounds);
		}
		GHOST_DisposeRectangle(bounds);

#ifndef __APPLE__
		/* set the state here, so minimized state comes up correct on windows */
		GHOST_SetWindowState(ghostwin, (GHOST_TWindowState)win->windowstate);
#endif
		/* until screens get drawn, make it nice gray */
		glClearColor(0.55, 0.55, 0.55, 0.0);
		/* Crash on OSS ATI: bugs.launchpad.net/ubuntu/+source/mesa/+bug/656100 */
		if (!GPU_type_matches(GPU_DEVICE_ATI, GPU_OS_UNIX, GPU_DRIVER_OPENSOURCE)) {
			glClear(GL_COLOR_BUFFER_BIT);
		}

		/* needed here, because it's used before it reads userdef */
		WM_window_set_dpi(win);

		wm_window_swap_buffers(win);

		//GHOST_SetWindowState(ghostwin, GHOST_kWindowStateModified);

		/* standard state vars for window */
		GPU_state_init();
	}
}

/**
 * Initialize #wmWindow without ghostwin, open these and clear.
 *
 * window size is read from window, if 0 it uses prefsize
 * called in #WM_check, also inits stuff after file read.
 *
 * \warning
 * After running, 'win->ghostwin' can be NULL in rare cases
 * (where OpenGL driver fails to create a context for eg).
 * We could remove them with #wm_window_ghostwindows_remove_invalid
 * but better not since caller may continue to use.
 * Instead, caller needs to handle the error case and cleanup.
 */
void wm_window_ghostwindows_ensure(wmWindowManager *wm)
{
	wmKeyMap *keymap;
	wmWindow *win;

	BLI_assert(G.background == false);

	/* no commandline prefsize? then we set this.
	 * Note that these values will be used only
	 * when there is no startup.blend yet.
	 */
	if (wm_init_state.size_x == 0) {
		wm_get_screensize(&wm_init_state.size_x, &wm_init_state.size_y);

		/* note!, this isnt quite correct, active screen maybe offset 1000s if PX,
		 * we'd need a wm_get_screensize like function that gives offset,
		 * in practice the window manager will likely move to the correct monitor */
		wm_init_state.start_x = 0;
		wm_init_state.start_y = 0;

#ifdef WITH_X11 /* X11 */
		/* X11, start maximized but use default sane size */
		wm_init_state.size_x = min_ii(wm_init_state.size_x, WM_WIN_INIT_SIZE_X);
		wm_init_state.size_y = min_ii(wm_init_state.size_y, WM_WIN_INIT_SIZE_Y);
		/* pad */
		wm_init_state.start_x = WM_WIN_INIT_PAD;
		wm_init_state.start_y = WM_WIN_INIT_PAD;
		wm_init_state.size_x -= WM_WIN_INIT_PAD * 2;
		wm_init_state.size_y -= WM_WIN_INIT_PAD * 2;
#endif
	}

	for (win = wm->windows.first; win; win = win->next) {
		if (win->ghostwin == NULL) {
			if ((win->sizex == 0) || (wm_init_state.override_flag & WIN_OVERRIDE_GEOM)) {
				win->posx = wm_init_state.start_x;
				win->posy = wm_init_state.start_y;
				win->sizex = wm_init_state.size_x;
				win->sizey = wm_init_state.size_y;

				win->windowstate = GHOST_kWindowStateNormal;
				wm_init_state.override_flag &= ~WIN_OVERRIDE_GEOM;
			}

			if (wm_init_state.override_flag & WIN_OVERRIDE_WINSTATE) {
				win->windowstate = wm_init_state.windowstate;
				wm_init_state.override_flag &= ~WIN_OVERRIDE_WINSTATE;
			}

			/* without this, cursor restore may fail, T45456 */
			if (win->cursor == 0) {
				win->cursor = CURSOR_STD;
			}

			wm_window_ghostwindow_add(wm, "Blender", win);
		}
		/* happens after fileread */
		wm_window_ensure_eventstate(win);

		/* add keymap handlers (1 handler for all keys in map!) */
		keymap = WM_keymap_find(wm->defaultconf, "Window", 0, 0);
		WM_event_add_keymap_handler(&win->handlers, keymap);

		keymap = WM_keymap_find(wm->defaultconf, "Screen", 0, 0);
		WM_event_add_keymap_handler(&win->handlers, keymap);

		keymap = WM_keymap_find(wm->defaultconf, "Screen Editing", 0, 0);
		WM_event_add_keymap_handler(&win->modalhandlers, keymap);

		/* add drop boxes */
		{
			ListBase *lb = WM_dropboxmap_find("Window", 0, 0);
			WM_event_add_dropbox_handler(&win->handlers, lb);
		}
		wm_window_title(wm, win);

		/* add topbar */
		if (BLI_listbase_is_empty(&win->global_areas.areabase)) {
			ED_screen_global_areas_create(win);
		}
	}
}

/**
 * Call after #wm_window_ghostwindows_ensure or #WM_check
 * (after loading a new file) in the unlikely event a window couldn't be created.
 */
void wm_window_ghostwindows_remove_invalid(bContext *C, wmWindowManager *wm)
{
	wmWindow *win, *win_next;

	BLI_assert(G.background == false);

	for (win = wm->windows.first; win; win = win_next) {
		win_next = win->next;
		if (win->ghostwin == NULL) {
			wm_window_close(C, wm, win);
		}
	}
}

/**
 * new window, no screen yet, but we open ghostwindow for it,
 * also gets the window level handlers
 * \note area-rip calls this.
 * \return the window or NULL.
 */
wmWindow *WM_window_open(bContext *C, const rcti *rect)
{
	wmWindow *win_prev = CTX_wm_window(C);
	wmWindow *win = wm_window_new(C);

	win->posx = rect->xmin;
	win->posy = rect->ymin;
	win->sizex = BLI_rcti_size_x(rect);
	win->sizey = BLI_rcti_size_y(rect);

	WM_check(C);

	if (win->ghostwin) {
		return win;
	}
	else {
		wm_window_close(C, CTX_wm_manager(C), win);
		CTX_wm_window_set(C, win_prev);
		return NULL;
	}
}

/**
 * Uses `screen->temp` tag to define what to do, currently it limits
 * to only one "temp" window for render out, preferences, filewindow, etc...
 *
 * \param type: WM_WINDOW_RENDER, WM_WINDOW_USERPREFS...
 * \return the window or NULL.
 */
wmWindow *WM_window_open_temp(bContext *C, int x, int y, int sizex, int sizey, int type)
{
	Main *bmain = CTX_data_main(C);
	wmWindow *win_prev = CTX_wm_window(C);
	wmWindow *win;
	bScreen *screen;
	ScrArea *sa;
	Scene *scene = CTX_data_scene(C);
	const char *title;

	/* convert to native OS window coordinates */
	const float native_pixel_size = GHOST_GetNativePixelSize(win_prev->ghostwin);
	x /= native_pixel_size;
	y /= native_pixel_size;
	sizex /= native_pixel_size;
	sizey /= native_pixel_size;

	/* calculate postition */
	rcti rect;
	rect.xmin = x + win_prev->posx - sizex / 2;
	rect.ymin = y + win_prev->posy - sizey / 2;
	rect.xmax = rect.xmin + sizex;
	rect.ymax = rect.ymin + sizey;

	/* changes rect to fit within desktop */
	wm_window_check_position(&rect);

	/* test if we have a temp screen already */
	for (win = CTX_wm_manager(C)->windows.first; win; win = win->next)
		if (WM_window_is_temp_screen(win))
			break;

	/* add new window? */
	if (win == NULL) {
		win = wm_window_new(C);

		win->posx = rect.xmin;
		win->posy = rect.ymin;
	}

	screen = WM_window_get_active_screen(win);

	win->sizex = BLI_rcti_size_x(&rect);
	win->sizey = BLI_rcti_size_y(&rect);

	if (win->ghostwin) {
		wm_window_set_size(win, win->sizex, win->sizey);
		wm_window_raise(win);
	}

	if (WM_window_get_active_workspace(win) == NULL) {
		WorkSpace *workspace = WM_window_get_active_workspace(win_prev);
		WM_window_set_active_workspace(win, workspace);
	}

	if (screen == NULL) {
		/* add new screen layout */
		WorkSpace *workspace = WM_window_get_active_workspace(win);
		WorkSpaceLayout *layout = ED_workspace_layout_add(bmain, workspace, win, "temp");

		screen = BKE_workspace_layout_screen_get(layout);
		WM_window_set_active_layout(win, workspace, layout);
	}

	if (win->scene == NULL) {
		win->scene = scene;
	}
	/* In case we reuse an already existing temp window (see win lookup above). */
	else if (WM_window_get_active_scene(win) != scene) {
		WM_window_change_active_scene(bmain, C, win, scene);
	}

	screen->temp = 1;

	/* make window active, and validate/resize */
	CTX_wm_window_set(C, win);
	WM_check(C);

	/* It's possible `win->ghostwin == NULL`.
	 * instead of attempting to cleanup here (in a half finished state),
	 * finish setting up the screen, then free it at the end of the function,
	 * to avoid having to take into account a partially-created window.
	 */

	/* ensure it shows the right spacetype editor */
	sa = screen->areabase.first;
	CTX_wm_area_set(C, sa);

	if (type == WM_WINDOW_RENDER) {
		ED_area_newspace(C, sa, SPACE_IMAGE, false);
	}
	else if (type == WM_WINDOW_DRIVERS) {
		ED_area_newspace(C, sa, SPACE_IPO, false);
	}
	else {
		ED_area_newspace(C, sa, SPACE_USERPREF, false);
	}

	ED_screen_change(C, screen);
	ED_screen_refresh(CTX_wm_manager(C), win); /* test scale */

	/* do additional setup for specific editor type */
	if (type == WM_WINDOW_DRIVERS) {
		ED_drivers_editor_init(C, sa);
	}

	if (sa->spacetype == SPACE_IMAGE)
		title = IFACE_("Blender Render");
	else if (ELEM(sa->spacetype, SPACE_OUTLINER, SPACE_USERPREF))
		title = IFACE_("Blender User Preferences");
	else if (sa->spacetype == SPACE_FILE)
		title = IFACE_("Blender File View");
	else if (sa->spacetype == SPACE_IPO)
		title = IFACE_("Blender Drivers Editor");
	else
		title = "Blender";

	if (win->ghostwin) {
		GHOST_SetTitle(win->ghostwin, title);
		return win;
	}
	else {
		/* very unlikely! but opening a new window can fail */
		wm_window_close(C, CTX_wm_manager(C), win);
		CTX_wm_window_set(C, win_prev);

		return NULL;
	}
}


/* ****************** Operators ****************** */

int wm_window_close_exec(bContext *C, wmOperator *UNUSED(op))
{
	wmWindowManager *wm = CTX_wm_manager(C);
	wmWindow *win = CTX_wm_window(C);
	wm_window_close(C, wm, win);
	return OPERATOR_FINISHED;
}

/* operator callback */
int wm_window_new_exec(bContext *C, wmOperator *UNUSED(op))
{
	wmWindow *win_src = CTX_wm_window(C);
	bool ok;

	ok = (wm_window_copy_test(C, win_src, true) != NULL);

	return ok ? OPERATOR_FINISHED : OPERATOR_CANCELLED;
}


/* fullscreen operator callback */
int wm_window_fullscreen_toggle_exec(bContext *C, wmOperator *UNUSED(op))
{
	wmWindow *window = CTX_wm_window(C);
	GHOST_TWindowState state;

	if (G.background)
		return OPERATOR_CANCELLED;

	state = GHOST_GetWindowState(window->ghostwin);
	if (state != GHOST_kWindowStateFullScreen)
		GHOST_SetWindowState(window->ghostwin, GHOST_kWindowStateFullScreen);
	else
		GHOST_SetWindowState(window->ghostwin, GHOST_kWindowStateNormal);

	return OPERATOR_FINISHED;

}


/* ************ events *************** */

void wm_cursor_position_from_ghost(wmWindow *win, int *x, int *y)
{
	float fac = GHOST_GetNativePixelSize(win->ghostwin);

	GHOST_ScreenToClient(win->ghostwin, *x, *y, x, y);
	*x *= fac;

	*y = (win->sizey - 1) - *y;
	*y *= fac;
}

void wm_cursor_position_to_ghost(wmWindow *win, int *x, int *y)
{
	float fac = GHOST_GetNativePixelSize(win->ghostwin);

	*x /= fac;
	*y /= fac;
	*y = win->sizey - *y - 1;

	GHOST_ClientToScreen(win->ghostwin, *x, *y, x, y);
}

void wm_get_cursor_position(wmWindow *win, int *x, int *y)
{
	GHOST_GetCursorPosition(g_system, x, y);
	wm_cursor_position_from_ghost(win, x, y);
}

typedef enum {
	SHIFT    = 's',
	CONTROL  = 'c',
	ALT      = 'a',
	OS       = 'C'
} modifierKeyType;

/* check if specified modifier key type is pressed */
static int query_qual(modifierKeyType qual)
{
	GHOST_TModifierKeyMask left, right;
	int val = 0;

	switch (qual) {
		case SHIFT:
			left = GHOST_kModifierKeyLeftShift;
			right = GHOST_kModifierKeyRightShift;
			break;
		case CONTROL:
			left = GHOST_kModifierKeyLeftControl;
			right = GHOST_kModifierKeyRightControl;
			break;
		case OS:
			left = right = GHOST_kModifierKeyOS;
			break;
		case ALT:
		default:
			left = GHOST_kModifierKeyLeftAlt;
			right = GHOST_kModifierKeyRightAlt;
			break;
	}

	GHOST_GetModifierKeyState(g_system, left, &val);
	if (!val)
		GHOST_GetModifierKeyState(g_system, right, &val);

	return val;
}

void wm_window_make_drawable(wmWindowManager *wm, wmWindow *win)
{
	BLI_assert(GPU_framebuffer_current_get() == 0);

	if (win != wm->windrawable && win->ghostwin) {
//		win->lmbut = 0;	/* keeps hanging when mousepressed while other window opened */

		wm->windrawable = win;
		if (G.debug & G_DEBUG_EVENTS) {
			printf("%s: set drawable %d\n", __func__, win->winid);
		}

		BLF_batch_reset();
		gpu_batch_presets_reset();
		immDeactivate();
		GHOST_ActivateWindowDrawingContext(win->ghostwin);
		GWN_context_active_set(win->gwnctx);
		immActivate();

		/* this can change per window */
		WM_window_set_dpi(win);
	}
}

/* Reset active the current window opengl drawing context. */
void wm_window_reset_drawable(void)
{
	BLI_assert(BLI_thread_is_main());
	BLI_assert(GPU_framebuffer_current_get() == 0);
	wmWindowManager *wm = G_MAIN->wm.first;

	if (wm == NULL)
		return;

	wmWindow *win = wm->windrawable;

	if (win && win->ghostwin) {
		BLF_batch_reset();
		gpu_batch_presets_reset();
		immDeactivate();
		GHOST_ActivateWindowDrawingContext(win->ghostwin);
		GWN_context_active_set(win->gwnctx);
		immActivate();
	}
}

/* called by ghost, here we handle events for windows themselves or send to event system */
/* mouse coordinate converversion happens here */
static int ghost_event_proc(GHOST_EventHandle evt, GHOST_TUserDataPtr C_void_ptr)
{
	bContext *C = C_void_ptr;
	wmWindowManager *wm = CTX_wm_manager(C);
	GHOST_TEventType type = GHOST_GetEventType(evt);
	int time = GHOST_GetEventTime(evt);

	if (type == GHOST_kEventQuit) {
		WM_exit(C);
	}
	else {
		GHOST_WindowHandle ghostwin = GHOST_GetEventWindow(evt);
		GHOST_TEventDataPtr data = GHOST_GetEventData(evt);
		wmWindow *win;

		/* Ghost now can call this function for life resizes, but it should return if WM didn't initialize yet.
		 * Can happen on file read (especially full size window)  */
		if ((wm->initialized & WM_WINDOW_IS_INITIALIZED) == 0) {
			return 1;
		}
		if (!ghostwin) {
			/* XXX - should be checked, why are we getting an event here, and */
			/* what is it? */
			puts("<!> event has no window");
			return 1;
		}
		else if (!GHOST_ValidWindow(g_system, ghostwin)) {
			/* XXX - should be checked, why are we getting an event here, and */
			/* what is it? */
			puts("<!> event has invalid window");
			return 1;
		}
		else {
			win = GHOST_GetWindowUserData(ghostwin);
		}

		switch (type) {
			case GHOST_kEventWindowDeactivate:
				wm_event_add_ghostevent(wm, win, type, time, data);
				win->active = 0; /* XXX */

				/* clear modifiers for inactive windows */
				win->eventstate->alt = 0;
				win->eventstate->ctrl = 0;
				win->eventstate->shift = 0;
				win->eventstate->oskey = 0;
				win->eventstate->keymodifier = 0;

				break;
			case GHOST_kEventWindowActivate:
			{
				GHOST_TEventKeyData kdata;
				wmEvent event;
				int wx, wy;
				const int keymodifier = ((query_qual(SHIFT)     ? KM_SHIFT : 0) |
				                         (query_qual(CONTROL)   ? KM_CTRL  : 0) |
				                         (query_qual(ALT)       ? KM_ALT   : 0) |
				                         (query_qual(OS)        ? KM_OSKEY : 0));

				/* Win23/GHOST modifier bug, see T40317 */
#ifndef WIN32
//#  define USE_WIN_ACTIVATE
#endif

				wm->winactive = win; /* no context change! c->wm->windrawable is drawable, or for area queues */

				win->active = 1;
//				window_handle(win, INPUTCHANGE, win->active);

				/* bad ghost support for modifier keys... so on activate we set the modifiers again */

				/* TODO: This is not correct since a modifier may be held when a window is activated...
				 * better solve this at ghost level. attempted fix r54450 but it caused bug [#34255]
				 *
				 * For now don't send GHOST_kEventKeyDown events, just set the 'eventstate'.
				 */
				kdata.ascii = '\0';
				kdata.utf8_buf[0] = '\0';

				if (win->eventstate->shift) {
					if ((keymodifier & KM_SHIFT) == 0) {
						kdata.key = GHOST_kKeyLeftShift;
						wm_event_add_ghostevent(wm, win, GHOST_kEventKeyUp, time, &kdata);
					}
				}
#ifdef USE_WIN_ACTIVATE
				else {
					if (keymodifier & KM_SHIFT) {
						win->eventstate->shift = KM_MOD_FIRST;
					}
				}
#endif
				if (win->eventstate->ctrl) {
					if ((keymodifier & KM_CTRL) == 0) {
						kdata.key = GHOST_kKeyLeftControl;
						wm_event_add_ghostevent(wm, win, GHOST_kEventKeyUp, time, &kdata);
					}
				}
#ifdef USE_WIN_ACTIVATE
				else {
					if (keymodifier & KM_CTRL) {
						win->eventstate->ctrl = KM_MOD_FIRST;
					}
				}
#endif
				if (win->eventstate->alt) {
					if ((keymodifier & KM_ALT) == 0) {
						kdata.key = GHOST_kKeyLeftAlt;
						wm_event_add_ghostevent(wm, win, GHOST_kEventKeyUp, time, &kdata);
					}
				}
#ifdef USE_WIN_ACTIVATE
				else {
					if (keymodifier & KM_ALT) {
						win->eventstate->alt = KM_MOD_FIRST;
					}
				}
#endif
				if (win->eventstate->oskey) {
					if ((keymodifier & KM_OSKEY) == 0) {
						kdata.key = GHOST_kKeyOS;
						wm_event_add_ghostevent(wm, win, GHOST_kEventKeyUp, time, &kdata);
					}
				}
#ifdef USE_WIN_ACTIVATE
				else {
					if (keymodifier & KM_OSKEY) {
						win->eventstate->oskey = KM_MOD_FIRST;
					}
				}
#endif

#undef USE_WIN_ACTIVATE


				/* keymodifier zero, it hangs on hotkeys that open windows otherwise */
				win->eventstate->keymodifier = 0;

				/* entering window, update mouse pos. but no event */
				wm_get_cursor_position(win,  &wx, &wy);

				win->eventstate->x = wx;
				win->eventstate->y = wy;

				win->addmousemove = 1;   /* enables highlighted buttons */

				wm_window_make_drawable(wm, win);

				/* window might be focused by mouse click in configuration of window manager
				 * when focus is not following mouse
				 * click could have been done on a button and depending on window manager settings
				 * click would be passed to blender or not, but in any case button under cursor
				 * should be activated, so at max next click on button without moving mouse
				 * would trigger it's handle function
				 * currently it seems to be common practice to generate new event for, but probably
				 * we'll need utility function for this? (sergey)
				 */
				wm_event_init_from_window(win, &event);
				event.type = MOUSEMOVE;
				event.prevx = event.x;
				event.prevy = event.y;

				wm_event_add(win, &event);

				break;
			}
			case GHOST_kEventWindowClose:
			{
				wm_window_close(C, wm, win);
				break;
			}
			case GHOST_kEventWindowUpdate:
			{
				if (G.debug & G_DEBUG_EVENTS) {
					printf("%s: ghost redraw %d\n", __func__, win->winid);
				}

				wm_window_make_drawable(wm, win);
				WM_event_add_notifier(C, NC_WINDOW, NULL);

				break;
			}
			case GHOST_kEventWindowSize:
			case GHOST_kEventWindowMove:
			{
				GHOST_TWindowState state;
				state = GHOST_GetWindowState(win->ghostwin);
				win->windowstate = state;

<<<<<<< HEAD
				/* stop screencast if resize */
				if (type == GHOST_kEventWindowSize) {
					WM_jobs_stop(wm, WM_window_get_active_screen(win), NULL);
				}

=======
>>>>>>> 46dceefc
				WM_window_set_dpi(win);

				/* win32: gives undefined window size when minimized */
				if (state != GHOST_kWindowStateMinimized) {
					GHOST_RectangleHandle client_rect;
					int l, t, r, b, scr_w, scr_h;
					int sizex, sizey, posx, posy;

					client_rect = GHOST_GetClientBounds(win->ghostwin);
					GHOST_GetRectangle(client_rect, &l, &t, &r, &b);

					GHOST_DisposeRectangle(client_rect);

					wm_get_desktopsize(&scr_w, &scr_h);
					sizex = r - l;
					sizey = b - t;
					posx = l;
					posy = scr_h - t - win->sizey;

					/*
					 * Ghost sometimes send size or move events when the window hasn't changed.
					 * One case of this is using compiz on linux. To alleviate the problem
					 * we ignore all such event here.
					 *
					 * It might be good to eventually do that at Ghost level, but that is for
					 * another time.
					 */
					if (win->sizex != sizex ||
					    win->sizey != sizey ||
					    win->posx != posx ||
					    win->posy != posy)
					{
						const bScreen *screen = WM_window_get_active_screen(win);

						win->sizex = sizex;
						win->sizey = sizey;
						win->posx = posx;
						win->posy = posy;

						/* debug prints */
						if (G.debug & G_DEBUG_EVENTS) {
							const char *state_str;
							state = GHOST_GetWindowState(win->ghostwin);

							if (state == GHOST_kWindowStateNormal) {
								state_str = "normal";
							}
							else if (state == GHOST_kWindowStateMinimized) {
								state_str = "minimized";
							}
							else if (state == GHOST_kWindowStateMaximized) {
								state_str = "maximized";
							}
							else if (state == GHOST_kWindowStateFullScreen) {
								state_str = "fullscreen";
							}
							else {
								state_str = "<unknown>";
							}

							printf("%s: window %d state = %s\n", __func__, win->winid, state_str);

							if (type != GHOST_kEventWindowSize) {
								printf("win move event pos %d %d size %d %d\n",
								       win->posx, win->posy, win->sizex, win->sizey);
							}
						}

						wm_window_make_drawable(wm, win);
						BKE_icon_changed(screen->id.icon_id);
						WM_event_add_notifier(C, NC_SCREEN | NA_EDITED, NULL);
						WM_event_add_notifier(C, NC_WINDOW | NA_EDITED, NULL);

#if defined(__APPLE__) || defined(WIN32)
						/* OSX and Win32 don't return to the mainloop while resize */
						wm_event_do_notifiers(C);
						wm_draw_update(C);

						/* Warning! code above nulls 'C->wm.window', causing BGE to quit, see: T45699.
						 * Further, its easier to match behavior across platforms, so restore the window. */
						CTX_wm_window_set(C, win);
#endif
					}
				}
				break;
			}

			case GHOST_kEventWindowDPIHintChanged:
			{
				WM_window_set_dpi(win);
				/* font's are stored at each DPI level, without this we can easy load 100's of fonts */
				BLF_cache_clear();

				WM_main_add_notifier(NC_WINDOW, NULL);      /* full redraw */
				WM_main_add_notifier(NC_SCREEN | NA_EDITED, NULL);    /* refresh region sizes */
				break;
			}

			case GHOST_kEventOpenMainFile:
			{
				PointerRNA props_ptr;
				wmWindow *oldWindow;
				const char *path = GHOST_GetEventData(evt);

				if (path) {
					wmOperatorType *ot = WM_operatortype_find("WM_OT_open_mainfile", false);
					/* operator needs a valid window in context, ensures
					 * it is correctly set */
					oldWindow = CTX_wm_window(C);
					CTX_wm_window_set(C, win);

					WM_operator_properties_create_ptr(&props_ptr, ot);
					RNA_string_set(&props_ptr, "filepath", path);
					WM_operator_name_call_ptr(C, ot, WM_OP_EXEC_DEFAULT, &props_ptr);
					WM_operator_properties_free(&props_ptr);

					CTX_wm_window_set(C, oldWindow);
				}
				break;
			}
			case GHOST_kEventDraggingDropDone:
			{
				wmEvent event;
				GHOST_TEventDragnDropData *ddd = GHOST_GetEventData(evt);
				int wx, wy;

				/* entering window, update mouse pos */
				wm_get_cursor_position(win, &wx, &wy);
				win->eventstate->x = wx;
				win->eventstate->y = wy;

				wm_event_init_from_window(win, &event);  /* copy last state, like mouse coords */

				/* activate region */
				event.type = MOUSEMOVE;
				event.prevx = event.x;
				event.prevy = event.y;

				wm->winactive = win; /* no context change! c->wm->windrawable is drawable, or for area queues */
				win->active = 1;

				wm_event_add(win, &event);


				/* make blender drop event with custom data pointing to wm drags */
				event.type = EVT_DROP;
				event.val = KM_RELEASE;
				event.custom = EVT_DATA_DRAGDROP;
				event.customdata = &wm->drags;
				event.customdatafree = 1;

				wm_event_add(win, &event);

				/* printf("Drop detected\n"); */

				/* add drag data to wm for paths: */

				if (ddd->dataType == GHOST_kDragnDropTypeFilenames) {
					GHOST_TStringArray *stra = ddd->data;
					int a, icon;

					for (a = 0; a < stra->count; a++) {
						printf("drop file %s\n", stra->strings[a]);
						/* try to get icon type from extension */
						icon = ED_file_extension_icon((char *)stra->strings[a]);

						WM_event_start_drag(C, icon, WM_DRAG_PATH, stra->strings[a], 0.0, WM_DRAG_NOP);
						/* void poin should point to string, it makes a copy */
						break; /* only one drop element supported now */
					}
				}

				break;
			}
			case GHOST_kEventNativeResolutionChange:
			{
				// only update if the actual pixel size changes
				float prev_pixelsize = U.pixelsize;
				WM_window_set_dpi(win);

				if (U.pixelsize != prev_pixelsize) {
					BKE_icon_changed(WM_window_get_active_screen(win)->id.icon_id);

					// close all popups since they are positioned with the pixel
					// size baked in and it's difficult to correct them
					wmWindow *oldWindow = CTX_wm_window(C);
					CTX_wm_window_set(C, win);
					UI_popup_handlers_remove_all(C, &win->modalhandlers);
					CTX_wm_window_set(C, oldWindow);

					wm_window_make_drawable(wm, win);

					WM_event_add_notifier(C, NC_SCREEN | NA_EDITED, NULL);
					WM_event_add_notifier(C, NC_WINDOW | NA_EDITED, NULL);
				}

				break;
			}
			case GHOST_kEventTrackpad:
			{
				GHOST_TEventTrackpadData *pd = data;

				wm_cursor_position_from_ghost(win, &pd->x, &pd->y);
				wm_event_add_ghostevent(wm, win, type, time, data);
				break;
			}
			case GHOST_kEventCursorMove:
			{
				GHOST_TEventCursorData *cd = data;

				wm_cursor_position_from_ghost(win, &cd->x, &cd->y);
				wm_event_add_ghostevent(wm, win, type, time, data);
				break;
			}
			default:
				wm_event_add_ghostevent(wm, win, type, time, data);
				break;
		}

	}
	return 1;
}


/**
 * This timer system only gives maximum 1 timer event per redraw cycle,
 * to prevent queues to get overloaded.
 * Timer handlers should check for delta to decide if they just update, or follow real time.
 * Timer handlers can also set duration to match frames passed
 */
static int wm_window_timer(const bContext *C)
{
	wmWindowManager *wm = CTX_wm_manager(C);
	wmTimer *wt, *wtnext;
	wmWindow *win;
	double time = PIL_check_seconds_timer();
	int retval = 0;

	for (wt = wm->timers.first; wt; wt = wtnext) {
		wtnext = wt->next; /* in case timer gets removed */
		win = wt->win;

		if (wt->sleep == 0) {
			if (time > wt->ntime) {
				wt->delta = time - wt->ltime;
				wt->duration += wt->delta;
				wt->ltime = time;
				wt->ntime = wt->stime + wt->timestep * ceil(wt->duration / wt->timestep);

				if (wt->event_type == TIMERJOBS)
					wm_jobs_timer(C, wm, wt);
				else if (wt->event_type == TIMERAUTOSAVE)
					wm_autosave_timer(C, wm, wt);
				else if (wt->event_type == TIMERNOTIFIER)
					WM_main_add_notifier(GET_UINT_FROM_POINTER(wt->customdata), NULL);
				else if (win) {
					wmEvent event;
					wm_event_init_from_window(win, &event);

					event.type = wt->event_type;
					event.val = KM_NOTHING;
					event.keymodifier = 0;
					event.custom = EVT_DATA_TIMER;
					event.customdata = wt;
					wm_event_add(win, &event);

					retval = 1;
				}
			}
		}
	}
	return retval;
}

void wm_window_process_events(const bContext *C)
{
	int hasevent;

	BLI_assert(BLI_thread_is_main());

	hasevent = GHOST_ProcessEvents(g_system, 0); /* 0 is no wait */

	if (hasevent)
		GHOST_DispatchEvents(g_system);

	hasevent |= wm_window_timer(C);

	/* no event, we sleep 5 milliseconds */
	if (hasevent == 0)
		PIL_sleep_ms(5);
}

void wm_window_process_events_nosleep(void)
{
	if (GHOST_ProcessEvents(g_system, 0))
		GHOST_DispatchEvents(g_system);
}

/* exported as handle callback to bke blender.c */
void wm_window_testbreak(void)
{
	static double ltime = 0;
	double curtime = PIL_check_seconds_timer();

	BLI_assert(BLI_thread_is_main());

	/* only check for breaks every 50 milliseconds
	 * if we get called more often.
	 */
	if ((curtime - ltime) > 0.05) {
		int hasevent = GHOST_ProcessEvents(g_system, 0); /* 0 is no wait */

		if (hasevent)
			GHOST_DispatchEvents(g_system);

		ltime = curtime;
	}
}

/* **************** init ********************** */

/* bContext can be null in background mode because we don't
 * need to event handling. */
void wm_ghost_init(bContext *C)
{
	if (!g_system) {
		GHOST_EventConsumerHandle consumer;

		if (C != NULL) {
			consumer = GHOST_CreateEventConsumer(ghost_event_proc, C);
		}

		g_system = GHOST_CreateSystem();

		if (C != NULL) {
			GHOST_AddEventConsumer(g_system, consumer);
		}

		if (wm_init_state.native_pixels) {
			GHOST_UseNativePixels();
		}
	}
}

void wm_ghost_exit(void)
{
	if (g_system)
		GHOST_DisposeSystem(g_system);

	g_system = NULL;
}

/* **************** timer ********************** */

/* to (de)activate running timers temporary */
void WM_event_timer_sleep(wmWindowManager *wm, wmWindow *UNUSED(win), wmTimer *timer, bool do_sleep)
{
	wmTimer *wt;

	for (wt = wm->timers.first; wt; wt = wt->next)
		if (wt == timer)
			break;

	if (wt)
		wt->sleep = do_sleep;
}

wmTimer *WM_event_add_timer(wmWindowManager *wm, wmWindow *win, int event_type, double timestep)
{
	wmTimer *wt = MEM_callocN(sizeof(wmTimer), "window timer");

	wt->event_type = event_type;
	wt->ltime = PIL_check_seconds_timer();
	wt->ntime = wt->ltime + timestep;
	wt->stime = wt->ltime;
	wt->timestep = timestep;
	wt->win = win;

	BLI_addtail(&wm->timers, wt);

	return wt;
}

wmTimer *WM_event_add_timer_notifier(wmWindowManager *wm, wmWindow *win, unsigned int type, double timestep)
{
	wmTimer *wt = MEM_callocN(sizeof(wmTimer), "window timer");

	wt->event_type = TIMERNOTIFIER;
	wt->ltime = PIL_check_seconds_timer();
	wt->ntime = wt->ltime + timestep;
	wt->stime = wt->ltime;
	wt->timestep = timestep;
	wt->win = win;
	wt->customdata = SET_UINT_IN_POINTER(type);
	wt->flags |= WM_TIMER_NO_FREE_CUSTOM_DATA;

	BLI_addtail(&wm->timers, wt);

	return wt;
}

void WM_event_remove_timer(wmWindowManager *wm, wmWindow *UNUSED(win), wmTimer *timer)
{
	wmTimer *wt;

	/* extra security check */
	for (wt = wm->timers.first; wt; wt = wt->next)
		if (wt == timer)
			break;
	if (wt) {
		wmWindow *win;

		if (wm->reports.reporttimer == wt)
			wm->reports.reporttimer = NULL;

		BLI_remlink(&wm->timers, wt);
		if (wt->customdata != NULL && (wt->flags & WM_TIMER_NO_FREE_CUSTOM_DATA) == 0) {
			MEM_freeN(wt->customdata);
		}
		MEM_freeN(wt);

		/* there might be events in queue with this timer as customdata */
		for (win = wm->windows.first; win; win = win->next) {
			wmEvent *event;
			for (event = win->queue.first; event; event = event->next) {
				if (event->customdata == wt) {
					event->customdata = NULL;
					event->type = EVENT_NONE;	/* timer users customdata, dont want NULL == NULL */
				}
			}
		}
	}
}

void WM_event_remove_timer_notifier(wmWindowManager *wm, wmWindow *win, wmTimer *timer)
{
	timer->customdata = NULL;
	WM_event_remove_timer(wm, win, timer);
}

/* ******************* clipboard **************** */

static char *wm_clipboard_text_get_ex(bool selection, int *r_len,
                                      bool firstline)
{
	char *p, *p2, *buf, *newbuf;

	if (G.background) {
		*r_len = 0;
		return NULL;
	}

	buf = (char *)GHOST_getClipboard(selection);
	if (!buf) {
		*r_len = 0;
		return NULL;
	}

	/* always convert from \r\n to \n */
	p2 = newbuf = MEM_mallocN(strlen(buf) + 1, __func__);

	if (firstline) {
		/* will return an over-alloc'ed value in the case there are newlines */
		for (p = buf; *p; p++) {
			if ((*p != '\n') && (*p != '\r')) {
				*(p2++) = *p;
			}
			else {
				break;
			}
		}
	}
	else {
		for (p = buf; *p; p++) {
			if (*p != '\r') {
				*(p2++) = *p;
			}
		}
	}

	*p2 = '\0';

	free(buf); /* ghost uses regular malloc */

	*r_len = (p2 - newbuf);

	return newbuf;
}

/**
 * Return text from the clipboard.
 *
 * \note Caller needs to check for valid utf8 if this is a requirement.
 */
char *WM_clipboard_text_get(bool selection, int *r_len)
{
	return wm_clipboard_text_get_ex(selection, r_len, false);
}

/**
 * Convenience function for pasting to areas of Blender which don't support newlines.
 */
char *WM_clipboard_text_get_firstline(bool selection, int *r_len)
{
	return wm_clipboard_text_get_ex(selection, r_len, true);
}

void WM_clipboard_text_set(const char *buf, bool selection)
{
	if (!G.background) {
#ifdef _WIN32
		/* do conversion from \n to \r\n on Windows */
		const char *p;
		char *p2, *newbuf;
		int newlen = 0;

		for (p = buf; *p; p++) {
			if (*p == '\n')
				newlen += 2;
			else
				newlen++;
		}

		newbuf = MEM_callocN(newlen + 1, "WM_clipboard_text_set");

		for (p = buf, p2 = newbuf; *p; p++, p2++) {
			if (*p == '\n') {
				*(p2++) = '\r'; *p2 = '\n';
			}
			else {
				*p2 = *p;
			}
		}
		*p2 = '\0';

		GHOST_putClipboard((GHOST_TInt8 *)newbuf, selection);
		MEM_freeN(newbuf);
#else
		GHOST_putClipboard((GHOST_TInt8 *)buf, selection);
#endif
	}
}

/* ******************* progress bar **************** */

void WM_progress_set(wmWindow *win, float progress)
{
	GHOST_SetProgressBar(win->ghostwin, progress);
}

void WM_progress_clear(wmWindow *win)
{
	GHOST_EndProgressBar(win->ghostwin);
}

/* ************************************ */

void wm_window_get_position(wmWindow *win, int *r_pos_x, int *r_pos_y)
{
	*r_pos_x = win->posx;
	*r_pos_y = win->posy;
}

void wm_window_set_size(wmWindow *win, int width, int height)
{
	GHOST_SetClientSize(win->ghostwin, width, height);
}

void wm_window_lower(wmWindow *win)
{
	GHOST_SetWindowOrder(win->ghostwin, GHOST_kWindowOrderBottom);
}

void wm_window_raise(wmWindow *win)
{
	GHOST_SetWindowOrder(win->ghostwin, GHOST_kWindowOrderTop);
}

void wm_window_swap_buffers(wmWindow *win)
{
	GPU_texture_orphans_delete(); /* XXX should be done elsewhere. */
	GPU_material_orphans_delete(); /* XXX Amen to that. */
	GHOST_SwapWindowBuffers(win->ghostwin);
}

void wm_window_set_swap_interval (wmWindow *win, int interval)
{
	GHOST_SetSwapInterval(win->ghostwin, interval);
}

bool wm_window_get_swap_interval(wmWindow *win, int *intervalOut)
{
	return GHOST_GetSwapInterval(win->ghostwin, intervalOut);
}


/* ******************* exported api ***************** */


/* called whem no ghost system was initialized */
void WM_init_state_size_set(int stax, int stay, int sizx, int sizy)
{
	wm_init_state.start_x = stax; /* left hand pos */
	wm_init_state.start_y = stay; /* bottom pos */
	wm_init_state.size_x = sizx < 640 ? 640 : sizx;
	wm_init_state.size_y = sizy < 480 ? 480 : sizy;
	wm_init_state.override_flag |= WIN_OVERRIDE_GEOM;
}

/* for borderless and border windows set from command-line */
void WM_init_state_fullscreen_set(void)
{
	wm_init_state.windowstate = GHOST_kWindowStateFullScreen;
	wm_init_state.override_flag |= WIN_OVERRIDE_WINSTATE;
}

void WM_init_state_normal_set(void)
{
	wm_init_state.windowstate = GHOST_kWindowStateNormal;
	wm_init_state.override_flag |= WIN_OVERRIDE_WINSTATE;
}

void WM_init_native_pixels(bool do_it)
{
	wm_init_state.native_pixels = do_it;
}

/* This function requires access to the GHOST_SystemHandle (g_system) */
void WM_cursor_warp(wmWindow *win, int x, int y)
{
	if (win && win->ghostwin) {
		int oldx = x, oldy = y;

		wm_cursor_position_to_ghost(win, &x, &y);
		GHOST_SetCursorPosition(g_system, x, y);

		win->eventstate->prevx = oldx;
		win->eventstate->prevy = oldy;

		win->eventstate->x = oldx;
		win->eventstate->y = oldy;
	}
}

/**
 * Set x, y to values we can actually position the cursor to.
 */
void WM_cursor_compatible_xy(wmWindow *win, int *x, int *y)
{
	float f = GHOST_GetNativePixelSize(win->ghostwin);
	if (f != 1.0f) {
		*x = (int)(*x / f) * f;
		*y = (int)(*y / f) * f;
	}
}

/**
 * Get the cursor pressure, in most cases you'll want to use wmTabletData from the event
 */
float WM_cursor_pressure(const struct wmWindow *win)
{
	const GHOST_TabletData *td = GHOST_GetTabletData(win->ghostwin);
	/* if there's tablet data from an active tablet device then add it */
	if ((td != NULL) && td->Active != GHOST_kTabletModeNone) {
		return td->Pressure;
	}
	else {
		return -1.0f;
	}
}

/* support for native pixel size */
/* mac retina opens window in size X, but it has up to 2 x more pixels */
int WM_window_pixels_x(const wmWindow *win)
{
	float f = GHOST_GetNativePixelSize(win->ghostwin);

	return (int)(f * (float)win->sizex);
}
int WM_window_pixels_y(const wmWindow *win)
{
	float f = GHOST_GetNativePixelSize(win->ghostwin);

	return (int)(f * (float)win->sizey);
}

/**
 * Get boundaries usable by all window contents, including global areas.
 */
void WM_window_rect_calc(const wmWindow *win, rcti *r_rect)
{
	BLI_rcti_init(r_rect, 0, WM_window_pixels_x(win), 0, WM_window_pixels_y(win));
}
/**
 * Get boundaries usable by screen-layouts, excluding global areas.
 * \note Depends on U.dpi_fac. Should that be outdated, call #WM_window_set_dpi first.
 */
void WM_window_screen_rect_calc(const wmWindow *win, rcti *r_rect)
{
	rcti rect;

	BLI_rcti_init(&rect, 0, WM_window_pixels_x(win), 0, WM_window_pixels_y(win));

	/* Substract global areas from screen rectangle. */
	for (ScrArea *global_area = win->global_areas.areabase.first; global_area; global_area = global_area->next) {
		if (global_area->global->flag & GLOBAL_AREA_IS_HIDDEN) {
			continue;
		}

		switch (global_area->global->align) {
			case GLOBAL_AREA_ALIGN_TOP:
				rect.ymax -= ED_area_global_size_y(global_area);
				break;
			case GLOBAL_AREA_ALIGN_BOTTOM:
				rect.ymin += ED_area_global_size_y(global_area);
				break;
			default:
				BLI_assert(0);
				break;
		}
	}

	BLI_assert(rect.xmin < rect.xmax);
	BLI_assert(rect.ymin < rect.ymax);
	*r_rect = rect;
}

bool WM_window_is_fullscreen(wmWindow *win)
{
	return win->windowstate == GHOST_kWindowStateFullScreen;
}

/**
 * Some editor data may need to be synced with scene data (3D View camera and layers).
 * This function ensures data is synced for editors in visible workspaces and their visible layouts.
 */
void WM_windows_scene_data_sync(const ListBase *win_lb, Scene *scene)
{
	for (wmWindow *win = win_lb->first; win; win = win->next) {
		if (WM_window_get_active_scene(win) == scene) {
			ED_workspace_scene_data_sync(win->workspace_hook, scene);
		}
	}
}

Scene *WM_windows_scene_get_from_screen(const wmWindowManager *wm, const bScreen *screen)
{
	for (wmWindow *win = wm->windows.first; win; win = win->next) {
		if (WM_window_get_active_screen(win) == screen) {
			return WM_window_get_active_scene(win);
		}
	}

	return NULL;
}

WorkSpace *WM_windows_workspace_get_from_screen(const wmWindowManager *wm, const bScreen *screen)
{
	for (wmWindow *win = wm->windows.first; win; win = win->next) {
		if (WM_window_get_active_screen(win) == screen) {
			return WM_window_get_active_workspace(win);
		}
	}
	return NULL;
}

Scene *WM_window_get_active_scene(const wmWindow *win)
{
	return win->scene;
}

/**
 * \warning Only call outside of area/region loops
 */
void WM_window_change_active_scene(Main *bmain, bContext *C, wmWindow *win, Scene *scene_new)
{
	const bScreen *screen = WM_window_get_active_screen(win);
	Scene *scene_old = win->scene;

	ED_scene_change_update(bmain, C, win, screen, scene_old, scene_new);
}

WorkSpace *WM_window_get_active_workspace(const wmWindow *win)
{
	return BKE_workspace_active_get(win->workspace_hook);
}
void WM_window_set_active_workspace(wmWindow *win, WorkSpace *workspace)
{
	BKE_workspace_active_set(win->workspace_hook, workspace);
}

WorkSpaceLayout *WM_window_get_active_layout(const wmWindow *win)
{
	const WorkSpace *workspace = WM_window_get_active_workspace(win);
	return (LIKELY(workspace != NULL) ? BKE_workspace_active_layout_get(win->workspace_hook) : NULL);
}
void WM_window_set_active_layout(wmWindow *win, WorkSpace *workspace, WorkSpaceLayout *layout)
{
	BKE_workspace_hook_layout_for_workspace_set(win->workspace_hook, workspace, layout);
}

/**
 * Get the active screen of the active workspace in \a win.
 */
bScreen *WM_window_get_active_screen(const wmWindow *win)
{
	const WorkSpace *workspace = WM_window_get_active_workspace(win);
	/* May be NULL in rare cases like closing Blender */
	return (LIKELY(workspace != NULL) ? BKE_workspace_active_screen_get(win->workspace_hook) : NULL);
}
void WM_window_set_active_screen(wmWindow *win, WorkSpace *workspace, bScreen *screen)
{
	BKE_workspace_active_screen_set(win->workspace_hook, workspace, screen);
}

struct ViewLayer *WM_window_get_active_view_layer_ex(const wmWindow *win, Scene **r_scene)
{
	const WorkSpace *workspace = WM_window_get_active_workspace(win);
	Scene *scene = WM_window_get_active_scene(win);
	/* May be NULL in rare cases like closing Blender */
	bScreen *screen = (LIKELY(workspace != NULL) ? BKE_workspace_active_screen_get(win->workspace_hook) : NULL);
	if (screen != NULL) {
		if (r_scene) {
			*r_scene = scene;
		}
		return BKE_workspace_view_layer_get(workspace, scene);
	}
	return NULL;
}

struct ViewLayer *WM_window_get_active_view_layer(const wmWindow *win)
{
	return WM_window_get_active_view_layer_ex(win, NULL);
}

bool WM_window_is_temp_screen(const wmWindow *win)
{
	const bScreen *screen = WM_window_get_active_screen(win);
	return (screen && screen->temp != 0);
}


#ifdef WITH_INPUT_IME
/* note: keep in mind wm_window_IME_begin is also used to reposition the IME window */
void wm_window_IME_begin(wmWindow *win, int x, int y, int w, int h, bool complete)
{
	BLI_assert(win);

	GHOST_BeginIME(win->ghostwin, x, win->sizey - y, w, h, complete);
}

void wm_window_IME_end(wmWindow *win)
{
	BLI_assert(win && win->ime_data);

	GHOST_EndIME(win->ghostwin);
	win->ime_data = NULL;
}
#endif  /* WITH_INPUT_IME */

/* ****** direct opengl context management ****** */

void *WM_opengl_context_create(void)
{
	/* On Windows there is a problem creating contexts that share lists
	 * from one context that is current in another thread.
	 * So we should call this function only on the main thread.
	 */
	BLI_assert(BLI_thread_is_main());
	BLI_assert(GPU_framebuffer_current_get() == 0);
	return GHOST_CreateOpenGLContext(g_system);
}

void WM_opengl_context_dispose(void *context)
{
	BLI_assert(GPU_framebuffer_current_get() == 0);
	GHOST_DisposeOpenGLContext(g_system, (GHOST_ContextHandle)context);
}

void WM_opengl_context_activate(void *context)
{
	BLI_assert(GPU_framebuffer_current_get() == 0);
	GHOST_ActivateOpenGLContext((GHOST_ContextHandle)context);
}

void WM_opengl_context_release(void *context)
{
	BLI_assert(GPU_framebuffer_current_get() == 0);
	GHOST_ReleaseOpenGLContext((GHOST_ContextHandle)context);
}<|MERGE_RESOLUTION|>--- conflicted
+++ resolved
@@ -1314,14 +1314,6 @@
 				state = GHOST_GetWindowState(win->ghostwin);
 				win->windowstate = state;
 
-<<<<<<< HEAD
-				/* stop screencast if resize */
-				if (type == GHOST_kEventWindowSize) {
-					WM_jobs_stop(wm, WM_window_get_active_screen(win), NULL);
-				}
-
-=======
->>>>>>> 46dceefc
 				WM_window_set_dpi(win);
 
 				/* win32: gives undefined window size when minimized */

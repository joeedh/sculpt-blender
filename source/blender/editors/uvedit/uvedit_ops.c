--- conflicted
+++ resolved
@@ -526,9 +526,7 @@
 	return sel;
 }
 
-<<<<<<< HEAD
-static int uvedit_center(Scene *scene, Image *ima, Object *obedit, 
-		  float *cent, int mode)
+int ED_uvedit_median(Scene *scene, Image *ima, Object *obedit, float co[3])
 {
 	BMEditMesh *em= ((Mesh*)obedit->data)->edit_btmesh;
 	BMFace *efa;
@@ -536,65 +534,39 @@
 	BMIter iter, liter;
 	MTexPoly *tf;
 	MLoopUV *luv;
-=======
-int ED_uvedit_median(Scene *scene, Image *ima, Object *obedit, float co[3])
-{
-	EditMesh *em= BKE_mesh_get_editmesh((Mesh*)obedit->data);
-	EditFace *efa;
-	MTFace *tf;
 	unsigned int sel= 0;
 
 	zero_v3(co);
-
-	for(efa= em->faces.first; efa; efa= efa->next) {
-		tf = CustomData_em_get(&em->fdata, efa->data, CD_MTFACE);
-		if(uvedit_face_visible(scene, ima, efa, tf)) {
-			if(uvedit_uv_selected(scene, efa, tf, 0))				{ add_v3_v3(co, tf->uv[0]); sel++; }
-			if(uvedit_uv_selected(scene, efa, tf, 1))				{ add_v3_v3(co, tf->uv[1]); sel++; }
-			if(uvedit_uv_selected(scene, efa, tf, 2))				{ add_v3_v3(co, tf->uv[2]); sel++; }
-			if(efa->v4 && (uvedit_uv_selected(scene, efa, tf, 3)))	{ add_v3_v3(co, tf->uv[3]); sel++; }
+	BM_ITER(efa, &iter, em->bm, BM_FACES_OF_MESH, NULL) {
+		tf= CustomData_bmesh_get(&em->bm->pdata, efa->head.data, CD_MTEXPOLY);
+		if(!uvedit_face_visible(scene, ima, efa, tf))
+			continue;
+		
+		BM_ITER(l, &liter, em->bm, BM_LOOPS_OF_FACE, efa) {
+			luv = CustomData_bmesh_get(&em->bm->ldata, l->head.data, CD_MLOOPUV);
+			if (uvedit_uv_selected(em, scene, l)) {
+				add_v2_v2(co, luv->uv);
+				sel++;
+			}
 		}
 	}
 
 	mul_v3_fl(co, 1.0f/(float)sel);
 
-	BKE_mesh_end_editmesh(obedit->data, em);
 	return (sel != 0);
 }
 
 static int uvedit_center(Scene *scene, Image *ima, Object *obedit, float *cent, char mode)
 {
-	EditMesh *em= BKE_mesh_get_editmesh((Mesh*)obedit->data);
->>>>>>> fa63c297
 	float min[2], max[2];
 	int change= 0;
 	
 	if(mode==V3D_CENTER) { /* bounding box */
 		if(ED_uvedit_minmax(scene, ima, obedit, min, max)) {
 			change = 1;
-<<<<<<< HEAD
-	}
-	else if(mode==1) {
-		INIT_MINMAX2(min, max);
-		
-		BM_ITER(efa, &iter, em->bm, BM_FACES_OF_MESH, NULL) {
-			tf = CustomData_bmesh_get(&em->bm->pdata, efa->head.data, CD_MTEXPOLY);
-			if(!uvedit_face_visible(scene, ima, efa, tf))
-				continue;
-			
-			BM_ITER(l, &liter, em->bm, BM_LOOPS_OF_FACE, efa) {
-				if (uvedit_uv_selected(em, scene, l)) {
-					luv = CustomData_bmesh_get(&em->bm->ldata, l->head.data, CD_MLOOPUV);
-	
-					DO_MINMAX2(luv->uv, min, max); 
-					change= 1;
-				}
-			}
-=======
 
 			cent[0]= (min[0]+max[0])/2.0f;
 			cent[1]= (min[1]+max[1])/2.0f;
->>>>>>> fa63c297
 		}
 	}
 	else {
@@ -605,13 +577,6 @@
 	}
 
 	if(change) {
-<<<<<<< HEAD
-		cent[0]= (min[0]+max[0])/2.0;
-		cent[1]= (min[1]+max[1])/2.0;
-		
-=======
-		BKE_mesh_end_editmesh(obedit->data, em);
->>>>>>> fa63c297
 		return 1;
 	}
 
@@ -793,7 +758,6 @@
 		BMINDEX_SET(eve, i);
 	}
 
-<<<<<<< HEAD
 	BM_ITER(efa, &iter, em->bm, BM_FACES_OF_MESH, NULL) {
 		tf= CustomData_bmesh_get(&em->bm->pdata, efa->head.data, CD_MTEXPOLY);
 		if(!uvedit_face_visible(scene, ima, efa, tf))
@@ -802,13 +766,6 @@
 		i = 0;
 		BM_ITER(l, &liter, em->bm, BM_LOOPS_OF_FACE, efa) {
 			luv = CustomData_bmesh_get(&em->bm->ldata, l->head.data, CD_MLOOPUV);
-=======
-			for(i=0; i<nverts; i++) {
-				if(penalty && uvedit_uv_selected(scene, efa, tf, i))
-					dist= fabsf(co[0]-tf->uv[i][0])+penalty[0] + fabsf(co[1]-tf->uv[i][1]) + penalty[1];
-				else
-					dist= fabsf(co[0]-tf->uv[i][0]) + fabsf(co[1]-tf->uv[i][1]);
->>>>>>> fa63c297
 
 			if(penalty && uvedit_uv_selected(em, scene, l))
 				dist= fabs(co[0]-luv->uv[0])+penalty[0] + fabs(co[1]-luv->uv[1])+penalty[1];
@@ -854,7 +811,6 @@
 	uv[0]= co[0];
 	uv[1]= co[1];
 	
-<<<<<<< HEAD
 	BM_ITER(efa, &iter, em->bm, BM_FACES_OF_MESH, NULL) {
 		tf= CustomData_bmesh_get(&em->bm->pdata, efa->head.data, CD_MTEXPOLY);
 		if(!uvedit_face_visible(scene, ima, efa, tf))
@@ -863,19 +819,6 @@
 		BM_ITER(l, &liter, em->bm, BM_LOOPS_OF_FACE, efa) {
 			luv = CustomData_bmesh_get(&em->bm->ldata, l->head.data, CD_MLOOPUV);
 			dist= fabs(co[0]-luv->uv[0]) + fabs(co[1]-luv->uv[1]);
-=======
-	for(efa= em->faces.first; efa; efa= efa->next) {
-		tf= CustomData_em_get(&em->fdata, efa->data, CD_MTFACE);
-
-		if(uvedit_face_visible(scene, ima, efa, tf)) {
-			nverts= efa->v4? 4: 3;
-
-			for(i=0; i<nverts; i++) {
-				if(uvedit_uv_selected(scene, efa, tf, i))
-					continue;
-
-				dist= fabs(co[0]-tf->uv[i][0]) + fabs(co[1]-tf->uv[i][1]);
->>>>>>> fa63c297
 
 			if(dist<=mindist) {
 				mindist= dist;
@@ -1406,7 +1349,6 @@
 
 static int stitch_exec(bContext *C, wmOperator *op)
 {
-	SpaceImage *sima;
 	Scene *scene;
 	Object *obedit;
 	BMEditMesh *em;
@@ -1769,24 +1711,18 @@
 	MTexPoly *tf;
 	MLoopUV *luv;
 	NearestHit hit;
-<<<<<<< HEAD
 	int a, i, select = 1, selectmode, sticky, sync, *hitv=NULL, nvert;
 	BLI_array_declare(hitv);
 	int flush = 0, hitlen=0; /* 0 == dont flush, 1 == sel, -1 == desel;  only use when selection sync is enabled */
 	float limit[2], **hituv = NULL;
 	BLI_array_declare(hituv);
 	float penalty[2];
-=======
-	int a, i, select = 1, selectmode, sticky, sync, hitv[4], nvert;
-	int flush = 0; /* 0 == dont flush, 1 == sel, -1 == desel;  only use when selection sync is enabled */
-	float limit[2], *hituv[4], penalty[2];
 
 	/* notice 'limit' is the same no matter the zoom level, since this is like
 	 * remove doubles and could annoying if it joined points when zoomed out.
 	 * 'penalty' is in screen pixel space otherwise zooming in on a uv-vert and
 	 * shift-selecting can consider an adjacent point close enough to add to
 	 * the selection rather then de-selecting the closest. */
->>>>>>> fa63c297
 
 	uvedit_pixel_to_float(sima, limit, 0.05f);
 	uvedit_pixel_to_float(sima, penalty, 5.0f / sima->zoom);
@@ -2369,13 +2305,8 @@
 		UvMapVert *start_vlist=NULL, *vlist_iter;
 		struct UvVertMap *vmap;
 		float limit[2];
-<<<<<<< HEAD
-		int efa_index;
+		unsigned int efa_index;
 		//BMVert *eve; /* removed vert counting for now */ 
-=======
-		unsigned int efa_index;
-		//EditVert *eve; /* removed vert counting for now */ 
->>>>>>> fa63c297
 		//int a;
 		
 		uvedit_pixel_to_float(sima, limit, 0.05);
@@ -2596,15 +2527,9 @@
 	y= (uv[1] - offset[1])*ell[1];
 
 	r2 = x*x + y*y;
-<<<<<<< HEAD
-	if(r2 < 1.0) {
+	if(r2 < 1.0f) {
 		if(select) uvedit_uv_select(em, scene, l);
 		else uvedit_uv_deselect(em, scene, l);
-=======
-	if(r2 < 1.0f) {
-		if(select)	uvedit_uv_select(scene, efa, tface, select_index);
-		else uvedit_uv_deselect(scene, efa, tface, select_index);
->>>>>>> fa63c297
 	}
 }
 
@@ -3167,6 +3092,8 @@
 	BMIter iter, liter;
 	MTexPoly *tf;
 	MLoopUV *luv;
+	int facemode= sima ? sima->flag & SI_SELACTFACE : 0;
+	int stickymode= sima ? (sima->sticky != SI_STICKY_DISABLE) : 1;
 	
 	BM_ITER(v, &iter, em->bm, BM_VERTS_OF_MESH, NULL) {
 		BMINDEX_SET(v, BM_TestHFlag(v, BM_SELECT));
@@ -3179,65 +3106,79 @@
 
 		return OPERATOR_FINISHED;
 	}
-<<<<<<< HEAD
-=======
-	
 	if(facemode) {
 		if(em->selectmode == SCE_SELECT_FACE) {
-			for(efa= em->faces.first; efa; efa= efa->next) {
-				if(!(efa->h) && !(efa->f & SELECT)) {
-					tf= CustomData_em_get(&em->fdata, efa->data, CD_MTFACE);
-					EM_select_face(efa, 1);
-					tf->flag |= TF_SEL1|TF_SEL2|TF_SEL3|TF_SEL4;
+			BM_ITER(efa, &iter, em->bm, BM_FACES_OF_MESH, NULL) {
+				if (!BM_TestHFlag(efa, BM_HIDDEN) && !BM_TestHFlag(efa, BM_SELECT)) {
+					BM_Select(em->bm, efa, 1);
+					BM_ITER(l, &liter, em->bm, BM_LOOPS_OF_FACE, efa) {
+						luv = CustomData_bmesh_get(&em->bm->ldata, l->head.data, CD_MLOOPUV);
+						luv->flag |= MLOOPUV_VERTSEL;
+					}
 				}
 			}
 		}
 		else {
 			/* enable adjacent faces to have disconnected UV selections if sticky is disabled */
 			if(!stickymode) {
-				for(efa= em->faces.first; efa; efa= efa->next) {
-					if(!(efa->h) && !(efa->f & SELECT)) {
-						/* All verts must be unselected for the face to be selected in the UV view */
-						if((efa->v1->f&SELECT)==0 && (efa->v2->f&SELECT)==0 && (efa->v3->f&SELECT)==0 && (efa->v4==NULL || (efa->v4->f&SELECT)==0)) {
-							tf= CustomData_em_get(&em->fdata, efa->data, CD_MTFACE);
-
-							tf->flag |= TF_SEL1|TF_SEL2|TF_SEL3|TF_SEL4;
-							/* Cant use EM_select_face here because it unselects the verts
-							 * and we cant tell if the face was totally unselected or not */
-							/*EM_select_face(efa, 1);
-							 * 
-							 * See Loop with EM_select_face() below... */
-							efa->f |= SELECT;
+				BM_ITER(efa, &iter, em->bm, BM_FACES_OF_MESH, NULL) {
+					if (!BM_TestHFlag(efa, BM_HIDDEN) && !BM_TestHFlag(efa, BM_SELECT)) {
+						int totsel=0;
+						BM_ITER(l, &liter, em->bm, BM_LOOPS_OF_FACE, efa) {
+							totsel += BM_TestHFlag(l->v, BM_SELECT);
+						}
+						
+						if (!totsel) {
+							BM_ITER(l, &liter, em->bm, BM_LOOPS_OF_FACE, efa) {
+								luv = CustomData_bmesh_get(&em->bm->ldata, l->head.data, CD_MLOOPUV);
+								luv->flag |= MLOOPUV_VERTSEL;
+							}
+							
+							BM_Select(em->bm, efa, 1);
 						}
 					}
 				}
-			}
-			else {
-				for(efa= em->faces.first; efa; efa= efa->next) {
-					if(!(efa->h) && !(efa->f & SELECT)) {
-						tf= CustomData_em_get(&em->fdata, efa->data, CD_MTFACE);
-
-						if((efa->v1->f & SELECT)==0)				{tf->flag |= TF_SEL1;}
-						if((efa->v2->f & SELECT)==0)				{tf->flag |= TF_SEL2;}
-						if((efa->v3->f & SELECT)==0)				{tf->flag |= TF_SEL3;}
-						if((efa->v4 && (efa->v4->f & SELECT)==0))	{tf->flag |= TF_SEL4;}
->>>>>>> fa63c297
-
-	BM_ITER(efa, &iter, em->bm, BM_FACES_OF_MESH, NULL) {
-		if (em->selectmode == SCE_SELECT_FACE) {
-			uvedit_face_select(scene, em, efa);
-		} else {
-			BM_ITER(l, &liter, em->bm, BM_LOOPS_OF_FACE, efa) {
-				if (!BMINDEX_GET(l->v)) {
+			} else {
+				BM_ITER(efa, &iter, em->bm, BM_FACES_OF_MESH, NULL) {
+					if (!BM_TestHFlag(efa, BM_HIDDEN) && !BM_TestHFlag(efa, BM_SELECT)) {
+						BM_ITER(l, &liter, em->bm, BM_LOOPS_OF_FACE, efa) {
+							if (BM_TestHFlag(l->v, BM_SELECT)==0) {
+								luv = CustomData_bmesh_get(&em->bm->ldata, l->head.data, CD_MLOOPUV);
+								luv->flag |= MLOOPUV_VERTSEL;
+							}
+						}
+						
+						BM_Select(em->bm, efa, 1);				
+					}
+				}
+			}
+		}
+	} else if(em->selectmode == SCE_SELECT_FACE) {
+		BM_ITER(efa, &iter, em->bm, BM_FACES_OF_MESH, NULL) {
+			if (!BM_TestHFlag(efa, BM_HIDDEN) && !BM_TestHFlag(efa, BM_SELECT)) {
+				BM_ITER(l, &liter, em->bm, BM_LOOPS_OF_FACE, efa) {
 					luv = CustomData_bmesh_get(&em->bm->ldata, l->head.data, CD_MLOOPUV);
 					luv->flag |= MLOOPUV_VERTSEL;
 				}
-			}
-		}
-
-		BM_Select(em->bm, efa, 1);
-	}
-
+				
+				BM_Select(em->bm, efa, 1);
+			}
+		}
+	} else {
+		BM_ITER(efa, &iter, em->bm, BM_FACES_OF_MESH, NULL) {
+			if (!BM_TestHFlag(efa, BM_HIDDEN) && !BM_TestHFlag(efa, BM_SELECT)) {
+				BM_ITER(l, &liter, em->bm, BM_LOOPS_OF_FACE, efa) {
+					if (BM_TestHFlag(l->v, BM_SELECT)==0) {
+						luv = CustomData_bmesh_get(&em->bm->ldata, l->head.data, CD_MLOOPUV);
+						luv->flag |= MLOOPUV_VERTSEL;
+					}
+				}
+				
+				BM_Select(em->bm, efa, 1);				
+			}
+		}
+	}
+	
 	WM_event_add_notifier(C, NC_GEOM|ND_SELECT, obedit->data);
 
 	return OPERATOR_FINISHED;

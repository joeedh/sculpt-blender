--- conflicted
+++ resolved
@@ -2512,17 +2512,12 @@
 			draw_dm_face_normals(em, scene, cageDM);
 		}
 		if(me->drawflag & ME_DRAW_VNORMALS) {
-<<<<<<< HEAD
-			UI_ThemeColor(TH_NORMAL);
+			UI_ThemeColor(TH_VNORMAL);
 			draw_dm_vert_normals(em, scene, cageDM);
 		}
 		if(me->drawflag & ME_DRAW_PINS) {
 			UI_ThemeColor(TH_PIN);
 			draw_dm_vert_pins(em, cageDM, me);
-=======
-			UI_ThemeColor(TH_VNORMAL);
-			draw_dm_vert_normals(scene, cageDM);
->>>>>>> 790d6ca2
 		}
 
 		if(me->drawflag & (ME_DRAW_EDGELEN|ME_DRAW_FACEAREA|ME_DRAW_EDGEANG))

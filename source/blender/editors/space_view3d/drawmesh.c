/*
 * ***** BEGIN GPL LICENSE BLOCK *****
 *
 * This program is free software; you can redistribute it and/or
 * modify it under the terms of the GNU General Public License
 * as published by the Free Software Foundation; either version 2
 * of the License, or (at your option) any later version.
 *
 * This program is distributed in the hope that it will be useful,
 * but WITHOUT ANY WARRANTY; without even the implied warranty of
 * MERCHANTABILITY or FITNESS FOR A PARTICULAR PURPOSE.  See the
 * GNU General Public License for more details.
 *
 * You should have received a copy of the GNU General Public License
 * along with this program; if not, write to the Free Software Foundation,
 * Inc., 51 Franklin Street, Fifth Floor, Boston, MA 02110-1301, USA.
 *
 * The Original Code is Copyright (C) 2001-2002 by NaN Holding BV.
 * All rights reserved.
 *
 * Contributor(s): Blender Foundation, full update, glsl support
 *
 * ***** END GPL LICENSE BLOCK *****
 */

/** \file blender/editors/space_view3d/drawmesh.c
 *  \ingroup spview3d
 */

#include <string.h>
#include <math.h>

#include "MEM_guardedalloc.h"

#include "BLI_utildefines.h"
#include "BLI_blenlib.h"
#include "BLI_math.h"
#include "BLI_edgehash.h"
#include "BLI_editVert.h"
#include "BLI_utildefines.h"

#include "DNA_material_types.h"
#include "DNA_meshdata_types.h"
#include "DNA_node_types.h"
#include "DNA_object_types.h"
#include "DNA_property_types.h"
#include "DNA_scene_types.h"
#include "DNA_screen_types.h"
#include "DNA_view3d_types.h"
#include "DNA_windowmanager_types.h"

#include "BKE_DerivedMesh.h"
#include "BKE_effect.h"
#include "BKE_image.h"
#include "BKE_material.h"
#include "BKE_paint.h"
#include "BKE_property.h"
#include "BKE_tessmesh.h"
#include "BKE_scene.h"

#include "BIF_gl.h"
#include "BIF_glutil.h"

#include "UI_resources.h"

#include "GPU_buffers.h"
#include "GPU_extensions.h"
#include "GPU_draw.h"
#include "GPU_material.h"

#include "ED_mesh.h"
#include "ED_uvedit.h"

#include "view3d_intern.h"	// own include

/* user data structures for derived mesh callbacks */
typedef struct drawMeshFaceSelect_userData {
	Mesh *me;
	EdgeHash *eh;
} drawMeshFaceSelect_userData;

typedef struct drawEMTFMapped_userData {
	EditMesh *em;
	short has_mcol;
	short has_mtface;
	MFace *mf;
	MTFace *tf;
} drawEMTFMapped_userData;

typedef struct drawTFace_userData {
	MFace *mf;
	MTFace *tf;
} drawTFace_userData;

/**************************** Face Select Mode *******************************/

/* Flags for marked edges */
enum {
	eEdge_Visible = (1<<0),
	eEdge_Select = (1<<1),
};

/* Creates a hash of edges to flags indicating selected/visible */
static void get_marked_edge_info__orFlags(EdgeHash *eh, int v0, int v1, int flags)
{
	int *flags_p;

	if(!BLI_edgehash_haskey(eh, v0, v1))
		BLI_edgehash_insert(eh, v0, v1, NULL);

	flags_p = (int*) BLI_edgehash_lookup_p(eh, v0, v1);
	*flags_p |= flags;
}

static EdgeHash *get_tface_mesh_marked_edge_info(Mesh *me)
{
	EdgeHash *eh = BLI_edgehash_new();
	MFace *mf;
	int i;
	
	for(i=0; i<me->totface; i++) {
		mf = &me->mface[i];

		if(!(mf->flag & ME_HIDE)) {
			unsigned int flags = eEdge_Visible;
			if(mf->flag & ME_FACE_SEL) flags |= eEdge_Select;

			get_marked_edge_info__orFlags(eh, mf->v1, mf->v2, flags);
			get_marked_edge_info__orFlags(eh, mf->v2, mf->v3, flags);

			if(mf->v4) {
				get_marked_edge_info__orFlags(eh, mf->v3, mf->v4, flags);
				get_marked_edge_info__orFlags(eh, mf->v4, mf->v1, flags);
			}
			else
				get_marked_edge_info__orFlags(eh, mf->v3, mf->v1, flags);
		}
	}

	return eh;
}


static int draw_mesh_face_select__setHiddenOpts(void *userData, int index)
{
	drawMeshFaceSelect_userData *data = userData;
	Mesh *me= data->me;
	MEdge *med = &me->medge[index];
	uintptr_t flags = (intptr_t) BLI_edgehash_lookup(data->eh, med->v1, med->v2);

	if(me->drawflag & ME_DRAWEDGES) { 
		if(me->drawflag & ME_HIDDENEDGES)
			return 1;
		else
			return (flags & eEdge_Visible);
	}
	else
		return (flags & eEdge_Select);
}

static int draw_mesh_face_select__setSelectOpts(void *userData, int index)
{
	drawMeshFaceSelect_userData *data = userData;
	MEdge *med = &data->me->medge[index];
	uintptr_t flags = (intptr_t) BLI_edgehash_lookup(data->eh, med->v1, med->v2);

	return flags & eEdge_Select;
}

/* draws unselected */
static int draw_mesh_face_select__drawFaceOptsInv(void *userData, int index)
{
	Mesh *me = (Mesh*)userData;

	MPoly *mface = &me->mpoly[index];
	if(!(mface->flag&ME_HIDE) && !(mface->flag&ME_FACE_SEL))
		return 2; /* Don't set color */
	else
		return 0;
}

static void draw_mesh_face_select(RegionView3D *rv3d, Mesh *me, DerivedMesh *dm)
{
	drawMeshFaceSelect_userData data;

	data.me = me;
	data.eh = get_tface_mesh_marked_edge_info(me);

	glEnable(GL_DEPTH_TEST);
	glDisable(GL_LIGHTING);
	bglPolygonOffset(rv3d->dist, 1.0);

	/* Draw (Hidden) Edges */
	setlinestyle(1);
	UI_ThemeColor(TH_EDGE_FACESEL);
	dm->drawMappedEdges(dm, draw_mesh_face_select__setHiddenOpts, &data);
	setlinestyle(0);

	/* Draw Selected Faces */
	if(me->drawflag & ME_DRAWFACES) {
		glEnable(GL_BLEND);
		glBlendFunc(GL_SRC_ALPHA, GL_ONE_MINUS_SRC_ALPHA);
		/* dull unselected faces so as not to get in the way of seeing color */
		glColor4ub(96, 96, 96, 64);
		dm->drawMappedFacesTex(dm, draw_mesh_face_select__drawFaceOptsInv, NULL, (void*)me);
		
		glDisable(GL_BLEND);
	}
	
	bglPolygonOffset(rv3d->dist, 1.0);

		/* Draw Stippled Outline for selected faces */
	glColor3ub(255, 255, 255);
	setlinestyle(1);
	dm->drawMappedEdges(dm, draw_mesh_face_select__setSelectOpts, &data);
	setlinestyle(0);

	bglPolygonOffset(rv3d->dist, 0.0);	// resets correctly now, even after calling accumulated offsets

	BLI_edgehash_free(data.eh, NULL);
}

/***************************** Texture Drawing ******************************/

static Material *give_current_material_or_def(Object *ob, int matnr)
{
	extern Material defmaterial;	// render module abuse...
	Material *ma= give_current_material(ob, matnr);

	return ma?ma:&defmaterial;
}

/* Icky globals, fix with userdata parameter */

static struct TextureDrawState {
	Object *ob;
	int islit, istex;
	int color_profile;
	unsigned char obcol[4];
} Gtexdraw = {NULL, 0, 0, 0, {0, 0, 0, 0}};

static int set_draw_settings_cached(int clearcache, MTFace *texface, Material *ma, struct TextureDrawState gtexdraw)
{
	static Material *c_ma;
	static int c_textured;
	static MTFace *c_texface;
	static int c_backculled;
	static int c_badtex;
	static int c_lit;

	Object *litob = NULL; //to get mode to turn off mipmap in painting mode
	int backculled = GEMAT_BACKCULL;
	int alphablend = 0;
	int textured = 0;
	int lit = 0;
	
	if (clearcache) {
		c_textured= c_lit= c_backculled= -1;
		c_texface= (MTFace*) -1;
		c_badtex= 0;
	} else {
		textured = gtexdraw.istex;
		litob = gtexdraw.ob;
	}

	/* convert number of lights into boolean */
	if (gtexdraw.islit) lit = 1;

	if (ma) {
		alphablend = ma->game.alpha_blend;
		if (ma->mode & MA_SHLESS) lit = 0;
		backculled = ma->game.flag & GEMAT_BACKCULL;
	}

	if (texface) {
		textured = textured && (texface->tpage);

		/* no material, render alpha if texture has depth=32 */
		if (!ma && BKE_image_has_alpha(texface->tpage))
			alphablend = GPU_BLEND_ALPHA;
	}

	else
		textured = 0;

	if (backculled!=c_backculled) {
		if (backculled) glEnable(GL_CULL_FACE);
		else glDisable(GL_CULL_FACE);

		c_backculled= backculled;
	}

	if (textured!=c_textured || texface!=c_texface) {
		if (textured ) {
			c_badtex= !GPU_set_tpage(texface, !(litob->mode & OB_MODE_TEXTURE_PAINT), alphablend);
		} else {
			GPU_set_tpage(NULL, 0, 0);
			c_badtex= 0;
		}
		c_textured= textured;
		c_texface= texface;
	}

	if (c_badtex) lit= 0;
	if (lit!=c_lit || ma!=c_ma) {
		if (lit) {
			float spec[4];
			if (!ma)ma= give_current_material_or_def(NULL, 0); //default material

			spec[0]= ma->spec*ma->specr;
			spec[1]= ma->spec*ma->specg;
			spec[2]= ma->spec*ma->specb;
			spec[3]= 1.0;

			glMaterialfv(GL_FRONT_AND_BACK, GL_SPECULAR, spec);
			glColorMaterial(GL_FRONT_AND_BACK, GL_DIFFUSE);
			glMateriali(GL_FRONT_AND_BACK, GL_SHININESS, CLAMPIS(ma->har, 0, 128));
			glEnable(GL_LIGHTING);
			glEnable(GL_COLOR_MATERIAL);
		}
		else {
			glDisable(GL_LIGHTING); 
			glDisable(GL_COLOR_MATERIAL);
		}
		c_lit= lit;
	}

	return c_badtex;
}

static void draw_textured_begin(Scene *scene, View3D *v3d, RegionView3D *rv3d, Object *ob)
{
	unsigned char obcol[4];
	int istex, solidtex;

	// XXX scene->obedit warning

	/* texture draw is abused for mask selection mode, do this so wire draw
	 * with face selection in weight paint is not lit. */
	if((v3d->drawtype <= OB_WIRE) && (ob->mode & OB_MODE_WEIGHT_PAINT)) {
		solidtex= FALSE;
		Gtexdraw.islit= 0;
	}
	else if(v3d->drawtype==OB_SOLID || ((ob->mode & OB_MODE_EDIT) && v3d->drawtype!=OB_TEXTURE)) {
		/* draw with default lights in solid draw mode and edit mode */
		solidtex= TRUE;
		Gtexdraw.islit= -1;
	}
	else {
		/* draw with lights in the scene otherwise */
		solidtex= FALSE;
		Gtexdraw.islit= GPU_scene_object_lights(scene, ob, v3d->lay, rv3d->viewmat, !rv3d->is_persp);
	}
	
	obcol[0]= CLAMPIS(ob->col[0]*255, 0, 255);
	obcol[1]= CLAMPIS(ob->col[1]*255, 0, 255);
	obcol[2]= CLAMPIS(ob->col[2]*255, 0, 255);
	obcol[3]= CLAMPIS(ob->col[3]*255, 0, 255);
	
	glCullFace(GL_BACK); glEnable(GL_CULL_FACE);
	if(solidtex || v3d->drawtype==OB_TEXTURE) istex= 1;
	else istex= 0;

	Gtexdraw.ob = ob;
	Gtexdraw.istex = istex;
	Gtexdraw.color_profile = scene->r.color_mgt_flag & R_COLOR_MANAGEMENT;
	memcpy(Gtexdraw.obcol, obcol, sizeof(obcol));
	set_draw_settings_cached(1, NULL, NULL, Gtexdraw);
	glShadeModel(GL_SMOOTH);
}

static void draw_textured_end(void)
{
	/* switch off textures */
	GPU_set_tpage(NULL, 0, 0);

	glShadeModel(GL_FLAT);
	glDisable(GL_CULL_FACE);

	/* XXX, bad patch - GPU_default_lights() calls
	 * glLightfv(GL_LIGHT_POSITION, ...) which
	 * is transformed by the current matrix... we
	 * need to make sure that matrix is identity.
	 * 
	 * It would be better if drawmesh.c kept track
	 * of and restored the light settings it changed.
	 *  - zr
	 */
	glPushMatrix();
	glLoadIdentity();	
	GPU_default_lights();
	glPopMatrix();
}

static int draw_tface__set_draw_legacy(MTFace *tface, int has_mcol, int matnr)
{
	Material *ma= give_current_material(Gtexdraw.ob, matnr+1);
	int validtexture=0;

	if (ma && (ma->game.flag & GEMAT_INVISIBLE)) return 0;

	validtexture = set_draw_settings_cached(0, tface, ma, Gtexdraw);

	if (tface && validtexture) {
		glColor3ub(0xFF, 0x00, 0xFF);
		return 2; /* Don't set color */
	} else if (ma && ma->shade_flag&MA_OBCOLOR) {
		glColor3ubv(Gtexdraw.obcol);
		return 2; /* Don't set color */
	} else if (!has_mcol) {
		if (tface) glColor3f(1.0, 1.0, 1.0);
		else {
			if(ma) {
				float col[3];
				if(Gtexdraw.color_profile) linearrgb_to_srgb_v3_v3(col, &ma->r);
				else copy_v3_v3(col, &ma->r);
				
				glColor3fv(col);
			}
			else glColor3f(1.0, 1.0, 1.0);
		}
		return 2; /* Don't set color */
	} else {
		return 1; /* Set color from mcol */
	}
}

static int draw_mcol__set_draw_legacy(MTFace *UNUSED(tface), int has_mcol, int UNUSED(matnr))
{
	if (has_mcol) return 1;
	else return 2;
}

static int draw_tface__set_draw(MTFace *tface, int has_mcol, int matnr)
{
	Material *ma= give_current_material(Gtexdraw.ob, matnr+1);

	if (ma && (ma->game.flag & GEMAT_INVISIBLE)) return 0;

	if (tface && set_draw_settings_cached(0, tface, ma, Gtexdraw)) {
		return 2; /* Don't set color */
	} else if (tface && tface->mode&TF_OBCOL) {
		return 2; /* Don't set color */
	} else if (!has_mcol) {
		return 1; /* Don't set color */
	} else {
		return 1; /* Set color from mcol */
	}
}
static void add_tface_color_layer(DerivedMesh *dm)
{
	MTFace *tface = DM_get_poly_data_layer(dm, CD_MTFACE);
	MFace *mface = dm->getTessFaceArray(dm);
	MCol *finalCol;
	int i,j;
	MCol *mcol = dm->getTessFaceDataArray(dm, CD_WEIGHT_MCOL);
	if(!mcol)
		mcol = dm->getTessFaceDataArray(dm, CD_MCOL);

	finalCol = MEM_mallocN(sizeof(MCol)*4*dm->getNumTessFaces(dm),"add_tface_color_layer");
	for(i=0;i<dm->getNumTessFaces(dm);i++) {
		Material *ma= give_current_material(Gtexdraw.ob, mface[i].mat_nr+1);

		if (ma && (ma->game.flag&GEMAT_INVISIBLE)) {
			if( mcol )
				memcpy(&finalCol[i*4],&mcol[i*4],sizeof(MCol)*4);
			else
				for(j=0;j<4;j++) {
					finalCol[i*4+j].b = 255;
					finalCol[i*4+j].g = 255;
					finalCol[i*4+j].r = 255;
				}
		}
		else if (tface && mface && set_draw_settings_cached(0, tface, ma, Gtexdraw)) {
			for(j=0;j<4;j++) {
				finalCol[i*4+j].b = 255;
				finalCol[i*4+j].g = 0;
				finalCol[i*4+j].r = 255;
			}
		} else if (tface && tface->mode&TF_OBCOL) {
			for(j=0;j<4;j++) {
				finalCol[i*4+j].b = FTOCHAR(Gtexdraw.obcol[0]);
				finalCol[i*4+j].g = FTOCHAR(Gtexdraw.obcol[1]);
				finalCol[i*4+j].r = FTOCHAR(Gtexdraw.obcol[2]);
			}
		} else if (!mcol) {
			if (tface) {
				for(j=0;j<4;j++) {
					finalCol[i*4+j].b = 255;
					finalCol[i*4+j].g = 255;
					finalCol[i*4+j].r = 255;
				}
			}
			else {
				float col[3];
				Material *ma= give_current_material(Gtexdraw.ob, mface[i].mat_nr+1);
				
				if(ma) {
					if(Gtexdraw.color_profile) linearrgb_to_srgb_v3_v3(col, &ma->r);
					else copy_v3_v3(col, &ma->r);
					
					for(j=0;j<4;j++) {
						finalCol[i*4+j].b = FTOCHAR(col[0]);
						finalCol[i*4+j].g = FTOCHAR(col[1]);
						finalCol[i*4+j].r = FTOCHAR(col[2]);
					}
				}
				else
					for(j=0;j<4;j++) {
						finalCol[i*4+j].b = 255;
						finalCol[i*4+j].g = 255;
						finalCol[i*4+j].r = 255;
					}
			}
		} else {
			for(j=0;j<4;j++) {
				finalCol[i*4+j].r = mcol[i*4+j].r;
				finalCol[i*4+j].g = mcol[i*4+j].g;
				finalCol[i*4+j].b = mcol[i*4+j].b;
			}
		}
	}
	CustomData_add_layer( &dm->faceData, CD_TEXTURE_MCOL, CD_ASSIGN, finalCol, dm->numTessFaceData );
}

static int draw_tface_mapped__set_draw(void *userData, int index)
{
	Mesh *me = (Mesh*)userData;
	MTexPoly *tpoly = (me->mtpoly)? &me->mtpoly[index]: NULL;
	MPoly *mpoly = (me->mpoly)? &me->mpoly[index]: NULL;
	MTFace mtf;
	int matnr = me->mpoly[index].mat_nr;

	BLI_assert(index >= 0 && index < me->totpoly);

	if (mpoly && mpoly->flag&ME_HIDE) return 0;

	memset(&mtf, 0, sizeof(mtf));
	if (tpoly) {
		mtf.flag = tpoly->flag;
		mtf.tpage = tpoly->tpage;
		mtf.transp = tpoly->transp;
		mtf.mode = tpoly->mode;
		mtf.tile = tpoly->tile;
		mtf.unwrap = tpoly->unwrap;
	}

	return draw_tface__set_draw(&mtf, (me->mcol != NULL), matnr);
}

static int draw_em_tf_mapped__set_draw(void *userData, int index)
{
<<<<<<< HEAD
	struct {BMEditMesh *em; short has_mcol; short has_mtface; MFace *mf; MTFace *tf;} *data = userData;
	BMEditMesh *em = data->em;
	BMFace *efa= EDBM_get_face_for_index(em, index);
=======
	drawEMTFMapped_userData *data = userData;
	EditMesh *em = data->em;
	EditFace *efa= EM_get_face_for_index(index);
	MTFace *tface;
	int matnr;
>>>>>>> 2f9925f9

	if (efa==NULL || BM_TestHFlag(efa, BM_HIDDEN)) {
		return 0;
	}
	else {
		MTFace mtf= {{{0}}};
		int matnr = efa->mat_nr;

		if (data->has_mtface) {
			MTexPoly *tpoly = CustomData_bmesh_get(&em->bm->pdata, efa->head.data, CD_MTEXPOLY);
			mtf.flag = tpoly->flag;
			mtf.tpage = tpoly->tpage;
			mtf.transp = tpoly->transp;
			mtf.mode = tpoly->mode;
			mtf.tile = tpoly->tile;
			mtf.unwrap = tpoly->unwrap;

		}

		return draw_tface__set_draw_legacy(&mtf, data->has_mcol, matnr);
	}
}

static int wpaint__setSolidDrawOptions(void *userData, int index, int *drawSmooth_r)
{
	Mesh *me = (Mesh*)userData;

	if (me->mat && me->mpoly) {
		Material *ma= me->mat[me->mpoly[index].mat_nr];
		if (ma && (ma->game.flag & GEMAT_INVISIBLE)) {
			return 0;
		}
	}

	*drawSmooth_r = 1;
	return 1;
}

static void draw_mesh_text(Scene *scene, Object *ob, int glsl)
{
	Mesh *me = ob->data;
	DerivedMesh *ddm;
	MFace *mf, *mface= me->mface;
	MTFace *tface= me->mtface;
	MCol *mcol= me->mcol;	/* why does mcol exist? */
	bProperty *prop = get_ob_property(ob, "Text");
	GPUVertexAttribs gattribs;
	int a, totface= me->totface;

	/* don't draw without tfaces */
	if(!tface)
		return;

	/* don't draw when editing */
	if(ob->mode & OB_MODE_EDIT)
		return;
	else if(ob==OBACT)
		if(paint_facesel_test(ob) || paint_vertsel_test(ob))
			return;

	ddm = mesh_get_derived_deform(scene, ob, CD_MASK_BAREMESH);

	for(a=0, mf=mface; a<totface; a++, tface++, mf++) {
		short matnr= mf->mat_nr;
		int mf_smooth= mf->flag & ME_SMOOTH;
		Material *mat = me->mat[matnr];
		int mode= mat->game.flag;

		if (!(mode&GEMAT_INVISIBLE) && (mode&GEMAT_TEXT)) {
			float v1[3], v2[3], v3[3], v4[3];
			char string[MAX_PROPSTRING];
			int characters, i, glattrib= -1, badtex= 0;

			if(glsl) {
				GPU_enable_material(matnr+1, &gattribs);

				for(i=0; i<gattribs.totlayer; i++) {
					if(gattribs.layer[i].type == CD_MTFACE) {
						glattrib = gattribs.layer[i].glindex;
						break;
					}
				}
			}
			else {
				badtex = set_draw_settings_cached(0, tface, mat, Gtexdraw);
				if (badtex) {
					if (mcol) mcol+=4;
					continue;
				}
			}

			ddm->getVertCo(ddm, mf->v1, v1);
			ddm->getVertCo(ddm, mf->v2, v2);
			ddm->getVertCo(ddm, mf->v3, v3);
			if (mf->v4) ddm->getVertCo(ddm, mf->v4, v4);

			// The BM_FONT handling is in the gpu module, shared with the
			// game engine, was duplicated previously

			set_property_valstr(prop, string);
			characters = strlen(string);
			
			if(!BKE_image_get_ibuf(tface->tpage, NULL))
				characters = 0;

			if (!mf_smooth) {
				float nor[3];

				normal_tri_v3( nor,v1, v2, v3);

				glNormal3fv(nor);
			}

			GPU_render_text(tface, mode, string, characters,
				(unsigned int*)mcol, v1, v2, v3, (mf->v4? v4: NULL), glattrib);
		}
		if (mcol) {
			mcol+=4;
		}
	}

	ddm->release(ddm);
}

static int compareDrawOptions(void *userData, int cur_index, int next_index)
{
	drawTFace_userData *data = userData;

	if(data->mf && data->mf[cur_index].mat_nr != data->mf[next_index].mat_nr)
		return 0;

	if(data->tf && data->tf[cur_index].tpage != data->tf[next_index].tpage)
		return 0;

	return 1;
}

static int compareDrawOptionsEm(void *userData, int cur_index, int next_index)
{
<<<<<<< HEAD
	struct {BMEditMesh *em; short has_mcol; short has_mtface; MFace *mf; MTFace *tf;} *data= userData;
=======
	drawEMTFMapped_userData *data= userData;
>>>>>>> 2f9925f9

	if(data->mf && data->mf[cur_index].mat_nr != data->mf[next_index].mat_nr)
		return 0;

	if(data->tf && data->tf[cur_index].tpage != data->tf[next_index].tpage)
		return 0;

	return 1;
}

void draw_mesh_textured_old(Scene *scene, View3D *v3d, RegionView3D *rv3d, Object *ob, DerivedMesh *dm, int draw_flags)
{
	Mesh *me= ob->data;
	
	/* correct for negative scale */
	if(ob->transflag & OB_NEG_SCALE) glFrontFace(GL_CW);
	else glFrontFace(GL_CCW);
	
	/* draw the textured mesh */
	draw_textured_begin(scene, v3d, rv3d, ob);

	glColor4f(1.0f,1.0f,1.0f,1.0f);

	if(ob->mode & OB_MODE_EDIT) {
<<<<<<< HEAD
		struct {BMEditMesh *em; short has_mcol; short has_mtface; MFace *mf; MTFace *tf;} data;
=======
		drawEMTFMapped_userData data;
>>>>>>> 2f9925f9

		data.em= me->edit_btmesh;
		data.has_mcol= CustomData_has_layer(&me->edit_btmesh->bm->ldata, CD_MLOOPCOL);
		data.has_mtface= CustomData_has_layer(&me->edit_btmesh->bm->pdata, CD_MTEXPOLY);
		data.mf= DM_get_tessface_data_layer(dm, CD_MFACE);
		data.tf= DM_get_tessface_data_layer(dm, CD_MTFACE);

		dm->drawMappedFacesTex(dm, draw_em_tf_mapped__set_draw, compareDrawOptionsEm, &data);
	}
	else if(draw_flags & DRAW_FACE_SELECT) {
		if(ob->mode & OB_MODE_WEIGHT_PAINT)
			dm->drawMappedFaces(dm, wpaint__setSolidDrawOptions, GPU_enable_material, NULL, me, 1);
		else
			dm->drawMappedFacesTex(dm, me->mpoly ? draw_tface_mapped__set_draw : NULL, NULL, me);
	}
	else {
		if(GPU_buffer_legacy(dm)) {
			if (draw_flags & DRAW_DYNAMIC_PAINT_PREVIEW)
				dm->drawFacesTex(dm, draw_mcol__set_draw_legacy, NULL, NULL);
			else 
				dm->drawFacesTex(dm, draw_tface__set_draw_legacy, NULL, NULL);
		}
		else {
			drawTFace_userData userData;

			if(!CustomData_has_layer(&dm->faceData,CD_TEXTURE_MCOL))
				add_tface_color_layer(dm);

			userData.mf = DM_get_tessface_data_layer(dm, CD_MFACE);
			userData.tf = DM_get_tessface_data_layer(dm, CD_MTFACE);

			dm->drawFacesTex(dm, draw_tface__set_draw, compareDrawOptions, &userData);
		}
	}

	/* draw game engine text hack */
	if(get_ob_property(ob, "Text")) 
		draw_mesh_text(scene, ob, 0);

	draw_textured_end();
	
	/* draw edges and selected faces over textured mesh */
	if(!(ob == scene->obedit) && (draw_flags & DRAW_FACE_SELECT))
		draw_mesh_face_select(rv3d, me, dm);

	/* reset from negative scale correction */
	glFrontFace(GL_CCW);
	
	/* in editmode, the blend mode needs to be set incase it was ADD */
	glBlendFunc(GL_SRC_ALPHA, GL_ONE_MINUS_SRC_ALPHA);
}

/************************** NEW SHADING NODES ********************************/

typedef struct TexMatCallback {
	Scene *scene;
	Object *ob;
	Mesh *me;
	DerivedMesh *dm;
} TexMatCallback;

static void tex_mat_set_material_cb(void *UNUSED(userData), int mat_nr, void *attribs)
{
	/* all we have to do here is simply enable the GLSL material, but note
	   that the GLSL code will give different result depending on the drawtype,
	   in texture draw mode it will output the active texture node, in material
	   draw mode it will show the full material. */
	GPU_enable_material(mat_nr, attribs);
}

static void tex_mat_set_texture_cb(void *userData, int mat_nr, void *attribs)
{
	/* texture draw mode without GLSL */
	TexMatCallback *data= (TexMatCallback*)userData;
	GPUVertexAttribs *gattribs = attribs;
	Image *ima;
	ImageUser *iuser;
	bNode *node;
	int texture_set= 0;

	/* draw image texture if we find one */
	if(ED_object_get_active_image(data->ob, mat_nr, &ima, &iuser, &node)) {
		/* get openl texture */
		int mipmap= 1;
		int bindcode= (ima)? GPU_verify_image(ima, iuser, 0, 0, mipmap): 0;
		float zero[4] = {0.0f, 0.0f, 0.0f, 0.0f};

		if(bindcode) {
			NodeTexBase *texbase= node->storage;

			/* disable existing material */
			GPU_disable_material();
			glMaterialfv(GL_FRONT_AND_BACK, GL_DIFFUSE, zero);
			glMaterialfv(GL_FRONT_AND_BACK, GL_SPECULAR, zero);
			glMateriali(GL_FRONT_AND_BACK, GL_SHININESS, 0);

			/* bind texture */
			glEnable(GL_COLOR_MATERIAL);
			glEnable(GL_TEXTURE_2D);

			glBindTexture(GL_TEXTURE_2D, ima->bindcode);
			glColor3f(1.0f, 1.0f, 1.0f);

			glMatrixMode(GL_TEXTURE);
			glLoadMatrixf(texbase->tex_mapping.mat);
			glMatrixMode(GL_MODELVIEW);

			/* use active UV texture layer */
			memset(gattribs, 0, sizeof(*gattribs));

			gattribs->layer[0].type= CD_MTFACE;
			gattribs->layer[0].name[0]= '\0';
			gattribs->layer[0].gltexco= 1;
			gattribs->totlayer= 1;

			texture_set= 1;
		}
	}

	if(!texture_set) {
		glMatrixMode(GL_TEXTURE);
		glLoadIdentity();
		glMatrixMode(GL_MODELVIEW);

		/* disable texture */
		glDisable(GL_TEXTURE_2D);
		glDisable(GL_COLOR_MATERIAL);

		/* draw single color */
		GPU_enable_material(mat_nr, attribs);
	}
}

static int tex_mat_set_face_mesh_cb(void *userData, int index)
{
	/* faceselect mode face hiding */
	TexMatCallback *data= (TexMatCallback*)userData;
	Mesh *me = (Mesh*)data->me;
	MPoly *mface = &me->mpoly[index];

	return !(mface->flag & ME_HIDE);
}

static int tex_mat_set_face_editmesh_cb(void *userData, int index)
{
	/* editmode face hiding */
	TexMatCallback *data= (TexMatCallback*)userData;
	Mesh *me = (Mesh*)data->me;
	BMFace *efa= EDBM_get_face_for_index(me->edit_btmesh, index);

	return !BM_TestHFlag(efa, BM_HIDDEN);
}

void draw_mesh_textured(Scene *scene, View3D *v3d, RegionView3D *rv3d, Object *ob, DerivedMesh *dm, int draw_flags)
{
	if((!scene_use_new_shading_nodes(scene)) || (draw_flags & DRAW_DYNAMIC_PAINT_PREVIEW)) {
		draw_mesh_textured_old(scene, v3d, rv3d, ob, dm, draw_flags);
		return;
	}

	/* set opengl state for negative scale & color */
	if(ob->transflag & OB_NEG_SCALE) glFrontFace(GL_CW);
	else glFrontFace(GL_CCW);

	glEnable(GL_LIGHTING);

	if(ob->mode & OB_MODE_WEIGHT_PAINT) {
		/* weight paint mode exception */
		int useColors= 1;

		dm->drawMappedFaces(dm, wpaint__setSolidDrawOptions,
			GPU_enable_material, NULL, ob->data, useColors);
	}
	else {
		Mesh *me= ob->data;
		TexMatCallback data = {scene, ob, me, dm};
		int (*set_face_cb)(void*, int);
		int glsl;
		
		/* face hiding callback depending on mode */
		if(ob == scene->obedit)
			set_face_cb= tex_mat_set_face_editmesh_cb;
		else if(draw_flags & DRAW_FACE_SELECT)
			set_face_cb= tex_mat_set_face_mesh_cb;
		else
			set_face_cb= NULL;

		/* test if we can use glsl */
		glsl= (v3d->drawtype == OB_MATERIAL) && GPU_glsl_support();

		GPU_begin_object_materials(v3d, rv3d, scene, ob, glsl, NULL);

		if(glsl) {
			/* draw glsl */
			dm->drawMappedFacesMat(dm,
				tex_mat_set_material_cb,
				set_face_cb, &data);
		}
		else {
			float zero[4] = {0.0f, 0.0f, 0.0f, 0.0f};

			/* draw textured */
			glMaterialfv(GL_FRONT_AND_BACK, GL_DIFFUSE, zero);
			glMaterialfv(GL_FRONT_AND_BACK, GL_SPECULAR, zero);
			glMateriali(GL_FRONT_AND_BACK, GL_SHININESS, 0);

			dm->drawMappedFacesMat(dm,
				tex_mat_set_texture_cb,
				set_face_cb, &data);
		}

		GPU_end_object_materials();
	}

	/* reset opengl state */
	glDisable(GL_COLOR_MATERIAL);
	glDisable(GL_TEXTURE_2D);
	glDisable(GL_LIGHTING);
	glBindTexture(GL_TEXTURE_2D, 0);
	glFrontFace(GL_CCW);

	glMatrixMode(GL_TEXTURE);
	glLoadIdentity();
	glMatrixMode(GL_MODELVIEW);

	/* faceselect mode drawing over textured mesh */
	if(!(ob == scene->obedit) && (draw_flags & DRAW_FACE_SELECT))
		draw_mesh_face_select(rv3d, ob->data, dm);
}
<|MERGE_RESOLUTION|>--- conflicted
+++ resolved
@@ -80,7 +80,7 @@
 } drawMeshFaceSelect_userData;
 
 typedef struct drawEMTFMapped_userData {
-	EditMesh *em;
+	BMEditMesh *em;
 	short has_mcol;
 	short has_mtface;
 	MFace *mf;
@@ -550,17 +550,9 @@
 
 static int draw_em_tf_mapped__set_draw(void *userData, int index)
 {
-<<<<<<< HEAD
-	struct {BMEditMesh *em; short has_mcol; short has_mtface; MFace *mf; MTFace *tf;} *data = userData;
+	drawEMTFMapped_userData *data = userData;
 	BMEditMesh *em = data->em;
 	BMFace *efa= EDBM_get_face_for_index(em, index);
-=======
-	drawEMTFMapped_userData *data = userData;
-	EditMesh *em = data->em;
-	EditFace *efa= EM_get_face_for_index(index);
-	MTFace *tface;
-	int matnr;
->>>>>>> 2f9925f9
 
 	if (efa==NULL || BM_TestHFlag(efa, BM_HIDDEN)) {
 		return 0;
@@ -700,11 +692,7 @@
 
 static int compareDrawOptionsEm(void *userData, int cur_index, int next_index)
 {
-<<<<<<< HEAD
-	struct {BMEditMesh *em; short has_mcol; short has_mtface; MFace *mf; MTFace *tf;} *data= userData;
-=======
 	drawEMTFMapped_userData *data= userData;
->>>>>>> 2f9925f9
 
 	if(data->mf && data->mf[cur_index].mat_nr != data->mf[next_index].mat_nr)
 		return 0;
@@ -729,11 +717,7 @@
 	glColor4f(1.0f,1.0f,1.0f,1.0f);
 
 	if(ob->mode & OB_MODE_EDIT) {
-<<<<<<< HEAD
-		struct {BMEditMesh *em; short has_mcol; short has_mtface; MFace *mf; MTFace *tf;} data;
-=======
 		drawEMTFMapped_userData data;
->>>>>>> 2f9925f9
 
 		data.em= me->edit_btmesh;
 		data.has_mcol= CustomData_has_layer(&me->edit_btmesh->bm->ldata, CD_MLOOPCOL);

--- conflicted
+++ resolved
@@ -3016,20 +3016,12 @@
 				else if (snode->flag & SNODE_SHOW_ALPHA) {
 					glPixelZoom(snode->zoom, snode->zoom);
 					/* swap bytes, so alpha is most significant one, then just draw it as luminance int */
-<<<<<<< HEAD
-					if (ENDIAN_ORDER == B_ENDIAN)
-						glPixelStorei(GL_UNPACK_SWAP_BYTES, 1);
-					
-					glaDrawPixelsSafe(x, y, ibuf->x, ibuf->y, ibuf->x, GL_LUMINANCE, GL_UNSIGNED_INT, display_buffer);
-					
-=======
 #ifdef __BIG_ENDIAN__
 					glPixelStorei(GL_UNPACK_SWAP_BYTES, 1);
 #endif
-					glaDrawPixelsSafe(x, y, ibuf->x, ibuf->y, ibuf->x, GL_LUMINANCE, GL_UNSIGNED_INT, ibuf->rect);
+					glaDrawPixelsSafe(x, y, ibuf->x, ibuf->y, ibuf->x, GL_LUMINANCE, GL_UNSIGNED_INT, display_buffer);
 
 #ifdef __BIG_ENDIAN__
->>>>>>> 5f792b08
 					glPixelStorei(GL_UNPACK_SWAP_BYTES, 0);
 #endif
 					glPixelZoom(1.0f, 1.0f);

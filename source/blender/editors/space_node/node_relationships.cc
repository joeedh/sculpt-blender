--- conflicted
+++ resolved
@@ -620,18 +620,9 @@
   if (viewer_bnode == nullptr) {
     /* Create a new viewer node if none exists. */
     const int viewer_type = get_default_viewer_type(&C);
-<<<<<<< HEAD
-    const float2 location{bsocket_to_view.locx + 100, bsocket_to_view.locy};
+    const float2 location{bsocket_to_view.locx / UI_DPI_FAC + 100,
+                          bsocket_to_view.locy / UI_DPI_FAC};
     viewer_bnode = add_static_node(C, viewer_type, location);
-=======
-    /* The socket location is in view space, so dividing by #UI_DPI_FAC
-     * brings it into the coordinate space of the node editor. */
-    viewer_bnode = node_add_node(C,
-                                 nullptr,
-                                 viewer_type,
-                                 bsocket_to_view.locx / UI_DPI_FAC + 100,
-                                 bsocket_to_view.locy / UI_DPI_FAC);
->>>>>>> 831ed297
     if (viewer_bnode == nullptr) {
       return OPERATOR_CANCELLED;
     }

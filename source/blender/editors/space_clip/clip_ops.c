/*
 * ***** BEGIN GPL LICENSE BLOCK *****
 *
 * This program is free software; you can redistribute it and/or
 * modify it under the terms of the GNU General Public License
 * as published by the Free Software Foundation; either version 2
 * of the License, or (at your option) any later version.
 *
 * This program is distributed in the hope that it will be useful,
 * but WITHOUT ANY WARRANTY; without even the implied warranty of
 * MERCHANTABILITY or FITNESS FOR A PARTICULAR PURPOSE.  See the
 * GNU General Public License for more details.
 *
 * You should have received a copy of the GNU General Public License
 * along with this program; if not, write to the Free Software Foundation,
 * Inc., 51 Franklin Street, Fifth Floor, Boston, MA 02110-1301, USA.
 *
 * The Original Code is Copyright (C) 2011 Blender Foundation.
 * All rights reserved.
 *
 *
 * Contributor(s): Blender Foundation,
 *                 Sergey Sharybin
 *
 * ***** END GPL LICENSE BLOCK *****
 */

/** \file blender/editors/space_clip/clip_ops.c
 *  \ingroup spclip
 */

#include <errno.h>

#include "MEM_guardedalloc.h"

#include "DNA_userdef_types.h"
#include "DNA_scene_types.h"	/* min/max frames */

#include "BLI_utildefines.h"
#include "BLI_math.h"

#include "BKE_context.h"
#include "BKE_global.h"
#include "BKE_report.h"
#include "BKE_main.h"
#include "BKE_library.h"
#include "BKE_movieclip.h"
#include "BKE_sound.h"
#include "BKE_tracking.h"

#include "WM_api.h"
#include "WM_types.h"

#include "IMB_imbuf_types.h"
#include "IMB_imbuf.h"

#include "ED_screen.h"
#include "ED_clip.h"

#include "UI_interface.h"

#include "RNA_access.h"
#include "RNA_define.h"

#include "UI_view2d.h"

#include "clip_intern.h"	// own include

/******************** view navigation utilities *********************/

static void sclip_zoom_set(SpaceClip *sc, ARegion *ar, float zoom, float location[2])
{
	float oldzoom = sc->zoom;
	int width, height;

	sc->zoom = zoom;

	if (sc->zoom < 0.1f || sc->zoom > 4.0f) {
		/* check zoom limits */
		ED_space_clip_size(sc, &width, &height);

		width *= sc->zoom;
		height *= sc->zoom;

		if ((width < 4) && (height < 4))
			sc->zoom = oldzoom;
		else if ((ar->winrct.xmax - ar->winrct.xmin) <= sc->zoom)
			sc->zoom = oldzoom;
		else if ((ar->winrct.ymax - ar->winrct.ymin) <= sc->zoom)
			sc->zoom = oldzoom;
	}

	if ((U.uiflag & USER_ZOOM_TO_MOUSEPOS) && location) {
		ED_space_clip_size(sc, &width, &height);

		sc->xof += ((location[0] - 0.5f) * width-sc->xof) * (sc->zoom-oldzoom) / sc->zoom;
		sc->yof += ((location[1] - 0.5f) * height-sc->yof) * (sc->zoom-oldzoom) / sc->zoom;
	}
}

static void sclip_zoom_set_factor(SpaceClip *sc, ARegion *ar, float zoomfac, float location[2])
{
	sclip_zoom_set(sc, ar, sc->zoom*zoomfac, location);
}

static void sclip_zoom_set_factor_exec(bContext *C, wmEvent *event, float factor)
{
	SpaceClip *sc = CTX_wm_space_clip(C);
	ARegion *ar = CTX_wm_region(C);
	float location[2], *mpos = NULL;

	if (event) {
		ED_clip_mouse_pos(C, event, location);
		mpos = location;
	}

	sclip_zoom_set_factor(sc, ar, factor, mpos);

	ED_region_tag_redraw(CTX_wm_region(C));
}

/******************** open clip operator ********************/

static void clip_filesel(bContext *C, wmOperator *op, const char *path)
{
	RNA_string_set(op->ptr, "filepath", path);

	WM_event_add_fileselect(C, op);
}

static void open_init(bContext *C, wmOperator *op)
{
	PropertyPointerRNA *pprop;

	op->customdata = pprop = MEM_callocN(sizeof(PropertyPointerRNA), "OpenPropertyPointerRNA");
	uiIDContextProperty(C, &pprop->ptr, &pprop->prop);
}

static int open_cancel(bContext *UNUSED(C), wmOperator *op)
{
	MEM_freeN(op->customdata);
	op->customdata = NULL;

	return OPERATOR_CANCELLED;
}

static int open_exec(bContext *C, wmOperator *op)
{
	SpaceClip *sc = CTX_wm_space_clip(C);
	bScreen *screen = CTX_wm_screen(C);
	PropertyPointerRNA *pprop;
	PointerRNA idptr;
	MovieClip *clip = NULL;
	char str[FILE_MAX];

	RNA_string_get(op->ptr, "filepath", str);
	/* default to frame 1 if there's no scene in context */

	errno = 0;

	clip = BKE_movieclip_file_add(str);

	if (!clip) {
		if (op->customdata)
			MEM_freeN(op->customdata);

		BKE_reportf(op->reports, RPT_ERROR, "Can't read: \"%s\", %s.", str, errno ? strerror(errno) : "Unsupported movie clip format");

		return OPERATOR_CANCELLED;
	}

	if (!op->customdata)
		open_init(C, op);

	/* hook into UI */
	pprop = op->customdata;

	if (pprop->prop) {
		/* when creating new ID blocks, use is already 1, but RNA
		 * pointer se also increases user, so this compensates it */
		clip->id.us--;

		RNA_id_pointer_create(&clip->id, &idptr);
		RNA_property_pointer_set(&pprop->ptr, pprop->prop, idptr);
		RNA_property_update(C, &pprop->ptr, pprop->prop);
	}
	else if (sc) {
<<<<<<< HEAD
		ED_space_clip_set(C, NULL, sc, clip);
=======
		ED_space_clip_set(C, screen, sc, clip);
>>>>>>> 9fe1fe0a
	}

	WM_event_add_notifier(C, NC_MOVIECLIP|NA_ADDED, clip);

	MEM_freeN(op->customdata);

	return OPERATOR_FINISHED;
}

static int open_invoke(bContext *C, wmOperator *op, wmEvent *UNUSED(event))
{
	SpaceClip *sc = CTX_wm_space_clip(C);
	char *path = U.textudir;
	MovieClip *clip = NULL;

	if (sc)
		clip = ED_space_clip(sc);

	if (clip)
		path = clip->name;

	if (!RNA_struct_property_is_set(op->ptr, "relative_path"))
		RNA_boolean_set(op->ptr, "relative_path", U.flag & USER_RELPATHS);

	if (RNA_struct_property_is_set(op->ptr, "filepath"))
		return open_exec(C, op);

	open_init(C, op);

	clip_filesel(C, op, path);

	return OPERATOR_RUNNING_MODAL;
}

void CLIP_OT_open(wmOperatorType *ot)
{
	/* identifiers */
	ot->name = "Open Clip";
	ot->description = "Load a sequence of frames or a movie file";
	ot->idname = "CLIP_OT_open";

	/* api callbacks */
	ot->exec = open_exec;
	ot->invoke = open_invoke;
	ot->cancel = open_cancel;

	/* flags */
	ot->flag = OPTYPE_REGISTER|OPTYPE_UNDO;

	/* properties */
	WM_operator_properties_filesel(ot, FOLDERFILE|IMAGEFILE|MOVIEFILE, FILE_SPECIAL, FILE_OPENFILE, WM_FILESEL_FILEPATH|WM_FILESEL_RELPATH, FILE_DEFAULTDISPLAY);
}

/******************* reload clip operator *********************/

static int reload_exec(bContext *C, wmOperator *UNUSED(op))
{
	MovieClip *clip = CTX_data_edit_movieclip(C);

	if (!clip)
		return OPERATOR_CANCELLED;

	BKE_movieclip_reload(clip);

	WM_event_add_notifier(C, NC_MOVIECLIP|NA_EDITED, clip);

	return OPERATOR_FINISHED;
}

void CLIP_OT_reload(wmOperatorType *ot)
{
	/* identifiers */
	ot->name = "Reload Clip";
	ot->description = "Reload clip";
	ot->idname = "CLIP_OT_reload";

	/* api callbacks */
	ot->exec = reload_exec;
}

/********************** view pan operator *********************/

typedef struct ViewPanData {
	float x, y;
	float xof, yof, xorig, yorig;
	int event_type;
	float *vec;
} ViewPanData;

static void view_pan_init(bContext *C, wmOperator *op, wmEvent *event)
{
	SpaceClip *sc = CTX_wm_space_clip(C);
	ViewPanData *vpd;

	op->customdata = vpd = MEM_callocN(sizeof(ViewPanData), "ClipViewPanData");
	WM_cursor_modal(CTX_wm_window(C), BC_NSEW_SCROLLCURSOR);

	vpd->x = event->x;
	vpd->y = event->y;

	if (sc->flag & SC_LOCK_SELECTION)
		vpd->vec= &sc->xlockof;
	else
		vpd->vec= &sc->xof;

	copy_v2_v2(&vpd->xof, vpd->vec);
	copy_v2_v2(&vpd->xorig, &vpd->xof);

	vpd->event_type= event->type;

	WM_event_add_modal_handler(C, op);
}

static void view_pan_exit(bContext *C, wmOperator *op, int cancel)
{
	ViewPanData *vpd = op->customdata;

	if (cancel) {
		copy_v2_v2(vpd->vec, &vpd->xorig);

		ED_region_tag_redraw(CTX_wm_region(C));
	}

	WM_cursor_restore(CTX_wm_window(C));
	MEM_freeN(op->customdata);
}

static int view_pan_exec(bContext *C, wmOperator *op)
{
	SpaceClip *sc = CTX_wm_space_clip(C);
	float offset[2];

	RNA_float_get_array(op->ptr, "offset", offset);

	if (sc->flag & SC_LOCK_SELECTION) {
		sc->xlockof += offset[0];
		sc->ylockof += offset[1];
	}
	else {
		sc->xof += offset[0];
		sc->yof += offset[1];
	}

	ED_region_tag_redraw(CTX_wm_region(C));

	return OPERATOR_FINISHED;
}

static int view_pan_invoke(bContext *C, wmOperator *op, wmEvent *event)
{
	if (event->type == MOUSEPAN) {
		SpaceClip *sc = CTX_wm_space_clip(C);
		float offset[2];

		offset[0] = (event->x - event->prevx) / sc->zoom;
		offset[1] = (event->y - event->prevy) / sc->zoom;

		RNA_float_set_array(op->ptr, "offset", offset);

		view_pan_exec(C, op);

		return OPERATOR_FINISHED;
	}
	else {
		view_pan_init(C, op, event);

		return OPERATOR_RUNNING_MODAL;
	}
}

static int view_pan_modal(bContext *C, wmOperator *op, wmEvent *event)
{
	SpaceClip *sc = CTX_wm_space_clip(C);
	ViewPanData *vpd = op->customdata;
	float offset[2];

	switch (event->type) {
		case MOUSEMOVE:
			copy_v2_v2(vpd->vec, &vpd->xorig);
			offset[0] = (vpd->x - event->x) / sc->zoom;
			offset[1] = (vpd->y - event->y) / sc->zoom;
			RNA_float_set_array(op->ptr, "offset", offset);
			view_pan_exec(C, op);
			break;
		case ESCKEY:
			view_pan_exit(C, op, 1);

			return OPERATOR_CANCELLED;
		case SPACEKEY:
			view_pan_exit(C, op, 0);

			return OPERATOR_FINISHED;
		default:
			if (event->type == vpd->event_type &&  event->val == KM_RELEASE) {
				view_pan_exit(C, op, 0);

				return OPERATOR_FINISHED;
			}
			break;
	}

	return OPERATOR_RUNNING_MODAL;
}

static int view_pan_cancel(bContext *C, wmOperator *op)
{
	view_pan_exit(C, op, 1);

	return OPERATOR_CANCELLED;
}

void CLIP_OT_view_pan(wmOperatorType *ot)
{
	/* identifiers */
	ot->name = "View Pan";
	ot->idname = "CLIP_OT_view_pan";

	/* api callbacks */
	ot->exec = view_pan_exec;
	ot->invoke = view_pan_invoke;
	ot->modal = view_pan_modal;
	ot->cancel = view_pan_cancel;
	ot->poll = ED_space_clip_poll;

	/* flags */
	ot->flag = OPTYPE_BLOCKING;

	/* properties */
	RNA_def_float_vector(ot->srna, "offset", 2, NULL, -FLT_MAX, FLT_MAX,
		"Offset", "Offset in floating point units, 1.0 is the width and height of the image", -FLT_MAX, FLT_MAX);
}

/********************** view zoom operator *********************/

typedef struct ViewZoomData {
	float x, y;
	float zoom;
	int event_type;
	float location[2];
} ViewZoomData;

static void view_zoom_init(bContext *C, wmOperator *op, wmEvent *event)
{
	SpaceClip *sc = CTX_wm_space_clip(C);
	ViewZoomData *vpd;

	op->customdata= vpd= MEM_callocN(sizeof(ViewZoomData), "ClipViewZoomData");
	WM_cursor_modal(CTX_wm_window(C), BC_NSEW_SCROLLCURSOR);

	vpd->x = event->x;
	vpd->y = event->y;
	vpd->zoom = sc->zoom;
	vpd->event_type = event->type;

	ED_clip_mouse_pos(C, event, vpd->location);

	WM_event_add_modal_handler(C, op);
}

static void view_zoom_exit(bContext *C, wmOperator *op, int cancel)
{
	SpaceClip *sc = CTX_wm_space_clip(C);
	ViewZoomData *vpd = op->customdata;

	if (cancel) {
		sc->zoom = vpd->zoom;
		ED_region_tag_redraw(CTX_wm_region(C));
	}

	WM_cursor_restore(CTX_wm_window(C));
	MEM_freeN(op->customdata);
}

static int view_zoom_exec(bContext *C, wmOperator *op)
{
	SpaceClip *sc = CTX_wm_space_clip(C);
	ARegion *ar = CTX_wm_region(C);

	sclip_zoom_set_factor(sc, ar, RNA_float_get(op->ptr, "factor"), NULL);

	ED_region_tag_redraw(CTX_wm_region(C));

	return OPERATOR_FINISHED;
}

static int view_zoom_invoke(bContext *C, wmOperator *op, wmEvent *event)
{
	if (event->type == MOUSEZOOM) {
		float factor;

		factor = 1.0f + (event->x - event->prevx + event->y - event->prevy) / 300.0f;
		RNA_float_set(op->ptr, "factor", factor);

		sclip_zoom_set_factor_exec(C, event, factor);

		return OPERATOR_FINISHED;
	}
	else {
		view_zoom_init(C, op, event);

		return OPERATOR_RUNNING_MODAL;
	}
}

static int view_zoom_modal(bContext *C, wmOperator *op, wmEvent *event)
{
	SpaceClip *sc = CTX_wm_space_clip(C);
	ARegion *ar = CTX_wm_region(C);
	ViewZoomData *vpd = op->customdata;
	float factor;

	switch (event->type) {
		case MOUSEMOVE:
			factor = 1.0f + (vpd->x-event->x + vpd->y - event->y) / 300.0f;
			RNA_float_set(op->ptr, "factor", factor);
			sclip_zoom_set(sc, ar, vpd->zoom * factor, vpd->location);
			ED_region_tag_redraw(CTX_wm_region(C));
			break;
		default:
			if (event->type == vpd->event_type && event->val == KM_RELEASE) {
				view_zoom_exit(C, op, 0);

				return OPERATOR_FINISHED;
			}
			break;
	}

	return OPERATOR_RUNNING_MODAL;
}

static int view_zoom_cancel(bContext *C, wmOperator *op)
{
	view_zoom_exit(C, op, 1);

	return OPERATOR_CANCELLED;
}

void CLIP_OT_view_zoom(wmOperatorType *ot)
{
	/* identifiers */
	ot->name = "View Zoom";
	ot->idname = "CLIP_OT_view_zoom";

	/* api callbacks */
	ot->exec = view_zoom_exec;
	ot->invoke = view_zoom_invoke;
	ot->modal = view_zoom_modal;
	ot->cancel = view_zoom_cancel;
	ot->poll = ED_space_clip_poll;

	/* flags */
	ot->flag = OPTYPE_BLOCKING|OPTYPE_GRAB_POINTER;

	/* properties */
	RNA_def_float(ot->srna, "factor", 0.0f, 0.0f, FLT_MAX,
		"Factor", "Zoom factor, values higher than 1.0 zoom in, lower values zoom out", -FLT_MAX, FLT_MAX);
}

/********************** view zoom in/out operator *********************/

static int view_zoom_in_exec(bContext *C, wmOperator *op)
{
	SpaceClip *sc = CTX_wm_space_clip(C);
	ARegion *ar = CTX_wm_region(C);
	float location[2];

	RNA_float_get_array(op->ptr, "location", location);

	sclip_zoom_set_factor(sc, ar, 1.25f, location);

	ED_region_tag_redraw(CTX_wm_region(C));

	return OPERATOR_FINISHED;
}

static int view_zoom_in_invoke(bContext *C, wmOperator *op, wmEvent *event)
{
	float location[2];

	ED_clip_mouse_pos(C, event, location);
	RNA_float_set_array(op->ptr, "location", location);

	return view_zoom_in_exec(C, op);
}

void CLIP_OT_view_zoom_in(wmOperatorType *ot)
{
	/* identifiers */
	ot->name = "View Zoom In";
	ot->idname = "CLIP_OT_view_zoom_in";

	/* api callbacks */
	ot->exec = view_zoom_in_exec;
	ot->invoke = view_zoom_in_invoke;
	ot->poll = ED_space_clip_poll;

	/* properties */
	RNA_def_float_vector(ot->srna, "location", 2, NULL, -FLT_MAX, FLT_MAX, "Location", "Cursor location in screen coordinates", -10.0f, 10.0f);
}

static int view_zoom_out_exec(bContext *C, wmOperator *op)
{
	SpaceClip *sc = CTX_wm_space_clip(C);
	ARegion *ar = CTX_wm_region(C);
	float location[2];

	RNA_float_get_array(op->ptr, "location", location);

	sclip_zoom_set_factor(sc, ar, 0.8f, location);

	ED_region_tag_redraw(CTX_wm_region(C));

	return OPERATOR_FINISHED;
}

static int view_zoom_out_invoke(bContext *C, wmOperator *op, wmEvent *event)
{
	float location[2];

	ED_clip_mouse_pos(C, event, location);
	RNA_float_set_array(op->ptr, "location", location);

	return view_zoom_out_exec(C, op);
}

void CLIP_OT_view_zoom_out(wmOperatorType *ot)
{
	/* identifiers */
	ot->name = "View Zoom Out";
	ot->idname = "CLIP_OT_view_zoom_out";

	/* api callbacks */
	ot->exec = view_zoom_out_exec;
	ot->invoke = view_zoom_out_invoke;
	ot->poll = ED_space_clip_poll;

	/* properties */
	RNA_def_float_vector(ot->srna, "location", 2, NULL, -FLT_MAX, FLT_MAX, "Location", "Cursor location in normalised (0.0-1.0) coordinates", -10.0f, 10.0f);
}

/********************** view zoom ratio operator *********************/

static int view_zoom_ratio_exec(bContext *C, wmOperator *op)
{
	SpaceClip *sc = CTX_wm_space_clip(C);
	ARegion *ar = CTX_wm_region(C);

	sclip_zoom_set(sc, ar, RNA_float_get(op->ptr, "ratio"), NULL);

	/* ensure pixel exact locations for draw */
	sc->xof= (int) sc->xof;
	sc->yof= (int) sc->yof;

	ED_region_tag_redraw(CTX_wm_region(C));

	return OPERATOR_FINISHED;
}

void CLIP_OT_view_zoom_ratio(wmOperatorType *ot)
{
	/* identifiers */
	ot->name = "View Zoom Ratio";
	ot->idname = "CLIP_OT_view_zoom_ratio";

	/* api callbacks */
	ot->exec = view_zoom_ratio_exec;
	ot->poll = ED_space_clip_poll;

	/* properties */
	RNA_def_float(ot->srna, "ratio", 0.0f, 0.0f, FLT_MAX,
		"Ratio", "Zoom ratio, 1.0 is 1:1, higher is zoomed in, lower is zoomed out", -FLT_MAX, FLT_MAX);
}

/********************** view all operator *********************/

static int view_all_exec(bContext *C, wmOperator *op)
{
	SpaceClip *sc;
	ARegion *ar;
	int w, h, width, height;
	float aspx, aspy;
	int fit_view= RNA_boolean_get(op->ptr, "fit_view");
	float zoomx, zoomy;

	/* retrieve state */
	sc = CTX_wm_space_clip(C);
	ar = CTX_wm_region(C);

	ED_space_clip_size(sc, &w, &h);
	ED_space_clip_aspect(sc, &aspx, &aspy);

	w = w * aspx;
	h = h * aspy;

	/* check if the image will fit in the image with zoom==1 */
	width = ar->winrct.xmax - ar->winrct.xmin + 1;
	height = ar->winrct.ymax - ar->winrct.ymin + 1;

	if (fit_view) {
		const int margin = 5; /* margin from border */

		zoomx= (float) width / (w + 2 * margin);
		zoomy= (float) height / (h + 2 * margin);

		sclip_zoom_set(sc, ar, MIN2(zoomx, zoomy), NULL);
	}
	else {
		if ((w >= width || h >= height) && (width > 0 && height > 0)) {
			zoomx= (float) width / w;
			zoomy= (float) height / h;

			/* find the zoom value that will fit the image in the image space */
			sclip_zoom_set(sc, ar, 1.0f/power_of_2(1/MIN2(zoomx, zoomy)), NULL);
		}
		else
			sclip_zoom_set(sc, ar, 1.0f, NULL);
	}

	sc->xof = sc->yof = 0.0f;

	ED_region_tag_redraw(CTX_wm_region(C));

	return OPERATOR_FINISHED;
}

void CLIP_OT_view_all(wmOperatorType *ot)
{
	/* identifiers */
	ot->name = "View All";
	ot->idname = "CLIP_OT_view_all";

	/* api callbacks */
	ot->exec = view_all_exec;
	ot->poll = ED_space_clip_poll;

	/* properties */
	RNA_def_boolean(ot->srna, "fit_view", 0, "Fit View", "Fit frame to the viewport");
}

/********************** view selected operator *********************/

static int view_selected_exec(bContext *C, wmOperator *UNUSED(op))
{
	SpaceClip *sc = CTX_wm_space_clip(C);
	ARegion *ar = CTX_wm_region(C);

	sc->xlockof = 0.0f;
	sc->ylockof = 0.0f;

	ED_clip_view_selection(sc, ar, 1);
	ED_region_tag_redraw(CTX_wm_region(C));

	return OPERATOR_FINISHED;
}

void CLIP_OT_view_selected(wmOperatorType *ot)
{
	/* identifiers */
	ot->name = "View Selected";
	ot->idname = "CLIP_OT_view_selected";

	/* api callbacks */
	ot->exec = view_selected_exec;
	ot->poll = ED_space_clip_poll;
}

/********************** change frame operator *********************/

static int change_frame_poll(bContext *C)
{
	/* prevent changes during render */
	if (G.rendering)
		return 0;

	return ED_space_clip_poll(C);
}

static void change_frame_apply(bContext *C, wmOperator *op)
{
	Scene *scene = CTX_data_scene(C);

	/* set the new frame number */
	CFRA = RNA_int_get(op->ptr, "frame");
	FRAMENUMBER_MIN_CLAMP(CFRA);
	SUBFRA = 0.0f;

	/* do updates */
	sound_seek_scene(CTX_data_main(C), CTX_data_scene(C));
	WM_event_add_notifier(C, NC_SCENE|ND_FRAME, scene);
}

static int change_frame_exec(bContext *C, wmOperator *op)
{
	change_frame_apply(C, op);

	return OPERATOR_FINISHED;
}

static int frame_from_event(bContext *C, wmEvent *event)
{
	ARegion *ar = CTX_wm_region(C);
	Scene *scene = CTX_data_scene(C);
	int framenr = 0;

	if (ar->regiontype == RGN_TYPE_WINDOW) {
		float sfra = SFRA, efra = EFRA, framelen = ar->winx / (efra - sfra + 1);

		framenr = sfra + event->mval[0] / framelen;
	}
	else {
		float viewx, viewy;

		UI_view2d_region_to_view(&ar->v2d, event->mval[0], event->mval[1], &viewx, &viewy);

		framenr= (int) floor(viewx + 0.5f);
	}

	return framenr;
}

static int change_frame_invoke(bContext *C, wmOperator *op, wmEvent *event)
{
	ARegion *ar = CTX_wm_region(C);

	if (ar->regiontype == RGN_TYPE_WINDOW) {
		if (event->mval[1] > 16)
			return OPERATOR_PASS_THROUGH;
	}

	RNA_int_set(op->ptr, "frame", frame_from_event(C, event));

	change_frame_apply(C, op);

	/* add temp handler */
	WM_event_add_modal_handler(C, op);

	return OPERATOR_RUNNING_MODAL;
}

static int change_frame_modal(bContext *C, wmOperator *op, wmEvent *event)
{
	switch (event->type) {
		case ESCKEY:
			return OPERATOR_FINISHED;

		case MOUSEMOVE:
			RNA_int_set(op->ptr, "frame", frame_from_event(C, event));
			change_frame_apply(C, op);
			break;

		case LEFTMOUSE:
		case RIGHTMOUSE:
			if (event->val == KM_RELEASE)
				return OPERATOR_FINISHED;
			break;
	}

	return OPERATOR_RUNNING_MODAL;
}

void CLIP_OT_change_frame(wmOperatorType *ot)
{
	/* identifiers */
	ot->name = "Change frame";
	ot->idname = "CLIP_OT_change_frame";
	ot->description = "Interactively change the current frame number";

	/* api callbacks */
	ot->exec = change_frame_exec;
	ot->invoke = change_frame_invoke;
	ot->modal = change_frame_modal;
	ot->poll = change_frame_poll;

	/* flags */
	ot->flag = OPTYPE_BLOCKING|OPTYPE_UNDO;

	/* rna */
	RNA_def_int(ot->srna, "frame", 0, MINAFRAME, MAXFRAME, "Frame", "", MINAFRAME, MAXFRAME);
}

/********************** rebuild proxies operator *********************/

typedef struct ProxyBuildJob {
	Scene *scene;
	struct Main *main;
	MovieClip *clip;
	int clip_flag, stop;
	struct IndexBuildContext *index_context;
} ProxyJob;

static void proxy_freejob(void *pjv)
{
	ProxyJob *pj= pjv;

	MEM_freeN(pj);
}

static int proxy_bitflag_to_array(int size_flag, int build_sizes[4], int undistort)
{
	int build_count = 0;
	int size_flags[2][4] = {{MCLIP_PROXY_SIZE_25,
	                         MCLIP_PROXY_SIZE_50,
	                         MCLIP_PROXY_SIZE_75,
	                         MCLIP_PROXY_SIZE_100},
	                        {MCLIP_PROXY_UNDISTORTED_SIZE_25,
	                         MCLIP_PROXY_UNDISTORTED_SIZE_50,
	                         MCLIP_PROXY_UNDISTORTED_SIZE_75,
	                         MCLIP_PROXY_UNDISTORTED_SIZE_100}};
	int size_nr = undistort ? 1 : 0;

	if (size_flag & size_flags[size_nr][0])
		build_sizes[build_count++]= MCLIP_PROXY_RENDER_SIZE_25;

	if (size_flag & size_flags[size_nr][1])
		build_sizes[build_count++]= MCLIP_PROXY_RENDER_SIZE_50;

	if (size_flag & size_flags[size_nr][2])
		build_sizes[build_count++]= MCLIP_PROXY_RENDER_SIZE_75;

	if (size_flag & size_flags[size_nr][3])
		build_sizes[build_count++]= MCLIP_PROXY_RENDER_SIZE_100;

	return build_count;
}

/* only this runs inside thread */
static void proxy_startjob(void *pjv, short *stop, short *do_update, float *progress)
{
	ProxyJob *pj = pjv;
	Scene *scene = pj->scene;
	MovieClip *clip = pj->clip;
	struct MovieDistortion *distortion = NULL;
	short size_flag;
	int cfra, sfra = SFRA, efra = EFRA;
	int build_sizes[4], build_count = 0;
	int build_undistort_sizes[4], build_undistort_count = 0;

	size_flag = clip->proxy.build_size_flag;

	build_count = proxy_bitflag_to_array(size_flag, build_sizes, 0);
	build_undistort_count = proxy_bitflag_to_array(size_flag, build_undistort_sizes, 1);

	if (clip->source == MCLIP_SRC_MOVIE) {
		if (pj->index_context)
			IMB_anim_index_rebuild(pj->index_context, stop, do_update, progress);

		if (!build_undistort_count) {
			if (*stop)
				pj->stop = 1;

			return;
		}
		else {
			sfra = 1;
			efra = IMB_anim_get_duration(clip->anim, IMB_TC_NONE);
		}
	}

	if (build_undistort_count)
		distortion = BKE_tracking_distortion_create();

	for (cfra = sfra; cfra <= efra; cfra++) {
		if (clip->source != MCLIP_SRC_MOVIE)
			BKE_movieclip_build_proxy_frame(clip, pj->clip_flag, NULL, cfra, build_sizes, build_count, 0);

		BKE_movieclip_build_proxy_frame(clip, pj->clip_flag, distortion, cfra, build_undistort_sizes, build_undistort_count, 1);

		if (*stop || G.afbreek)
			break;

		*do_update = TRUE;
		*progress= ((float) cfra) / (efra - sfra);
	}

	if (distortion)
		BKE_tracking_distortion_destroy(distortion);

	if (*stop)
		pj->stop = 1;
}

static void proxy_endjob(void *pjv)
{
	ProxyJob *pj = pjv;

	if (pj->clip->anim)
		IMB_close_anim_proxies(pj->clip->anim);

	if (pj->index_context)
		IMB_anim_index_rebuild_finish(pj->index_context, pj->stop);

	BKE_movieclip_reload(pj->clip);

	WM_main_add_notifier(NC_MOVIECLIP|ND_DISPLAY, pj->clip);
}

static int clip_rebuild_proxy_exec(bContext *C, wmOperator *UNUSED(op))
{
	wmJob * steve;
	ProxyJob *pj;
	Scene *scene = CTX_data_scene(C);
	ScrArea *sa = CTX_wm_area(C);
	SpaceClip *sc = CTX_wm_space_clip(C);
	MovieClip *clip = ED_space_clip(sc);

	if ((clip->flag & MCLIP_USE_PROXY) == 0)
		return OPERATOR_CANCELLED;

	steve = WM_jobs_get(CTX_wm_manager(C), CTX_wm_window(C), sa, "Building Proxies", WM_JOB_PROGRESS);

	pj = MEM_callocN(sizeof(ProxyJob), "proxy rebuild job");
	pj->scene = scene;
	pj->main = CTX_data_main(C);
	pj->clip = clip;
	pj->clip_flag = clip->flag & MCLIP_TIMECODE_FLAGS;

	if (clip->anim) {
		pj->index_context = IMB_anim_index_rebuild_context(clip->anim, clip->proxy.build_tc_flag,
					clip->proxy.build_size_flag, clip->proxy.quality);
	}

	WM_jobs_customdata(steve, pj, proxy_freejob);
	WM_jobs_timer(steve, 0.2, NC_MOVIECLIP|ND_DISPLAY, 0);
	WM_jobs_callbacks(steve, proxy_startjob, NULL, NULL, proxy_endjob);

	G.afbreek = 0;
	WM_jobs_start(CTX_wm_manager(C), steve);

	ED_area_tag_redraw(CTX_wm_area(C));

	return OPERATOR_FINISHED;
}

void CLIP_OT_rebuild_proxy(wmOperatorType *ot)
{
	/* identifiers */
	ot->name = "Rebuild Proxy and Timecode Indices";
	ot->idname = "CLIP_OT_rebuild_proxy";
	ot->description = "Rebuild all selected proxies and timecode indices in the background";

	/* api callbacks */
	ot->exec = clip_rebuild_proxy_exec;
	ot->poll = ED_space_clip_poll;

	/* flags */
	ot->flag = OPTYPE_REGISTER;
}

/********************** mode set operator *********************/

static int mode_set_exec(bContext *C, wmOperator *op)
{
	SpaceClip *sc = CTX_wm_space_clip(C);
	int mode = RNA_enum_get(op->ptr, "mode");
	int toggle = RNA_boolean_get(op->ptr, "toggle");

	if (sc->mode == mode) {
		if (toggle)
			sc->mode = SC_MODE_TRACKING;
	}
	else {
		sc->mode = mode;
	}

	WM_event_add_notifier(C, NC_SPACE|ND_SPACE_CLIP, NULL);

	return OPERATOR_FINISHED;
}

void CLIP_OT_mode_set(wmOperatorType *ot)
{
	static EnumPropertyItem mode_items[] = {
		{SC_MODE_TRACKING, "TRACKING", 0, "Tracking", "Show tracking and solving tools"},
		{SC_MODE_RECONSTRUCTION, "RECONSTRUCTION", 0, "Reconstruction", "Show tracking/reconstruction tools"},
		{SC_MODE_DISTORTION, "DISTORTION", 0, "Distortion", "Show distortion tools"},
		{0, NULL, 0, NULL, NULL}};


	/* identifiers */
	ot->name = "Set Clip Mode";
	ot->description = "Set the clip interaction mode";
	ot->idname = "CLIP_OT_mode_set";

	/* api callbacks */
	ot->exec = mode_set_exec;

	ot->poll = ED_space_clip_poll;

	/* properties */
	RNA_def_enum(ot->srna, "mode", mode_items, SC_MODE_TRACKING, "Mode", "");
	RNA_def_boolean(ot->srna, "toggle", 0, "Toggle", "");
}

/********************** macroses *********************/

void ED_operatormacros_clip(void)
{
	wmOperatorType *ot;
	wmOperatorTypeMacro *otmacro;

	ot = WM_operatortype_append_macro("CLIP_OT_add_marker_move", "Add Marker and Move", OPTYPE_UNDO|OPTYPE_REGISTER);
	ot->description = "Add new marker and move it on movie";
	WM_operatortype_macro_define(ot, "CLIP_OT_add_marker");
	otmacro = WM_operatortype_macro_define(ot, "TRANSFORM_OT_translate");
	RNA_struct_idprops_unset(otmacro->ptr, "release_confirm");

	ot = WM_operatortype_append_macro("CLIP_OT_add_marker_slide", "Add Marker and Slide", OPTYPE_UNDO|OPTYPE_REGISTER);
	ot->description = "Add new marker and slide it with mouse until mouse button release";
	WM_operatortype_macro_define(ot, "CLIP_OT_add_marker");
	otmacro = WM_operatortype_macro_define(ot, "TRANSFORM_OT_translate");
	RNA_boolean_set(otmacro->ptr, "release_confirm", TRUE);
}<|MERGE_RESOLUTION|>--- conflicted
+++ resolved
@@ -185,11 +185,7 @@
 		RNA_property_update(C, &pprop->ptr, pprop->prop);
 	}
 	else if (sc) {
-<<<<<<< HEAD
-		ED_space_clip_set(C, NULL, sc, clip);
-=======
 		ED_space_clip_set(C, screen, sc, clip);
->>>>>>> 9fe1fe0a
 	}
 
 	WM_event_add_notifier(C, NC_MOVIECLIP|NA_ADDED, clip);

/* SPDX-License-Identifier: GPL-2.0-or-later
 * Copyright 2020 Blender Foundation */

/** \file
 * \ingroup edsculpt
 */

#include <cmath>
#include <cstdlib>

#include "MEM_guardedalloc.h"

#include "BLI_alloca.h"
#include "BLI_blenlib.h"
#include "BLI_index_range.hh"
#include "BLI_linklist_stack.h"
#include "BLI_map.hh"
#include "BLI_math.h"
#include "BLI_math_vector_types.hh"
#include "BLI_memarena.h"
#include "BLI_mempool.h"
#include "BLI_set.hh"
#include "BLI_sort_utils.h"
#include "BLI_task.h"
#include "BLI_utildefines.h"
#include "BLI_vector.hh"

#include "DNA_brush_types.h"
#include "DNA_mesh_types.h"
#include "DNA_meshdata_types.h"
#include "DNA_object_types.h"

#include "BKE_ccg.h"
#include "BKE_context.h"
#include "BKE_mesh.hh"
#include "BKE_mesh_mapping.h"
#include "BKE_object.h"
#include "BKE_paint.h"
#include "BKE_pbvh.h"

#include "paint_intern.hh"
#include "sculpt_intern.hh"

#include "bmesh.h"

#define SCULPT_GEODESIC_VERTEX_NONE -1

using blender::float2;
using blender::float3;
using blender::IndexRange;
using blender::Map;
using blender::Set;
using blender::uint3;
using blender::Vector;

/* Propagate distance from v1 and v2 to v0. */
static bool sculpt_geodesic_mesh_test_dist_add(float (*cos)[3],
                                               const int v0,
                                               const int v1,
                                               const int v2,
                                               float *dists,
                                               GSet *initial_verts,
                                               PBVHVertRef *r_closest_verts)
{
  if (BLI_gset_haskey(initial_verts, POINTER_FROM_INT(v0))) {
    return false;
  }

  BLI_assert(dists[v1] != FLT_MAX);
  if (dists[v0] <= dists[v1]) {
    return false;
  }

  float *co0 = cos[v0];
  float *co1 = cos[v1];
  float *co2 = v2 != SCULPT_GEODESIC_VERTEX_NONE ? cos[v2] : nullptr;

  float dist0;
  if (v2 != SCULPT_GEODESIC_VERTEX_NONE) {
    BLI_assert(dists[v2] != FLT_MAX);
    if (dists[v0] <= dists[v2]) {
      return false;
    }
    dist0 = geodesic_distance_propagate_across_triangle(co0, co1, co2, dists[v1], dists[v2]);
  }
  else {
    float vec[3];
    sub_v3_v3v3(vec, co1, co0);
    dist0 = dists[v1] + len_v3(vec);
  }

  if (dist0 < dists[v0]) {
    dists[v0] = dist0;

    if (r_closest_verts) {
      bool tag1 = r_closest_verts[v1].i != -1LL;
      bool tag2 = v2 != SCULPT_GEODESIC_VERTEX_NONE && r_closest_verts[v2].i != -1LL;

      float l1 = len_v3v3(co0, co1);
      float l2 = v2 != SCULPT_GEODESIC_VERTEX_NONE ? len_v3v3(co0, co2) : 0.0f;

      if (tag1 && tag2) {
        if (l1 < l2) {
          r_closest_verts[v0] = r_closest_verts[v1];
        }
        else {
          r_closest_verts[v0] = r_closest_verts[v2];
        }
      }
      else if (tag2) {
        r_closest_verts[v0] = r_closest_verts[v2];
      }
      else if (tag1) {
        r_closest_verts[v0] = r_closest_verts[v1];
      }
    }
    return true;
  }

  return false;
}

/* Propagate distance from v1 and v2 to v0. */
static bool sculpt_geodesic_grids_test_dist_add(SculptSession *ss,
                                                const int v0,
                                                const int v1,
                                                const int v2,
                                                float *dists,
                                                GSet *initial_verts,
                                                PBVHVertRef *r_closest_verts,
                                                float (*cos)[3])
{
  if (BLI_gset_haskey(initial_verts, POINTER_FROM_INT(v0))) {
    return false;
  }

  BLI_assert(dists[v1] != FLT_MAX);
  if (dists[v0] <= dists[v1]) {
    return false;
  }

  const float *co0 = cos ? cos[v0] :
                           SCULPT_vertex_co_get(ss, BKE_pbvh_index_to_vertex(ss->pbvh, v0));
  const float *co1 = cos ? cos[v1] :
                           SCULPT_vertex_co_get(ss, BKE_pbvh_index_to_vertex(ss->pbvh, v1));
  const float *co2 = v2 != SCULPT_GEODESIC_VERTEX_NONE ?
                         (cos ? cos[v2] :
                                SCULPT_vertex_co_get(ss, BKE_pbvh_index_to_vertex(ss->pbvh, v2))) :
                         nullptr;

  float dist0;
  if (v2 != SCULPT_GEODESIC_VERTEX_NONE) {
    BLI_assert(dists[v2] != FLT_MAX);
    if (dists[v0] <= dists[v2]) {
      return false;
    }
    dist0 = geodesic_distance_propagate_across_triangle(co0, co1, co2, dists[v1], dists[v2]);
  }
  else {
    float vec[3];
    sub_v3_v3v3(vec, co1, co0);
    dist0 = dists[v1] + len_v3(vec);
  }

  if (dist0 < dists[v0]) {
    dists[v0] = dist0;

    if (r_closest_verts) {
      bool tag1 = r_closest_verts[v1].i != -1LL;
      bool tag2 = v2 != SCULPT_GEODESIC_VERTEX_NONE && r_closest_verts[v2].i != -1LL;

      float l1 = len_v3v3(co0, co1);
      float l2 = v2 != SCULPT_GEODESIC_VERTEX_NONE ? len_v3v3(co0, co2) : 0.0f;

      if (tag1 && tag2) {
        if (l1 < l2) {
          r_closest_verts[v0] = r_closest_verts[v1];
        }
        else {
          r_closest_verts[v0] = r_closest_verts[v2];
        }
      }
      else if (tag2) {
        r_closest_verts[v0] = r_closest_verts[v2];
      }
      else if (tag1) {
        r_closest_verts[v0] = r_closest_verts[v1];
      }
    }
    return true;
  }

  return false;
}

#define BMESH_INITIAL_VERT_TAG BM_ELEM_TAG_ALT

static bool sculpt_geodesic_mesh_test_dist_add_bmesh(BMVert *v0,
                                                     BMVert *v1,
                                                     BMVert *v2,
                                                     float *dists,
                                                     GSet *initial_verts,
                                                     PBVHVertRef *r_closest_verts,
                                                     float (*cos)[3])
{
  const int v0_i = BM_elem_index_get(v0);
  const int v1_i = BM_elem_index_get(v1);
  const int v2_i = v2 ? BM_elem_index_get(v2) : SCULPT_GEODESIC_VERTEX_NONE;

  const float *v0co = cos ? cos[BM_elem_index_get(v0)] : v0->co;
  const float *v1co = cos ? cos[BM_elem_index_get(v1)] : v1->co;
  const float *v2co = v2 ? (cos ? cos[BM_elem_index_get(v2)] : v2->co) : nullptr;

  if (BM_elem_flag_test(v0, BMESH_INITIAL_VERT_TAG)) {
    return false;
  }

  BLI_assert(dists[v1_i] != FLT_MAX);
  if (dists[v0_i] <= dists[v1_i]) {
    return false;
  }

  float dist0;
  if (v2_i != SCULPT_GEODESIC_VERTEX_NONE) {
    BLI_assert(dists[v2_i] != FLT_MAX);
    if (dists[v0_i] <= dists[v2_i]) {
      return false;
    }

    dist0 = geodesic_distance_propagate_across_triangle(
        v0co, v1co, v2co, dists[v1_i], dists[v2_i]);
  }
  else {
    float vec[3];
    sub_v3_v3v3(vec, v1co, v0co);
    dist0 = dists[v1_i] + len_v3(vec);
  }

  if (dist0 < dists[v0_i]) {
    dists[v0_i] = dist0;

    if (r_closest_verts) {
      bool tag1 = r_closest_verts[v1_i].i != -1LL;
      bool tag2 = v2 && r_closest_verts[v2_i].i != -1LL;

      float l1 = len_v3v3(v0co, v1co);
      float l2 = v2 ? len_v3v3(v0co, v2co) : 0.0f;

      if (!tag1 && !tag2) {
        printf("bad\n");
      }

      if (tag1 && tag2) {
        if (l1 < l2) {  // dists[v1_i] < dists[v2_i]) {
          r_closest_verts[v0_i] = r_closest_verts[v1_i];
        }
        else {
          r_closest_verts[v0_i] = r_closest_verts[v2_i];
        }
      }
      else if (tag2) {
        r_closest_verts[v0_i] = r_closest_verts[v2_i];
      }
      else if (tag1) {
        r_closest_verts[v0_i] = r_closest_verts[v1_i];
      }
    }

    return true;
  }

  return false;
}

static float *SCULPT_geodesic_mesh_create(Object *ob,
                                          GSet *initial_verts,
                                          const float limit_radius,
                                          PBVHVertRef *r_closest_verts,
                                          float (*cos)[3])
{
  SculptSession *ss = ob->sculpt;
  Mesh *mesh = BKE_object_get_original_mesh(ob);

  const int totvert = mesh->totvert;
  const int totedge = mesh->totedge;

  const float limit_radius_sq = limit_radius * limit_radius;

  if (!cos) {
    cos = SCULPT_mesh_deformed_positions_get(ss);
  }

  const blender::Span<blender::int2> edges = mesh->edges();
  const blender::OffsetIndices polys = mesh->polys();
  const blender::Span<int> corner_verts = mesh->corner_verts();
  const blender::Span<int> corner_edges = mesh->corner_edges();

  float *dists = static_cast<float *>(MEM_malloc_arrayN(totvert, sizeof(float), __func__));
  BLI_bitmap *edge_tag = BLI_BITMAP_NEW(totedge, "edge tag");

  if (ss->epmap.is_empty()) {
    ss->epmap = blender::bke::mesh::build_edge_to_poly_map(
        polys, corner_edges, edges.size(), ss->edge_to_poly_offsets, ss->edge_to_poly_indices);
  }
<<<<<<< HEAD
  if (!ss->vemap) {

    BKE_mesh_vert_edge_map_create(
        &ss->vemap, &ss->vemap_mem, mesh->edges().data(), mesh->totvert, mesh->totedge);
=======
  if (ss->vemap.is_empty()) {
    ss->vemap = blender::bke::mesh::build_vert_to_edge_map(
        edges, mesh->totvert, ss->vert_to_edge_offsets, ss->vert_to_edge_indices);
>>>>>>> 30a25a42
  }

  /* Both contain edge indices encoded as *void. */
  BLI_LINKSTACK_DECLARE(queue, void *);
  BLI_LINKSTACK_DECLARE(queue_next, void *);

  BLI_LINKSTACK_INIT(queue);
  BLI_LINKSTACK_INIT(queue_next);

  for (int i = 0; i < totvert; i++) {
    if (BLI_gset_haskey(initial_verts, POINTER_FROM_INT(i))) {
      if (r_closest_verts) {
        r_closest_verts[i] = BKE_pbvh_index_to_vertex(ss->pbvh, i);
      }

      dists[i] = 0.0f;
    }
    else {
      if (r_closest_verts) {
        r_closest_verts[i].i = -1LL;
      }

      dists[i] = FLT_MAX;
    }
  }

  /* Masks verts that are further than limit radius from an initial vertex. As there is no need
   * to define a distance to them the algorithm can stop earlier by skipping them. */
  BLI_bitmap *affected_vertex = BLI_BITMAP_NEW(totvert, "affected vertex");
  GSetIterator gs_iter;

  if (limit_radius == FLT_MAX) {
    /* In this case, no need to loop through all initial verts to check distances as they are
     * all going to be affected. */
    BLI_bitmap_set_all(affected_vertex, true, totvert);
  }
  else {
    /* This is an O(n^2) loop used to limit the geodesic distance calculation to a radius. When
     * this optimization is needed, it is expected for the tool to request the distance to a low
     * number of verts (usually just 1 or 2). */
    GSET_ITER (gs_iter, initial_verts) {
      const int v = POINTER_AS_INT(BLI_gsetIterator_getKey(&gs_iter));
      float *v_co = cos[v];

      for (int i = 0; i < totvert; i++) {
        if (len_squared_v3v3(v_co, cos[i]) <= limit_radius_sq) {
          BLI_BITMAP_ENABLE(affected_vertex, i);
        }
      }
    }
  }

  /* Add edges adjacent to an initial vertex to the queue. */
  for (int i = 0; i < totedge; i++) {
    const int v1 = edges[i][0];
    const int v2 = edges[i][1];
    if (!BLI_BITMAP_TEST(affected_vertex, v1) && !BLI_BITMAP_TEST(affected_vertex, v2)) {
      continue;
    }
    if (dists[v1] != FLT_MAX || dists[v2] != FLT_MAX) {
      BLI_LINKSTACK_PUSH(queue, POINTER_FROM_INT(i));
    }
  }

  do {
    while (BLI_LINKSTACK_SIZE(queue)) {
      const int e = POINTER_AS_INT(BLI_LINKSTACK_POP(queue));
      int v1 = edges[e][0];
      int v2 = edges[e][1];

      if (dists[v1] == FLT_MAX || dists[v2] == FLT_MAX) {
        if (dists[v1] > dists[v2]) {
          SWAP(int, v1, v2);
        }
        sculpt_geodesic_mesh_test_dist_add(
            cos, v2, v1, SCULPT_GEODESIC_VERTEX_NONE, dists, initial_verts, r_closest_verts);
      }

      if (ss->epmap[e].size() != 0) {
        for (int poly_map_index = 0; poly_map_index < ss->epmap[e].size(); poly_map_index++) {
          const int poly = ss->epmap[e][poly_map_index];
          if (ss->hide_poly && ss->hide_poly[poly]) {
            continue;
          }
          for (const int v_other : corner_verts.slice(polys[poly])) {
            if (ELEM(v_other, v1, v2)) {
              continue;
            }
            if (sculpt_geodesic_mesh_test_dist_add(
<<<<<<< HEAD
                    cos, v_other, v1, v2, dists, initial_verts, nullptr)) {
              for (int edge_map_index = 0; edge_map_index < ss->vemap[v_other].count;
=======
                    vert_positions, v_other, v1, v2, dists, initial_verts)) {
              for (int edge_map_index = 0; edge_map_index < ss->vemap[v_other].size();
>>>>>>> 30a25a42
                   edge_map_index++) {
                const int e_other = ss->vemap[v_other][edge_map_index];
                int ev_other;
                if (edges[e_other][0] == v_other) {
                  ev_other = edges[e_other][1];
                }
                else {
                  ev_other = edges[e_other][0];
                }

                if (e_other != e && !BLI_BITMAP_TEST(edge_tag, e_other) &&
                    (ss->epmap[e_other].size() == 0 || dists[ev_other] != FLT_MAX))
                {
                  if (BLI_BITMAP_TEST(affected_vertex, v_other) ||
                      BLI_BITMAP_TEST(affected_vertex, ev_other)) {
                    BLI_BITMAP_ENABLE(edge_tag, e_other);
                    BLI_LINKSTACK_PUSH(queue_next, POINTER_FROM_INT(e_other));
                  }
                }
              }
            }
          }
        }
      }
    }

    for (LinkNode *lnk = queue_next; lnk; lnk = lnk->next) {
      const int e = POINTER_AS_INT(lnk->link);
      BLI_BITMAP_DISABLE(edge_tag, e);
    }

    BLI_LINKSTACK_SWAP(queue, queue_next);
  } while (BLI_LINKSTACK_SIZE(queue));

  BLI_LINKSTACK_FREE(queue);
  BLI_LINKSTACK_FREE(queue_next);
  MEM_SAFE_FREE(edge_tag);
  MEM_SAFE_FREE(affected_vertex);

  return dists;
}

static float *SCULPT_geodesic_bmesh_create(Object *ob,
                                           GSet *initial_verts,
                                           const float limit_radius,
                                           PBVHVertRef *r_closest_verts,
                                           float (*cos)[3])
{
  SculptSession *ss = ob->sculpt;

  if (!ss->bm) {
    return nullptr;
  }

  BM_mesh_elem_index_ensure(ss->bm, BM_VERT | BM_EDGE | BM_FACE);

  const int totvert = ss->bm->totvert;
  const int totedge = ss->bm->totedge;

  if (r_closest_verts) {
    for (int i = 0; i < totvert; i++) {
      r_closest_verts[i].i = -1LL;
    }
  }

  const float limit_radius_sq = limit_radius * limit_radius;

  float *dists = static_cast<float *>(MEM_malloc_arrayN(totvert, sizeof(float), "distances"));
  BLI_bitmap *edge_tag = BLI_BITMAP_NEW(totedge, "edge tag");

  BLI_LINKSTACK_DECLARE(queue, BMEdge *);
  BLI_LINKSTACK_DECLARE(queue_next, BMEdge *);

  BLI_LINKSTACK_INIT(queue);
  BLI_LINKSTACK_INIT(queue_next);

  for (int i = 0; i < totvert; i++) {
    if (BLI_gset_haskey(initial_verts, POINTER_FROM_INT(i))) {
      dists[i] = 0.0f;

      if (r_closest_verts) {
        r_closest_verts[i] = BKE_pbvh_index_to_vertex(ss->pbvh, i);
      }
    }
    else {
      dists[i] = FLT_MAX;
    }
  }

  /* Masks verts that are further than limit radius from an initial vertex. As there is no
   * need to define a distance to them the algorithm can stop earlier by skipping them. */
  BLI_bitmap *affected_vertex = BLI_BITMAP_NEW(totvert, "affected vertex");
  GSetIterator gs_iter;

  BMVert *v;
  BMIter iter;

  BM_ITER_MESH (v, &iter, ss->bm, BM_VERTS_OF_MESH) {
    BM_elem_flag_disable(v, BMESH_INITIAL_VERT_TAG);
  }

  if (limit_radius == FLT_MAX) {
    /* In this case, no need to loop through all initial verts to check distances as they are
     * all going to be affected. */
    BLI_bitmap_set_all(affected_vertex, true, totvert);
  }
  else {
    /* This is an O(n^2) loop used to limit the geodesic distance calculation to a radius.
     * When this optimization is needed, it is expected for the tool to request the distance
     * to a low number of verts (usually just 1 or 2). */
    GSET_ITER (gs_iter, initial_verts) {
      const int v_i = POINTER_AS_INT(BLI_gsetIterator_getKey(&gs_iter));
      BMVert *v = (BMVert *)BKE_pbvh_index_to_vertex(ss->pbvh, v_i).i;
      float *co1 = cos ? cos[BM_elem_index_get(v)] : v->co;

      BM_elem_flag_enable(v, BMESH_INITIAL_VERT_TAG);

      for (int i = 0; i < totvert; i++) {
        BMVert *v2 = (BMVert *)BKE_pbvh_index_to_vertex(ss->pbvh, i).i;
        float *co2 = cos ? cos[BM_elem_index_get(v2)] : v2->co;

        if (len_squared_v3v3(co1, co2) <= limit_radius_sq) {
          BLI_BITMAP_ENABLE(affected_vertex, i);
        }
      }
    }
  }

  BMEdge *e;

  BM_ITER_MESH (e, &iter, ss->bm, BM_EDGES_OF_MESH) {
    const int v1_i = BM_elem_index_get(e->v1);
    const int v2_i = BM_elem_index_get(e->v2);

    if (!BLI_BITMAP_TEST(affected_vertex, v1_i) && !BLI_BITMAP_TEST(affected_vertex, v2_i)) {
      continue;
    }
    if (dists[v1_i] != FLT_MAX || dists[v2_i] != FLT_MAX) {
      BLI_LINKSTACK_PUSH(queue, e);
    }
  }

  do {
    while (BLI_LINKSTACK_SIZE(queue)) {
      BMEdge *e = (BMEdge *)BLI_LINKSTACK_POP(queue);

      BMVert *v1 = e->v1, *v2 = e->v2;
      int v1_i = BM_elem_index_get(e->v1);
      int v2_i = BM_elem_index_get(e->v2);

      if (dists[v1_i] == FLT_MAX || dists[v2_i] == FLT_MAX) {
        if (dists[v1_i] > dists[v2_i]) {
          SWAP(BMVert *, v1, v2);
          SWAP(int, v1_i, v2_i);
        }
        sculpt_geodesic_mesh_test_dist_add_bmesh(
            v2, v1, nullptr, dists, initial_verts, r_closest_verts, cos);
      }

      BMLoop *l = e->l;
      if (l) {
        do {
          BMFace *f = l->f;
          BMLoop *l2 = f->l_first;

          if (BM_ELEM_CD_GET_INT(f, ss->cd_faceset_offset) < 0) {
            l = l->radial_next;
            continue;
          }

          do {
            BMVert *v_other = l2->v;

            if (ELEM(v_other, v1, v2)) {
              l2 = l2->next;
              continue;
            }

            const int v_other_i = BM_elem_index_get(v_other);

            if (sculpt_geodesic_mesh_test_dist_add_bmesh(
                    v_other, v1, v2, dists, initial_verts, r_closest_verts, cos))
            {
              BMIter eiter;
              BMEdge *e_other;

              BM_ITER_ELEM (e_other, &eiter, v_other, BM_EDGES_OF_VERT) {
                BMVert *ev_other;

                if (e_other->v1 == v_other) {
                  ev_other = e_other->v2;
                }
                else {
                  ev_other = e_other->v1;
                }

                const int ev_other_i = BM_elem_index_get(ev_other);
                const int e_other_i = BM_elem_index_get(e_other);

                bool ok = e_other != e && !BLI_BITMAP_TEST(edge_tag, e_other_i);
                ok = ok && (!e_other->l || dists[ev_other_i] != FLT_MAX);
                ok = ok && (BLI_BITMAP_TEST(affected_vertex, v_other_i) ||
                            BLI_BITMAP_TEST(affected_vertex, ev_other_i));

                if (ok) {
                  BLI_BITMAP_ENABLE(edge_tag, e_other_i);
                  BLI_LINKSTACK_PUSH(queue_next, e_other);
                }
              }
            }

            l2 = l2->next;
          } while (l2 != f->l_first);

          l = l->radial_next;
        } while (l != e->l);
      }
    }

    for (LinkNode *lnk = queue_next; lnk; lnk = lnk->next) {
      BMEdge *e = (BMEdge *)lnk->link;
      const int e_i = BM_elem_index_get(e);

      BLI_BITMAP_DISABLE(edge_tag, e_i);
    }

    BLI_LINKSTACK_SWAP(queue, queue_next);

  } while (BLI_LINKSTACK_SIZE(queue));

  BLI_LINKSTACK_FREE(queue);
  BLI_LINKSTACK_FREE(queue_next);
  MEM_SAFE_FREE(edge_tag);
  MEM_SAFE_FREE(affected_vertex);

  return dists;
}

BLI_INLINE void *hash_edge(int v1, int v2, int totvert)
{
  if (v1 > v2) {
    SWAP(int, v1, v2);
  }

  intptr_t ret = (intptr_t)v1 + (intptr_t)v2 * (intptr_t)totvert;
  return (void *)ret;
}

typedef struct TempEdge {
  int v1, v2;
} TempEdge;

int find_quad(TempEdge *edges, MeshElemMap *vmap, int v1, int v2, int v3)
{
  for (int i = 0; i < vmap[v1].count; i++) {
    TempEdge *te = edges + vmap[v1].indices[i];
    int v = v1 == te->v1 ? te->v2 : te->v1;

    if (v == v2) {
      continue;
    }

    for (int j = 0; j < vmap[v].count; j++) {
      TempEdge *te2 = edges + vmap[v].indices[j];
      int v4 = v == te2->v1 ? te2->v2 : te2->v1;

      if (v4 == v3) {
        return v;
      }
    }
  }

  return -1;
}

static float *SCULPT_geodesic_grids_create(Object *ob,
                                           GSet *initial_verts,
                                           const float limit_radius,
                                           PBVHVertRef *r_closest_verts,
                                           float (*cos)[3])
{
  SculptSession *ss = ob->sculpt;

  const int totvert = SCULPT_vertex_count_get(ss);

  const float limit_radius_sq = limit_radius * limit_radius;

  float *dists = static_cast<float *>(MEM_malloc_arrayN(totvert, sizeof(float), "distances"));

  /* Both contain edge indices encoded as *void. */
  BLI_LINKSTACK_DECLARE(queue, void *);
  BLI_LINKSTACK_DECLARE(queue_next, void *);

  BLI_LINKSTACK_INIT(queue);
  BLI_LINKSTACK_INIT(queue_next);

  for (int i = 0; i < totvert; i++) {
    if (BLI_gset_haskey(initial_verts, POINTER_FROM_INT(i))) {
      if (r_closest_verts) {
        r_closest_verts[i] = BKE_pbvh_index_to_vertex(ss->pbvh, i);
      }

      dists[i] = 0.0f;
    }
    else {
      if (r_closest_verts) {
        r_closest_verts[i].i = -1LL;
      }

      dists[i] = FLT_MAX;
    }
  }

  /* Masks verts that are further than limit radius from an initial vertex. As there is no
   * need to define a distance to them the algorithm can stop earlier by skipping them. */
  BLI_bitmap *affected_vertex = BLI_BITMAP_NEW(totvert, "affected vertex");
  GSetIterator gs_iter;

  if (limit_radius == FLT_MAX) {
    /* In this case, no need to loop through all initial verts to check distances as they are
     * all going to be affected. */
    BLI_bitmap_set_all(affected_vertex, true, totvert);
  }
  else {
    /* This is an O(n^2) loop used to limit the geodesic distance calculation to a radius.
     * When this optimization is needed, it is expected for the tool to request the distance
     * to a low number of verts (usually just 1 or 2). */
    GSET_ITER (gs_iter, initial_verts) {
      const int v = POINTER_AS_INT(BLI_gsetIterator_getKey(&gs_iter));
      PBVHVertRef vertex = BKE_pbvh_index_to_vertex(ss->pbvh, v);
      const float *v_co = cos ? cos[v] : SCULPT_vertex_co_get(ss, vertex);

      for (int i = 0; i < totvert; i++) {
        const float *v_co2 = cos ? cos[i] :
                                   SCULPT_vertex_co_get(ss, BKE_pbvh_index_to_vertex(ss->pbvh, i));
        if (len_squared_v3v3(v_co, v_co2) <= limit_radius_sq) {
          BLI_BITMAP_ENABLE(affected_vertex, i);
        }
      }
    }
  }

  SculptVertexNeighborIter ni;

  Vector<TempEdge> edges;

  GHash *ehash = BLI_ghash_ptr_new("geodesic multigrids ghash");

  MeshElemMap *vmap = static_cast<MeshElemMap *>(
      MEM_calloc_arrayN(totvert, sizeof(*vmap), "geodesic grids vmap"));

  int totedge = 0;
  MemArena *ma = BLI_memarena_new(BLI_MEMARENA_STD_BUFSIZE, "geodesic grids memarena");

  for (int i = 0; i < totvert; i++) {
    PBVHVertRef vertex = BKE_pbvh_index_to_vertex(ss->pbvh, i);
    MeshElemMap *map = vmap + i;

    int val = SCULPT_vertex_valence_get(ss, vertex);
    map->count = val;
    map->indices = (int *)BLI_memarena_alloc(ma, sizeof(int) * val);

    int j = 0;

    SCULPT_VERTEX_NEIGHBORS_ITER_BEGIN (ss, vertex, ni) {
      void *ekey = hash_edge(i, ni.index, totvert);
      void **val;

      if (!BLI_ghash_ensure_p(ehash, ekey, &val)) {
        *val = POINTER_FROM_INT(totedge);

        TempEdge te = {i, ni.index};
        edges.append(te);
        totedge++;
      }

      map->indices[j] = POINTER_AS_INT(*val);
      j++;
    }
    SCULPT_VERTEX_NEIGHBORS_ITER_END(ni);
  }

  int(*e_otherv_map)[4] = static_cast<int(*)[4]>(
      MEM_malloc_arrayN(totedge, sizeof(*e_otherv_map), "e_otherv_map"));

  // create an edge map of opposite edge verts in (up to 2) adjacent faces
  for (int i = 0; i < totedge; i++) {
    int v1a = -1, v2a = -1;
    int v1b = -1, v2b = -1;

    TempEdge *te = &edges[i];

    for (int j = 0; j < vmap[te->v1].count; j++) {
      TempEdge *te2 = &edges[vmap[te->v1].indices[j]];
      int v3 = te->v1 == te2->v1 ? te2->v2 : te2->v1;

      if (v3 == te->v2) {
        continue;
      }

      int p = find_quad(edges.data(), vmap, te->v1, te->v2, v3);

      if (p != -1) {
        v1a = p;
        v1b = v3;
      }
    }

    for (int j = 0; j < vmap[te->v2].count; j++) {
      TempEdge *te2 = &edges[vmap[te->v2].indices[j]];
      int v3 = te->v2 == te2->v1 ? te2->v2 : te2->v1;

      if (v3 == te->v1) {
        continue;
      }

      int p = find_quad(edges.data(), vmap, te->v1, te->v2, v3);

      if (p != -1) {
        if (v1a != -1) {
          v2a = p;
          v2b = v3;
        }
        else {
          v1a = p;
          v1b = v3;
        }
      }
    }

    e_otherv_map[i][0] = v1a;
    e_otherv_map[i][1] = v1b;
    e_otherv_map[i][2] = v2a;
    e_otherv_map[i][3] = v2b;
  }

  BLI_bitmap *edge_tag = BLI_BITMAP_NEW(totedge, "edge tag");

  /* Add edges adjacent to an initial vertex to the queue. */
  for (int i = 0; i < totedge; i++) {
    const int v1 = edges[i].v1;
    const int v2 = edges[i].v2;

    if (!BLI_BITMAP_TEST(affected_vertex, v1) && !BLI_BITMAP_TEST(affected_vertex, v2)) {
      continue;
    }
    if (dists[v1] != FLT_MAX || dists[v2] != FLT_MAX) {
      BLI_LINKSTACK_PUSH(queue, POINTER_FROM_INT(i));
    }
  }

  do {
    while (BLI_LINKSTACK_SIZE(queue)) {
      const int e = POINTER_AS_INT(BLI_LINKSTACK_POP(queue));
      int v1 = edges[e].v1;
      int v2 = edges[e].v2;

      if (dists[v1] == FLT_MAX || dists[v2] == FLT_MAX) {
        if (dists[v1] > dists[v2]) {
          SWAP(int, v1, v2);
        }
        sculpt_geodesic_grids_test_dist_add(
            ss, v2, v1, SCULPT_GEODESIC_VERTEX_NONE, dists, initial_verts, r_closest_verts, cos);
      }

      for (int pi = 0; pi < 4; pi++) {
        int v_other = e_otherv_map[e][pi];

        if (v_other == -1) {
          continue;
        }

        // XXX not sure how to handle face sets here - joeedh
        // if (ss->face_sets[poly] <= 0) {
        //  continue;
        //}

        if (sculpt_geodesic_grids_test_dist_add(
                ss, v_other, v1, v2, dists, initial_verts, r_closest_verts, cos))
        {
          for (int edge_map_index = 0; edge_map_index < vmap[v_other].count; edge_map_index++) {
            const int e_other = vmap[v_other].indices[edge_map_index];
            int ev_other;
            if (edges[e_other].v1 == (uint)v_other) {
              ev_other = edges[e_other].v2;
            }
            else {
              ev_other = edges[e_other].v1;
            }

            if (e_other != e && !BLI_BITMAP_TEST(edge_tag, e_other) &&
                (dists[ev_other] != FLT_MAX)) {
              if (BLI_BITMAP_TEST(affected_vertex, v_other) ||
                  BLI_BITMAP_TEST(affected_vertex, ev_other)) {
                BLI_BITMAP_ENABLE(edge_tag, e_other);
                BLI_LINKSTACK_PUSH(queue_next, POINTER_FROM_INT(e_other));
              }
            }
          }
        }
      }
    }

    for (LinkNode *lnk = queue_next; lnk; lnk = lnk->next) {
      const int e = POINTER_AS_INT(lnk->link);
      BLI_BITMAP_DISABLE(edge_tag, e);
    }

    BLI_LINKSTACK_SWAP(queue, queue_next);

  } while (BLI_LINKSTACK_SIZE(queue));

  BLI_LINKSTACK_FREE(queue);
  BLI_LINKSTACK_FREE(queue_next);
  MEM_SAFE_FREE(edge_tag);
  MEM_SAFE_FREE(affected_vertex);

  BLI_memarena_free(ma);
  BLI_ghash_free(ehash, nullptr, nullptr);
  MEM_SAFE_FREE(vmap);
  MEM_SAFE_FREE(e_otherv_map);

  return dists;
}

/* For sculpt mesh data that does not support a geodesic distances algorithm, fallback to the
 * distance to each vertex. In this case, only one of the initial verts will be used to
 * calculate the distance. */
static float *SCULPT_geodesic_fallback_create(Object *ob, GSet *initial_verts)
{

  SculptSession *ss = ob->sculpt;
  Mesh *mesh = BKE_object_get_original_mesh(ob);
  const int totvert = mesh->totvert;
  float *dists = static_cast<float *>(MEM_malloc_arrayN(totvert, sizeof(float), __func__));
  int first_affected = SCULPT_GEODESIC_VERTEX_NONE;

  GSetIterator gs_iter;
  GSET_ITER (gs_iter, initial_verts) {
    first_affected = POINTER_AS_INT(BLI_gsetIterator_getKey(&gs_iter));
    break;
  }

  if (first_affected == SCULPT_GEODESIC_VERTEX_NONE) {
    for (int i = 0; i < totvert; i++) {
      dists[i] = FLT_MAX;
    }
    return dists;
  }

  const float *first_affected_co = SCULPT_vertex_co_get(
      ss, BKE_pbvh_index_to_vertex(ss->pbvh, first_affected));
  for (int i = 0; i < totvert; i++) {
    dists[i] = len_v3v3(first_affected_co,
                        SCULPT_vertex_co_get(ss, BKE_pbvh_index_to_vertex(ss->pbvh, i)));
  }

  return dists;
}

float *SCULPT_geodesic_distances_create(Object *ob,
                                        GSet *initial_verts,
                                        const float limit_radius,
                                        PBVHVertRef *r_closest_verts,
                                        float (*vertco_override)[3])
{
  SculptSession *ss = ob->sculpt;
  switch (BKE_pbvh_type(ss->pbvh)) {
    case PBVH_FACES:
      return SCULPT_geodesic_mesh_create(
          ob, initial_verts, limit_radius, r_closest_verts, vertco_override);
    case PBVH_BMESH:
      return SCULPT_geodesic_bmesh_create(
          ob, initial_verts, limit_radius, r_closest_verts, vertco_override);
    case PBVH_GRIDS:
      return SCULPT_geodesic_grids_create(
          ob, initial_verts, limit_radius, r_closest_verts, vertco_override);
      // return SCULPT_geodesic_fallback_create(ob, initial_verts);
  }
  BLI_assert(false);
  return nullptr;
}

float *SCULPT_geodesic_from_vertex_and_symm(struct Sculpt *sd,
                                            Object *ob,
                                            const PBVHVertRef vertex,
                                            const float limit_radius)
{
  SculptSession *ss = ob->sculpt;
  GSet *initial_verts = BLI_gset_int_new("initial_verts");

  const char symm = SCULPT_mesh_symmetry_xyz_get(ob);
  for (char i = 0; i <= symm; ++i) {
    if (SCULPT_is_symmetry_iteration_valid(i, symm)) {
      PBVHVertRef v = {PBVH_REF_NONE};

      if (i == 0) {
        v = vertex;
      }
      else {
        float location[3];
        flip_v3_v3(location, SCULPT_vertex_co_get(ss, vertex), ePaintSymmetryFlags(i));
        v = SCULPT_nearest_vertex_get(sd, ob, location, FLT_MAX, false);
      }
      if (v.i != PBVH_REF_NONE) {
        BLI_gset_add(initial_verts, POINTER_FROM_INT(BKE_pbvh_vertex_to_index(ss->pbvh, v)));
      }
    }
  }

  float *dists = SCULPT_geodesic_distances_create(
      ob, initial_verts, limit_radius, nullptr, nullptr);
  BLI_gset_free(initial_verts, nullptr);
  return dists;
}

float *SCULPT_geodesic_from_vertex(Object *ob, const PBVHVertRef vertex, const float limit_radius)
{
  SculptSession *ss = ob->sculpt;

  SCULPT_vertex_random_access_ensure(ss);

  GSet *initial_verts = BLI_gset_int_new("initial_verts");

  BLI_gset_add(initial_verts, POINTER_FROM_INT(BKE_pbvh_vertex_to_index(ss->pbvh, vertex)));

  float *dists = SCULPT_geodesic_distances_create(
      ob, initial_verts, limit_radius, nullptr, nullptr);
  BLI_gset_free(initial_verts, nullptr);

  return dists;
}<|MERGE_RESOLUTION|>--- conflicted
+++ resolved
@@ -302,16 +302,9 @@
     ss->epmap = blender::bke::mesh::build_edge_to_poly_map(
         polys, corner_edges, edges.size(), ss->edge_to_poly_offsets, ss->edge_to_poly_indices);
   }
-<<<<<<< HEAD
-  if (!ss->vemap) {
-
-    BKE_mesh_vert_edge_map_create(
-        &ss->vemap, &ss->vemap_mem, mesh->edges().data(), mesh->totvert, mesh->totedge);
-=======
   if (ss->vemap.is_empty()) {
     ss->vemap = blender::bke::mesh::build_vert_to_edge_map(
         edges, mesh->totvert, ss->vert_to_edge_offsets, ss->vert_to_edge_indices);
->>>>>>> 30a25a42
   }
 
   /* Both contain edge indices encoded as *void. */
@@ -401,13 +394,8 @@
               continue;
             }
             if (sculpt_geodesic_mesh_test_dist_add(
-<<<<<<< HEAD
                     cos, v_other, v1, v2, dists, initial_verts, nullptr)) {
-              for (int edge_map_index = 0; edge_map_index < ss->vemap[v_other].count;
-=======
-                    vert_positions, v_other, v1, v2, dists, initial_verts)) {
               for (int edge_map_index = 0; edge_map_index < ss->vemap[v_other].size();
->>>>>>> 30a25a42
                    edge_map_index++) {
                 const int e_other = ss->vemap[v_other][edge_map_index];
                 int ev_other;

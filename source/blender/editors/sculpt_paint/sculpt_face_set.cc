--- conflicted
+++ resolved
@@ -116,21 +116,14 @@
 }
 
 /* Draw Face Sets Brush. */
-struct SculptFaceSetTaskData : public SculptThreadedTaskData {
-  bool set_active_faceset;
-  bool have_fset_automasking;
-};
-
-static void do_draw_face_sets_brush_task(Object *ob, const Brush *brush, PBVHNode *node)
+static void do_draw_face_sets_brush_task(Object *ob,
+                                         const Brush *brush,
+                                         bool have_fset_automasking,
+                                         bool set_active_faceset,
+                                         PBVHNode *node)
 {
   using namespace blender;
-<<<<<<< HEAD
-  SculptFaceSetTaskData *data = static_cast<SculptFaceSetTaskData *>(userdata);
-  SculptSession *ss = data->ob->sculpt;
-  const Brush *brush = data->brush;
-=======
-  SculptSession *ss = ob->sculpt;
->>>>>>> 67843e18
+  SculptSession *ss = ob->sculpt;
   const float bstrength = ss->cache->bstrength;
 
   SculptBrushTest test;
@@ -144,28 +137,20 @@
   AutomaskingNodeData automask_data;
   SCULPT_automasking_node_begin(ob, ss, ss->cache->automasking, &automask_data, node);
 
-  const bool have_fset_automasking = data->have_fset_automasking;
-  bool set_active_faceset = data->set_active_faceset;
-
   /* Ensure automasking data is up to date. */
   if (ss->cache->automasking) {
     PBVHVertexIter vd;
 
-    BKE_pbvh_vertex_iter_begin (ss->pbvh, data->nodes[n], vd, PBVH_ITER_ALL) {
+    BKE_pbvh_vertex_iter_begin (ss->pbvh, node, vd, PBVH_ITER_ALL) {
       SCULPT_automasking_node_update(ss, &automask_data, &vd);
     }
     BKE_pbvh_vertex_iter_end;
   }
 
   bool changed = false;
-<<<<<<< HEAD
-=======
-  BKE_pbvh_vertex_iter_begin (ss->pbvh, node, vd, PBVH_ITER_UNIQUE) {
-    SCULPT_automasking_node_update(ss, &automask_data, &vd);
->>>>>>> 67843e18
 
   PBVHFaceIter fd;
-  BKE_pbvh_face_iter_begin (ss->pbvh, data->nodes[n], fd) {
+  BKE_pbvh_face_iter_begin (ss->pbvh, node, fd) {
     if (SCULPT_face_is_hidden(ss, fd.face)) {
       continue;
     }
@@ -197,7 +182,7 @@
 
       if (sqrtf(test.dist) < radius) {
         ss->cache->automasking->settings.initial_face_set = *fd.face_set;
-        set_active_faceset = data->set_active_faceset = false;
+        set_active_faceset = false;
         ss->cache->automasking->settings.flags |= BRUSH_AUTOMASKING_FACE_SETS;
       }
       else {
@@ -237,12 +222,8 @@
   BKE_pbvh_face_iter_end(fd);
 
   if (changed) {
-<<<<<<< HEAD
-    BKE_pbvh_vert_tag_update_normal_triangulation(data->nodes[n]);
-    BKE_pbvh_node_mark_rebuild_draw(data->nodes[n]);
-=======
-    SCULPT_undo_push_node(ob, node, SCULPT_UNDO_FACE_SETS);
->>>>>>> 67843e18
+    BKE_pbvh_vert_tag_update_normal_triangulation(node);
+    BKE_pbvh_node_mark_rebuild_draw(node);
   }
 }
 
@@ -251,13 +232,7 @@
                                           const int iteration,
                                           PBVHNode *node)
 {
-<<<<<<< HEAD
-  SculptFaceSetTaskData *data = static_cast<SculptFaceSetTaskData *>(userdata);
-  SculptSession *ss = data->ob->sculpt;
-  const Brush *brush = data->brush;
-=======
-  SculptSession *ss = ob->sculpt;
->>>>>>> 67843e18
+  SculptSession *ss = ob->sculpt;
   float bstrength = ss->cache->bstrength;
 
   PBVHVertexIter vd;
@@ -319,29 +294,16 @@
 
   BKE_curvemapping_init(brush->curve);
 
-<<<<<<< HEAD
-  /* Threaded loop over nodes. */
-  SculptFaceSetTaskData data{};
-  data.sd = sd;
-  data.ob = ob;
-  data.brush = brush;
-  data.nodes = nodes;
-
   /* Note: face set automasking is fairly involved in this brush. */
-  data.have_fset_automasking = ss->cache->automasking && ss->cache->automasking->settings.flags &
+  bool have_fset_automasking = ss->cache->automasking && ss->cache->automasking->settings.flags &
                                                              BRUSH_AUTOMASKING_FACE_SETS;
-
   /* In invert mode we have to set the automasking face set ourselves. */
-  data.set_active_faceset = data.have_fset_automasking && ss->cache->invert &&
+  bool set_active_faceset = have_fset_automasking && ss->cache->invert &&
                             ss->cache->automasking->settings.initial_face_set ==
                                 ss->cache->paint_face_set;
 
-=======
->>>>>>> 67843e18
   TaskParallelSettings settings;
   if (ss->cache->alt_smooth) {
-    BKE_pbvh_parallel_range_settings(&settings, true, nodes.size());
-
     SCULPT_boundary_info_ensure(ob);
     for (int i = 0; i < 4; i++) {
       threading::parallel_for(nodes.index_range(), 1, [&](const IndexRange range) {
@@ -352,16 +314,12 @@
     }
   }
   else {
-<<<<<<< HEAD
-    BKE_pbvh_parallel_range_settings(&settings, false, nodes.size());
-    BLI_task_parallel_range(0, nodes.size(), &data, do_draw_face_sets_brush_task_cb_ex, &settings);
-=======
     threading::parallel_for(nodes.index_range(), 1, [&](const IndexRange range) {
       for (const int i : range) {
-        do_draw_face_sets_brush_task(ob, brush, nodes[i]);
+        do_draw_face_sets_brush_task(
+            ob, brush, have_fset_automasking, set_active_faceset, nodes[i]);
       }
     });
->>>>>>> 67843e18
   }
 }
 
@@ -804,8 +762,8 @@
     BKE_sculpt_face_sets_ensure(ob);
 
     int cd_fset = ss->attrs.face_set->bmesh_cd_offset;
-    const int *face_sets = static_cast<const int *>(
-        CustomData_get_layer_named(&mesh->face_data, CD_PROP_INT32, SCULPT_ATTRIBUTE_NAME(face_set)));
+    const int *face_sets = static_cast<const int *>(CustomData_get_layer_named(
+        &mesh->face_data, CD_PROP_INT32, SCULPT_ATTRIBUTE_NAME(face_set)));
 
     for (int i = 0; i < mesh->faces_num; i++) {
       BMFace *f = ss->bm->ftable[i];
@@ -1309,7 +1267,7 @@
   BMIter iter;
   int cd_face_node = ss->cd_face_node_offset;
 
-  Vector<PBVHNode *> nodes = blender::bke::pbvh::search_gather(ss->pbvh, nullptr, nullptr);
+  Vector<PBVHNode *> nodes = blender::bke::pbvh::search_gather(ss->pbvh, nullptr);
   for (PBVHNode *node : nodes) {
     /* Only need to do this once. */
     SCULPT_ensure_dyntopo_node_undo(ob, node, SCULPT_UNDO_NO_TYPE, 0);

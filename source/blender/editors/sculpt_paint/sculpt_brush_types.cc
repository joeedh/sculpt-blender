/* SPDX-FileCopyrightText: 2006 by Nicholas Bishop. All rights reserved.
 *
 * SPDX-License-Identifier: GPL-2.0-or-later */

/** \file
 * \ingroup edsculpt
 * Implements the Sculpt Mode tools.
 */

#include "MEM_guardedalloc.h"

#include "BLI_ghash.h"
#include "BLI_gsqueue.h"
#include "BLI_math_geom.h"
#include "BLI_math_matrix.h"
#include "BLI_math_vector.h"
#include "BLI_math_vector.hh"
#include "BLI_span.hh"
#include "BLI_task.h"
#include "BLI_utildefines.h"

#include "DNA_brush_types.h"
#include "DNA_customdata_types.h"
#include "DNA_mesh_types.h"
#include "DNA_object_types.h"
#include "DNA_scene_types.h"

#include "BKE_brush.hh"
#include "BKE_ccg.h"
#include "BKE_colortools.h"
#include "BKE_context.h"
#include "BKE_kelvinlet.h"
#include "BKE_paint.hh"
#include "BKE_pbvh_api.hh"

#include "ED_view3d.hh"

#include "paint_intern.hh"
#include "sculpt_intern.hh"

#include "bmesh.h"

#include <cmath>
#include <cstdlib>
#include <cstring>

using namespace blender::bke::paint;
using blender::Span;

/* -------------------------------------------------------------------- */
/** \name SculptProjectVector
 *
 * Fast-path for #project_plane_v3_v3v3
 * \{ */

struct SculptProjectVector {
  float plane[3];
  float len_sq;
  float len_sq_inv_neg;
  bool is_valid;
};

static bool plane_point_side_flip(const float co[3], const float plane[4], const bool flip)
{
  float d = plane_point_side_v3(plane, co);
  if (flip) {
    d = -d;
  }
  return d <= 0.0f;
}

/**
 * \param plane: Direction, can be any length.
 */
static void sculpt_project_v3_cache_init(SculptProjectVector *spvc, const float plane[3])
{
  copy_v3_v3(spvc->plane, plane);
  spvc->len_sq = len_squared_v3(spvc->plane);
  spvc->is_valid = (spvc->len_sq > FLT_EPSILON);
  spvc->len_sq_inv_neg = (spvc->is_valid) ? -1.0f / spvc->len_sq : 0.0f;
}

/**
 * Calculate the projection.
 */
static void sculpt_project_v3(const SculptProjectVector *spvc, const float vec[3], float r_vec[3])
{
#if 0
  project_plane_v3_v3v3(r_vec, vec, spvc->plane);
#else
  /* inline the projection, cache `-1.0 / dot_v3_v3(v_proj, v_proj)` */
  madd_v3_v3fl(r_vec, spvc->plane, dot_v3v3(vec, spvc->plane) * spvc->len_sq_inv_neg);
#endif
}

static void calc_sculpt_plane(
    Sculpt *sd, Object *ob, Span<PBVHNode *> nodes, float r_area_no[3], float r_area_co[3])
{
  SculptSession *ss = ob->sculpt;
  Brush *brush = BKE_paint_brush(&sd->paint);

  if (SCULPT_stroke_is_main_symmetry_pass(ss->cache) &&
      (SCULPT_stroke_is_first_brush_step_of_symmetry_pass(ss->cache) ||
       !(brush->flag & BRUSH_ORIGINAL_PLANE) || !(brush->flag & BRUSH_ORIGINAL_NORMAL)))
  {
    switch (brush->sculpt_plane) {
      case SCULPT_DISP_DIR_VIEW:
        copy_v3_v3(r_area_no, ss->cache->true_view_normal);
        break;

      case SCULPT_DISP_DIR_X:
        ARRAY_SET_ITEMS(r_area_no, 1.0f, 0.0f, 0.0f);
        break;

      case SCULPT_DISP_DIR_Y:
        ARRAY_SET_ITEMS(r_area_no, 0.0f, 1.0f, 0.0f);
        break;

      case SCULPT_DISP_DIR_Z:
        ARRAY_SET_ITEMS(r_area_no, 0.0f, 0.0f, 1.0f);
        break;

      case SCULPT_DISP_DIR_AREA:
        SCULPT_calc_area_normal_and_center(sd, ob, nodes, r_area_no, r_area_co);
        if (brush->falloff_shape == PAINT_FALLOFF_SHAPE_TUBE) {
          project_plane_v3_v3v3(r_area_no, r_area_no, ss->cache->view_normal);
          normalize_v3(r_area_no);
        }
        break;

      default:
        break;
    }

    /* For flatten center. */
    /* Flatten center has not been calculated yet if we are not using the area normal. */
    if (brush->sculpt_plane != SCULPT_DISP_DIR_AREA) {
      SCULPT_calc_area_center(sd, ob, nodes, r_area_co);
    }

    /* For area normal. */
    if (!SCULPT_stroke_is_first_brush_step_of_symmetry_pass(ss->cache) &&
        (brush->flag & BRUSH_ORIGINAL_NORMAL))
    {
      copy_v3_v3(r_area_no, ss->cache->sculpt_normal);
    }
    else {
      copy_v3_v3(ss->cache->sculpt_normal, r_area_no);
    }

    /* For flatten center. */
    if (!SCULPT_stroke_is_first_brush_step_of_symmetry_pass(ss->cache) &&
        (brush->flag & BRUSH_ORIGINAL_PLANE))
    {
      copy_v3_v3(r_area_co, ss->cache->last_center);
    }
    else {
      copy_v3_v3(ss->cache->last_center, r_area_co);
    }
  }
  else {
    /* For area normal. */
    copy_v3_v3(r_area_no, ss->cache->sculpt_normal);

    /* For flatten center. */
    copy_v3_v3(r_area_co, ss->cache->last_center);

    /* For area normal. */
    flip_v3(r_area_no, ss->cache->mirror_symmetry_pass);

    /* For flatten center. */
    flip_v3(r_area_co, ss->cache->mirror_symmetry_pass);

    /* For area normal. */
    mul_m4_v3(ss->cache->symm_rot_mat, r_area_no);

    /* For flatten center. */
    mul_m4_v3(ss->cache->symm_rot_mat, r_area_co);

    /* Shift the plane for the current tile. */
    add_v3_v3(r_area_co, ss->cache->plane_offset);
  }
}

static void sculpt_rake_rotate(const SculptSession *ss,
                               const float sculpt_co[3],
                               const float v_co[3],
                               float factor,
                               float r_delta[3])
{
  float vec_rot[3];

#if 0
  /* lerp */
  sub_v3_v3v3(vec_rot, v_co, sculpt_co);
  mul_qt_v3(ss->cache->rake_rotation_symmetry, vec_rot);
  add_v3_v3(vec_rot, sculpt_co);
  sub_v3_v3v3(r_delta, vec_rot, v_co);
  mul_v3_fl(r_delta, factor);
#else
  /* slerp */
  float q_interp[4];
  sub_v3_v3v3(vec_rot, v_co, sculpt_co);

  copy_qt_qt(q_interp, ss->cache->rake_rotation_symmetry);
  pow_qt_fl_normalized(q_interp, factor);
  mul_qt_v3(q_interp, vec_rot);

  add_v3_v3(vec_rot, sculpt_co);
  sub_v3_v3v3(r_delta, vec_rot, v_co);
#endif
}

/**
 * Align the grab delta to the brush normal.
 *
 * \param grab_delta: Typically from `ss->cache->grab_delta_symmetry`.
 */
static void sculpt_project_v3_normal_align(SculptSession *ss,
                                           const float normal_weight,
                                           float grab_delta[3])
{
  /* Signed to support grabbing in (to make a hole) as well as out. */
  const float len_signed = dot_v3v3(ss->cache->sculpt_normal_symm, grab_delta);

  /* This scale effectively projects the offset so dragging follows the cursor,
   * as the normal points towards the view, the scale increases. */
  float len_view_scale;
  {
    float view_aligned_normal[3];
    project_plane_v3_v3v3(
        view_aligned_normal, ss->cache->sculpt_normal_symm, ss->cache->view_normal);
    len_view_scale = fabsf(dot_v3v3(view_aligned_normal, ss->cache->sculpt_normal_symm));
    len_view_scale = (len_view_scale > FLT_EPSILON) ? 1.0f / len_view_scale : 1.0f;
  }

  mul_v3_fl(grab_delta, 1.0f - normal_weight);
  madd_v3_v3fl(
      grab_delta, ss->cache->sculpt_normal_symm, (len_signed * normal_weight) * len_view_scale);
}

/** \} */

/* -------------------------------------------------------------------- */
/** \name Sculpt Draw Brush
 * \{ */

static void do_draw_brush_task(Object *ob, const Brush *brush, const float *offset, PBVHNode *node)
{
  SculptSession *ss = ob->sculpt;
  PBVHVertexIter vd;
  float(*proxy)[3];

  proxy = BKE_pbvh_node_add_proxy(ss->pbvh, node)->co;

  SculptBrushTest test;
  SculptBrushTestFn sculpt_brush_test_sq_fn = SCULPT_brush_test_init_with_falloff_shape(
      ss, &test, brush->falloff_shape);
  const int thread_id = BLI_task_parallel_thread_id(nullptr);

  AutomaskingNodeData automask_data;
  SCULPT_automasking_node_begin(ob, ss, ss->cache->automasking, &automask_data, node);

  BKE_pbvh_vertex_iter_begin (ss->pbvh, node, vd, PBVH_ITER_UNIQUE) {
    if (!sculpt_brush_test_sq_fn(&test, vd.co)) {
      continue;
    }

    SCULPT_automasking_node_update(ss, &automask_data, &vd);

    /* Offset vertex. */
    if (ss->cache->brush->flag2 & BRUSH_USE_COLOR_AS_DISPLACEMENT &&
        (brush->mtex.brush_map_mode == MTEX_MAP_MODE_AREA))
    {
      float r_rgba[4];
      SCULPT_brush_strength_color(ss,
                                  brush,
                                  vd.co,
                                  sqrtf(test.dist),
                                  vd.no,
                                  vd.fno,
                                  vd.mask,
                                  vd.vertex,
                                  thread_id,
                                  &automask_data,
                                  r_rgba);
      SCULPT_calc_vertex_displacement(ss, brush, r_rgba, proxy[vd.i]);
    }
    else {
      float fade = SCULPT_brush_strength_factor(ss,
                                                brush,
                                                vd.co,
                                                sqrtf(test.dist),
                                                vd.no,
                                                vd.fno,
                                                vd.mask,
                                                vd.vertex,
                                                thread_id,
                                                &automask_data);
      mul_v3_v3fl(proxy[vd.i], offset, fade);
    }

    if (vd.is_mesh) {
      BKE_pbvh_vert_tag_update_normal(ss->pbvh, vd.vertex);
    }
  }
  BKE_pbvh_vertex_iter_end;
}

void SCULPT_do_draw_brush(Sculpt *sd, Object *ob, Span<PBVHNode *> nodes)
{
  using namespace blender;
  SculptSession *ss = ob->sculpt;
  Brush *brush = BKE_paint_brush(&sd->paint);
  float offset[3];
  const float bstrength = ss->cache->bstrength;

  /* Offset with as much as possible factored in already. */
  float effective_normal[3];
  SCULPT_tilt_effective_normal_get(ss, brush, effective_normal);
  mul_v3_v3fl(offset, effective_normal, ss->cache->radius);
  mul_v3_v3(offset, ss->cache->scale);
  mul_v3_fl(offset, bstrength);

  /* XXX: this shouldn't be necessary, but sculpting crashes in blender2.8 otherwise
   * initialize before threads so they can do curve mapping. */
  BKE_curvemapping_init(brush->curve);

  threading::parallel_for(nodes.index_range(), 1, [&](const IndexRange range) {
    for (const int i : range) {
      do_draw_brush_task(ob, brush, offset, nodes[i]);
    }
  });
}

/** \} */

/* -------------------------------------------------------------------- */
/** \name Sculpt Fill Brush
 * \{ */

static void do_fill_brush_task(
    Object *ob, const Brush *brush, const float *area_no, const float *area_co, PBVHNode *node)
{
  SculptSession *ss = ob->sculpt;

  PBVHVertexIter vd;
  float(*proxy)[3];
  const float bstrength = ss->cache->bstrength;

  proxy = BKE_pbvh_node_add_proxy(ss->pbvh, node)->co;

  SculptBrushTest test;
  SculptBrushTestFn sculpt_brush_test_sq_fn = SCULPT_brush_test_init_with_falloff_shape(
      ss, &test, brush->falloff_shape);
  const int thread_id = BLI_task_parallel_thread_id(nullptr);

  plane_from_point_normal_v3(test.plane_tool, area_co, area_no);

  AutomaskingNodeData automask_data;
  SCULPT_automasking_node_begin(ob, ss, ss->cache->automasking, &automask_data, node);

  BKE_pbvh_vertex_iter_begin (ss->pbvh, node, vd, PBVH_ITER_UNIQUE) {
    if (!sculpt_brush_test_sq_fn(&test, vd.co)) {
      continue;
    }

    if (!SCULPT_plane_point_side(vd.co, test.plane_tool)) {
      continue;
    }

    float intr[3];
    float val[3];
    closest_to_plane_normalized_v3(intr, test.plane_tool, vd.co);
    sub_v3_v3v3(val, intr, vd.co);

    if (!SCULPT_plane_trim(ss->cache, brush, val)) {
      continue;
    }

    SCULPT_automasking_node_update(ss, &automask_data, &vd);

    const float fade = bstrength * SCULPT_brush_strength_factor(ss,
                                                                brush,
                                                                vd.co,
                                                                sqrtf(test.dist),
                                                                vd.no,
                                                                vd.fno,
                                                                vd.mask,
                                                                vd.vertex,
                                                                thread_id,
                                                                &automask_data);

    mul_v3_v3fl(proxy[vd.i], val, fade);

    if (vd.is_mesh) {
      BKE_pbvh_vert_tag_update_normal(ss->pbvh, vd.vertex);
    }
  }
  BKE_pbvh_vertex_iter_end;
}

void SCULPT_do_fill_brush(Sculpt *sd, Object *ob, Span<PBVHNode *> nodes)
{
  using namespace blender;
  SculptSession *ss = ob->sculpt;
  Brush *brush = BKE_paint_brush(&sd->paint);

  const float radius = ss->cache->radius;

  float area_no[3];
  float area_co[3];
  float offset = SCULPT_brush_plane_offset_get(sd, ss);

  float displace;

  float temp[3];

  SCULPT_calc_brush_plane(sd, ob, nodes, area_no, area_co);

  SCULPT_tilt_apply_to_normal(area_no, ss->cache, brush->tilt_strength_factor);

  displace = radius * offset;

  mul_v3_v3v3(temp, area_no, ss->cache->scale);
  mul_v3_fl(temp, displace);
  add_v3_v3(area_co, temp);

  threading::parallel_for(nodes.index_range(), 1, [&](const IndexRange range) {
    for (const int i : range) {
      do_fill_brush_task(ob, brush, area_no, area_co, nodes[i]);
    }
  });
}

static void do_scrape_brush_task(
    Object *ob, const Brush *brush, const float *area_no, const float *area_co, PBVHNode *node)
{
  SculptSession *ss = ob->sculpt;

  PBVHVertexIter vd;
  float(*proxy)[3];
  const float bstrength = ss->cache->bstrength;

  proxy = BKE_pbvh_node_add_proxy(ss->pbvh, node)->co;

  SculptBrushTest test;
  SculptBrushTestFn sculpt_brush_test_sq_fn = SCULPT_brush_test_init_with_falloff_shape(
      ss, &test, brush->falloff_shape);
  const int thread_id = BLI_task_parallel_thread_id(nullptr);
  plane_from_point_normal_v3(test.plane_tool, area_co, area_no);

  AutomaskingNodeData automask_data;
  SCULPT_automasking_node_begin(ob, ss, ss->cache->automasking, &automask_data, node);

  BKE_pbvh_vertex_iter_begin (ss->pbvh, node, vd, PBVH_ITER_UNIQUE) {
    if (!sculpt_brush_test_sq_fn(&test, vd.co)) {
      continue;
    }

    if (SCULPT_plane_point_side(vd.co, test.plane_tool)) {
      continue;
    }

    float intr[3];
    float val[3];
    closest_to_plane_normalized_v3(intr, test.plane_tool, vd.co);
    sub_v3_v3v3(val, intr, vd.co);

    if (!SCULPT_plane_trim(ss->cache, brush, val)) {
      continue;
    }

    SCULPT_automasking_node_update(ss, &automask_data, &vd);

    const float fade = bstrength * SCULPT_brush_strength_factor(ss,
                                                                brush,
                                                                vd.co,
                                                                sqrtf(test.dist),
                                                                vd.no,
                                                                vd.fno,
                                                                vd.mask,
                                                                vd.vertex,
                                                                thread_id,
                                                                &automask_data);

    mul_v3_v3fl(proxy[vd.i], val, fade);

    if (vd.is_mesh) {
      BKE_pbvh_vert_tag_update_normal(ss->pbvh, vd.vertex);
    }
  }
  BKE_pbvh_vertex_iter_end;
}

void SCULPT_do_scrape_brush(Sculpt *sd, Object *ob, Span<PBVHNode *> nodes)
{
  using namespace blender;
  SculptSession *ss = ob->sculpt;
  Brush *brush = BKE_paint_brush(&sd->paint);

  const float radius = ss->cache->radius;

  float area_no[3];
  float area_co[3];
  float offset = SCULPT_brush_plane_offset_get(sd, ss);

  float displace;

  float temp[3];

  SCULPT_calc_brush_plane(sd, ob, nodes, area_no, area_co);

  SCULPT_tilt_apply_to_normal(area_no, ss->cache, brush->tilt_strength_factor);

  displace = -radius * offset;

  mul_v3_v3v3(temp, area_no, ss->cache->scale);
  mul_v3_fl(temp, displace);
  add_v3_v3(area_co, temp);

  threading::parallel_for(nodes.index_range(), 1, [&](const IndexRange range) {
    for (const int i : range) {
      do_scrape_brush_task(ob, brush, area_no, area_co, nodes[i]);
    }
  });
}

/** \} */

/* -------------------------------------------------------------------- */
/** \name Sculpt Clay Thumb Brush
 * \{ */

static void do_clay_thumb_brush_task(Object *ob,
                                     const Brush *brush,
                                     float (*mat)[4],
                                     const float *area_no_sp,
                                     const float *area_co,
                                     const float bstrength,
                                     PBVHNode *node)
{
  SculptSession *ss = ob->sculpt;

  PBVHVertexIter vd;
  float(*proxy)[3];

  proxy = BKE_pbvh_node_add_proxy(ss->pbvh, node)->co;

  SculptBrushTest test;
  SculptBrushTestFn sculpt_brush_test_sq_fn = SCULPT_brush_test_init_with_falloff_shape(
      ss, &test, brush->falloff_shape);
  const int thread_id = BLI_task_parallel_thread_id(nullptr);

  float plane_tilt[4];
  float normal_tilt[3];
  float imat[4][4];

  invert_m4_m4(imat, mat);
  rotate_v3_v3v3fl(normal_tilt, area_no_sp, imat[0], DEG2RADF(-ss->cache->clay_thumb_front_angle));

  /* Plane aligned to the geometry normal (back part of the brush). */
  plane_from_point_normal_v3(test.plane_tool, area_co, area_no_sp);
  /* Tilted plane (front part of the brush). */
  plane_from_point_normal_v3(plane_tilt, area_co, normal_tilt);

  AutomaskingNodeData automask_data;
  SCULPT_automasking_node_begin(ob, ss, ss->cache->automasking, &automask_data, node);

  BKE_pbvh_vertex_iter_begin (ss->pbvh, node, vd, PBVH_ITER_UNIQUE) {
    if (!sculpt_brush_test_sq_fn(&test, vd.co)) {
      continue;
    }
    float local_co[3];
    mul_v3_m4v3(local_co, mat, vd.co);
    float intr[3], intr_tilt[3];
    float val[3];

    closest_to_plane_normalized_v3(intr, test.plane_tool, vd.co);
    closest_to_plane_normalized_v3(intr_tilt, plane_tilt, vd.co);

    /* Mix the deformation of the aligned and the tilted plane based on the brush space vertex
     * coordinates. */
    /* We can also control the mix with a curve if it produces noticeable artifacts in the center
     * of the brush. */
    const float tilt_mix = local_co[1] > 0.0f ? 0.0f : 1.0f;
    interp_v3_v3v3(intr, intr, intr_tilt, tilt_mix);
    sub_v3_v3v3(val, intr_tilt, vd.co);

    SCULPT_automasking_node_update(ss, &automask_data, &vd);

    const float fade = bstrength * SCULPT_brush_strength_factor(ss,
                                                                brush,
                                                                vd.co,
                                                                sqrtf(test.dist),
                                                                vd.no,
                                                                vd.fno,
                                                                vd.mask,
                                                                vd.vertex,
                                                                thread_id,
                                                                &automask_data);

    mul_v3_v3fl(proxy[vd.i], val, fade);

    if (vd.is_mesh) {
      BKE_pbvh_vert_tag_update_normal(ss->pbvh, vd.vertex);
    }
  }
  BKE_pbvh_vertex_iter_end;
}

float SCULPT_clay_thumb_get_stabilized_pressure(StrokeCache *cache)
{
  float final_pressure = 0.0f;
  for (int i = 0; i < SCULPT_CLAY_STABILIZER_LEN; i++) {
    final_pressure += cache->clay_pressure_stabilizer[i];
  }
  return final_pressure / SCULPT_CLAY_STABILIZER_LEN;
}

void SCULPT_do_clay_thumb_brush(Sculpt *sd, Object *ob, Span<PBVHNode *> nodes)
{
  using namespace blender;
  SculptSession *ss = ob->sculpt;
  Brush *brush = BKE_paint_brush(&sd->paint);

  const float radius = ss->cache->radius;
  const float offset = SCULPT_brush_plane_offset_get(sd, ss);
  const float displace = radius * (0.25f + offset);

  /* Sampled geometry normal and area center. */
  float area_no_sp[3];
  float area_no[3];
  float area_co[3];

  float temp[3];
  float mat[4][4];
  float scale[4][4];
  float tmat[4][4];

  SCULPT_calc_brush_plane(sd, ob, nodes, area_no_sp, area_co);

  if (brush->sculpt_plane != SCULPT_DISP_DIR_AREA || (brush->flag & BRUSH_ORIGINAL_NORMAL)) {
    SCULPT_calc_area_normal(sd, ob, nodes, area_no);
  }
  else {
    copy_v3_v3(area_no, area_no_sp);
  }

  /* Delay the first daub because grab delta is not setup. */
  if (SCULPT_stroke_is_first_brush_step_of_symmetry_pass(ss->cache)) {
    ss->cache->clay_thumb_front_angle = 0.0f;
    return;
  }

  /* Simulate the clay accumulation by increasing the plane angle as more samples are added to the
   * stroke. */
  if (SCULPT_stroke_is_main_symmetry_pass(ss->cache)) {
    ss->cache->clay_thumb_front_angle += 0.8f;
    ss->cache->clay_thumb_front_angle = clamp_f(ss->cache->clay_thumb_front_angle, 0.0f, 60.0f);
  }

  if (is_zero_v3(ss->cache->grab_delta_symmetry)) {
    return;
  }

  /* Displace the brush planes. */
  copy_v3_v3(area_co, ss->cache->location);
  mul_v3_v3v3(temp, area_no_sp, ss->cache->scale);
  mul_v3_fl(temp, displace);
  add_v3_v3(area_co, temp);

  /* Initialize brush local-space matrix. */
  cross_v3_v3v3(mat[0], area_no, ss->cache->grab_delta_symmetry);
  mat[0][3] = 0.0f;
  cross_v3_v3v3(mat[1], area_no, mat[0]);
  mat[1][3] = 0.0f;
  copy_v3_v3(mat[2], area_no);
  mat[2][3] = 0.0f;
  copy_v3_v3(mat[3], ss->cache->location);
  mat[3][3] = 1.0f;
  normalize_m4(mat);

  /* Scale brush local space matrix. */
  scale_m4_fl(scale, ss->cache->radius);
  mul_m4_m4m4(tmat, mat, scale);
  invert_m4_m4(mat, tmat);

  float clay_strength = ss->cache->bstrength *
                        SCULPT_clay_thumb_get_stabilized_pressure(ss->cache);

  threading::parallel_for(nodes.index_range(), 1, [&](const IndexRange range) {
    for (const int i : range) {
      do_clay_thumb_brush_task(ob, brush, mat, area_no_sp, area_co, clay_strength, nodes[i]);
    }
  });
}

/** \} */

/* -------------------------------------------------------------------- */
/** \name Sculpt Flatten Brush
 * \{ */

static void do_flatten_brush_task(
    Object *ob, const Brush *brush, const float *area_no, const float *area_co, PBVHNode *node)
{
  SculptSession *ss = ob->sculpt;

  PBVHVertexIter vd;
  float(*proxy)[3];
  const float bstrength = ss->cache->bstrength;

  proxy = BKE_pbvh_node_add_proxy(ss->pbvh, node)->co;

  SculptBrushTest test;
  SculptBrushTestFn sculpt_brush_test_sq_fn = SCULPT_brush_test_init_with_falloff_shape(
      ss, &test, brush->falloff_shape);
  const int thread_id = BLI_task_parallel_thread_id(nullptr);

  plane_from_point_normal_v3(test.plane_tool, area_co, area_no);

  AutomaskingNodeData automask_data;
  SCULPT_automasking_node_begin(ob, ss, ss->cache->automasking, &automask_data, node);

  BKE_pbvh_vertex_iter_begin (ss->pbvh, node, vd, PBVH_ITER_UNIQUE) {
    if (!sculpt_brush_test_sq_fn(&test, vd.co)) {
      continue;
    }
    float intr[3];
    float val[3];

    closest_to_plane_normalized_v3(intr, test.plane_tool, vd.co);

    sub_v3_v3v3(val, intr, vd.co);

    if (SCULPT_plane_trim(ss->cache, brush, val)) {
      SCULPT_automasking_node_update(ss, &automask_data, &vd);

      const float fade = bstrength * SCULPT_brush_strength_factor(ss,
                                                                  brush,
                                                                  vd.co,
                                                                  sqrtf(test.dist),
                                                                  vd.no,
                                                                  vd.fno,
                                                                  vd.mask,
                                                                  vd.vertex,
                                                                  thread_id,
                                                                  &automask_data);

      mul_v3_v3fl(proxy[vd.i], val, fade);

      if (vd.is_mesh) {
        BKE_pbvh_vert_tag_update_normal(ss->pbvh, vd.vertex);
      }
    }
  }
  BKE_pbvh_vertex_iter_end;
}

void SCULPT_do_flatten_brush(Sculpt *sd, Object *ob, Span<PBVHNode *> nodes)
{
  using namespace blender;
  SculptSession *ss = ob->sculpt;
  Brush *brush = BKE_paint_brush(&sd->paint);

  const float radius = ss->cache->radius;

  float area_no[3];
  float area_co[3];

  float offset = SCULPT_brush_plane_offset_get(sd, ss);
  float displace;
  float temp[3];

  SCULPT_calc_brush_plane(sd, ob, nodes, area_no, area_co);

  SCULPT_tilt_apply_to_normal(area_no, ss->cache, brush->tilt_strength_factor);

  displace = radius * offset;

  mul_v3_v3v3(temp, area_no, ss->cache->scale);
  mul_v3_fl(temp, displace);
  add_v3_v3(area_co, temp);

  threading::parallel_for(nodes.index_range(), 1, [&](const IndexRange range) {
    for (const int i : range) {
      do_flatten_brush_task(ob, brush, area_no, area_co, nodes[i]);
    }
  });
}

/** \} */

/* -------------------------------------------------------------------- */
/** \name Sculpt Clay Brush
 * \{ */

struct ClaySampleData {
  blender::float2 plane_dist;
};

static void calc_clay_surface_task_cb(Object *ob,
                                      const Brush *brush,
                                      const float *area_no,
                                      const float *area_co,
                                      PBVHNode *node,
                                      ClaySampleData *csd)
{
  SculptSession *ss = ob->sculpt;
  float plane[4];

  PBVHVertexIter vd;

  SculptBrushTest test;
  SculptBrushTestFn sculpt_brush_test_sq_fn = SCULPT_brush_test_init_with_falloff_shape(
      ss, &test, brush->falloff_shape);

  /* Apply the brush normal radius to the test before sampling. */
  float test_radius = sqrtf(test.radius_squared);
  test_radius *= brush->normal_radius_factor;
  test.radius_squared = test_radius * test_radius;
  plane_from_point_normal_v3(plane, area_co, area_no);

  if (is_zero_v4(plane)) {
    return;
  }

  BKE_pbvh_vertex_iter_begin (ss->pbvh, node, vd, PBVH_ITER_UNIQUE) {
    if (!sculpt_brush_test_sq_fn(&test, vd.co)) {
      continue;
    }

    float plane_dist = dist_signed_to_plane_v3(vd.co, plane);
    float plane_dist_abs = fabsf(plane_dist);
    if (plane_dist > 0.0f) {
      csd->plane_dist[0] = MIN2(csd->plane_dist[0], plane_dist_abs);
    }
    else {
      csd->plane_dist[1] = MIN2(csd->plane_dist[1], plane_dist_abs);
    }
    BKE_pbvh_vertex_iter_end;
  }
}

static void do_clay_brush_task(
    Object *ob, const Brush *brush, const float *area_no, const float *area_co, PBVHNode *node)
{
  SculptSession *ss = ob->sculpt;

  PBVHVertexIter vd;
  float(*proxy)[3];
  const float bstrength = fabsf(ss->cache->bstrength);

  proxy = BKE_pbvh_node_add_proxy(ss->pbvh, node)->co;

  SculptBrushTest test;
  SculptBrushTestFn sculpt_brush_test_sq_fn = SCULPT_brush_test_init_with_falloff_shape(
      ss, &test, brush->falloff_shape);
  const int thread_id = BLI_task_parallel_thread_id(nullptr);

  plane_from_point_normal_v3(test.plane_tool, area_co, area_no);

  AutomaskingNodeData automask_data;
  SCULPT_automasking_node_begin(ob, ss, ss->cache->automasking, &automask_data, node);

  BKE_pbvh_vertex_iter_begin (ss->pbvh, node, vd, PBVH_ITER_UNIQUE) {
    if (!sculpt_brush_test_sq_fn(&test, vd.co)) {
      continue;
    }

    float intr[3];
    float val[3];
    closest_to_plane_normalized_v3(intr, test.plane_tool, vd.co);

    sub_v3_v3v3(val, intr, vd.co);

    SCULPT_automasking_node_update(ss, &automask_data, &vd);

    const float fade = bstrength * SCULPT_brush_strength_factor(ss,
                                                                brush,
                                                                vd.co,
                                                                sqrtf(test.dist),
                                                                vd.no,
                                                                vd.fno,
                                                                vd.mask,
                                                                vd.vertex,
                                                                thread_id,
                                                                &automask_data);

    mul_v3_v3fl(proxy[vd.i], val, fade);

    if (vd.is_mesh) {
      BKE_pbvh_vert_tag_update_normal(ss->pbvh, vd.vertex);
    }
  }
  BKE_pbvh_vertex_iter_end;
}

void SCULPT_do_clay_brush(Sculpt *sd, Object *ob, Span<PBVHNode *> nodes)
{
  using namespace blender;
  SculptSession *ss = ob->sculpt;
  Brush *brush = BKE_paint_brush(&sd->paint);

  const float radius = fabsf(ss->cache->radius);
  const float initial_radius = fabsf(ss->cache->initial_radius);
  bool flip = ss->cache->bstrength < 0.0f;

  float offset = SCULPT_brush_plane_offset_get(sd, ss);
  float displace;

  float area_no[3];
  float area_co[3];
  float temp[3];

  SCULPT_calc_brush_plane(sd, ob, nodes, area_no, area_co);

  ClaySampleData csd = threading::parallel_reduce(
      nodes.index_range(),
      1,
      ClaySampleData{},
      [&](const IndexRange range, ClaySampleData csd) {
        for (const int i : range) {
          calc_clay_surface_task_cb(ob, brush, area_no, area_co, nodes[i], &csd);
        }
        return csd;
      },
      [](const ClaySampleData &a, const ClaySampleData &b) {
        return ClaySampleData{math::min(a.plane_dist, b.plane_dist)};
      });

  float d_offset = (csd.plane_dist[0] + csd.plane_dist[1]);
  d_offset = min_ff(radius, d_offset);
  d_offset = d_offset / radius;
  d_offset = 1.0f - d_offset;
  displace = fabsf(initial_radius * (0.25f + offset + (d_offset * 0.15f)));
  if (flip) {
    displace = -displace;
  }

  mul_v3_v3v3(temp, area_no, ss->cache->scale);
  mul_v3_fl(temp, displace);
  copy_v3_v3(area_co, ss->cache->location);
  add_v3_v3(area_co, temp);

  threading::parallel_for(nodes.index_range(), 1, [&](const IndexRange range) {
    for (const int i : range) {
      do_clay_brush_task(ob, brush, area_no, area_co, nodes[i]);
    }
  });
}

static void do_clay_strips_brush_task(Object *ob,
                                      const Brush *brush,
                                      const float (*mat)[4],
                                      const float *area_no_sp,
                                      const float *area_co,
                                      PBVHNode *node)
{
  SculptSession *ss = ob->sculpt;

  PBVHVertexIter vd;
  SculptBrushTest test;
  float(*proxy)[3];
  const bool flip = (ss->cache->bstrength < 0.0f);
  const float bstrength = flip ? -ss->cache->bstrength : ss->cache->bstrength;

  proxy = BKE_pbvh_node_add_proxy(ss->pbvh, node)->co;

  SCULPT_brush_test_init(ss, &test);
  plane_from_point_normal_v3(test.plane_tool, area_co, area_no_sp);
  const int thread_id = BLI_task_parallel_thread_id(nullptr);

  AutomaskingNodeData automask_data;
  SCULPT_automasking_node_begin(ob, ss, ss->cache->automasking, &automask_data, node);

  BKE_pbvh_vertex_iter_begin (ss->pbvh, node, vd, PBVH_ITER_UNIQUE) {
    if (!SCULPT_brush_test_cube(&test, vd.co, mat, brush->tip_roundness, brush->tip_scale_x, true))
    {
      continue;
    }

    if (!plane_point_side_flip(vd.co, test.plane_tool, flip)) {
      continue;
    }

    float intr[3];
    float val[3];
    closest_to_plane_normalized_v3(intr, test.plane_tool, vd.co);
    sub_v3_v3v3(val, intr, vd.co);

    if (!SCULPT_plane_trim(ss->cache, brush, val)) {
      continue;
    }

    SCULPT_automasking_node_update(ss, &automask_data, &vd);

    /* The normal from the vertices is ignored, it causes glitch with planes, see: #44390. */
    const float fade = bstrength * SCULPT_brush_strength_factor(ss,
                                                                brush,
                                                                vd.co,
                                                                ss->cache->radius * test.dist,
                                                                vd.no,
                                                                vd.fno,
                                                                vd.mask,
                                                                vd.vertex,
                                                                thread_id,
                                                                &automask_data);

    mul_v3_v3fl(proxy[vd.i], val, fade);

    if (vd.is_mesh) {
      BKE_pbvh_vert_tag_update_normal(ss->pbvh, vd.vertex);
    }
  }
  BKE_pbvh_vertex_iter_end;
}

void SCULPT_do_clay_strips_brush(Sculpt *sd, Object *ob, Span<PBVHNode *> nodes)
{
  using namespace blender;
  SculptSession *ss = ob->sculpt;
  Brush *brush = BKE_paint_brush(&sd->paint);

  const bool flip = (ss->cache->bstrength < 0.0f);
  const float radius = flip ? -ss->cache->radius : ss->cache->radius;
  const float offset = SCULPT_brush_plane_offset_get(sd, ss);
  const float displace = radius * (0.18f + offset);

  /* The sculpt-plane normal (whatever its set to). */
  float area_no_sp[3];

  /* Geometry normal */
  float area_no[3];
  float area_co[3];

  float temp[3];
  float mat[4][4];
  float scale[4][4];
  float tmat[4][4];

  SCULPT_calc_brush_plane(sd, ob, nodes, area_no_sp, area_co);
  SCULPT_tilt_apply_to_normal(area_no_sp, ss->cache, brush->tilt_strength_factor);

  if (brush->sculpt_plane != SCULPT_DISP_DIR_AREA || (brush->flag & BRUSH_ORIGINAL_NORMAL)) {
    SCULPT_calc_area_normal(sd, ob, nodes, area_no);
  }
  else {
    copy_v3_v3(area_no, area_no_sp);
  }

  if (is_zero_v3(ss->cache->grab_delta_symmetry)) {
    return;
  }

  mul_v3_v3v3(temp, area_no_sp, ss->cache->scale);
  mul_v3_fl(temp, displace);
  add_v3_v3(area_co, temp);

  /* Clay Strips uses a cube test with falloff in the XY axis (not in Z) and a plane to deform the
   * vertices. When in Add mode, vertices that are below the plane and inside the cube are moved
   * towards the plane. In this situation, there may be cases where a vertex is outside the cube
   * but below the plane, so won't be deformed, causing artifacts. In order to prevent these
   * artifacts, this displaces the test cube space in relation to the plane in order to
   * deform more vertices that may be below it. */
  /* The 0.7 and 1.25 factors are arbitrary and don't have any relation between them, they were set
   * by doing multiple tests using the default "Clay Strips" brush preset. */
  float area_co_displaced[3];
  madd_v3_v3v3fl(area_co_displaced, area_co, area_no, -radius * 0.7f);

  cross_v3_v3v3(mat[0], area_no, ss->cache->grab_delta_symmetry);
  mat[0][3] = 0.0f;
  cross_v3_v3v3(mat[1], area_no, mat[0]);
  mat[1][3] = 0.0f;
  copy_v3_v3(mat[2], area_no);
  mat[2][3] = 0.0f;
  copy_v3_v3(mat[3], area_co_displaced);
  mat[3][3] = 1.0f;
  normalize_m4(mat);

  /* Scale brush local space matrix. */
  scale_m4_fl(scale, ss->cache->radius);
  mul_m4_m4m4(tmat, mat, scale);

  mul_v3_fl(tmat[1], brush->tip_scale_x);

  /* Deform the local space in Z to scale the test cube. As the test cube does not have falloff in
   * Z this does not produce artifacts in the falloff cube and allows to deform extra vertices
   * during big deformation while keeping the surface as uniform as possible. */
  mul_v3_fl(tmat[2], 1.25f);

  invert_m4_m4(mat, tmat);

  threading::parallel_for(nodes.index_range(), 1, [&](const IndexRange range) {
    for (const int i : range) {
      do_clay_strips_brush_task(ob, brush, mat, area_no_sp, area_co, nodes[i]);
    }
  });
}

static void do_snake_hook_brush_task(Object *ob,
                                     const Brush *brush,
                                     SculptProjectVector *spvc,
                                     const float *grab_delta,
                                     PBVHNode *node)
{
  SculptSession *ss = ob->sculpt;

  PBVHVertexIter vd;
  float(*proxy)[3];
  const float bstrength = ss->cache->bstrength;
  const bool do_rake_rotation = ss->cache->is_rake_rotation_valid;
  const bool do_pinch = (brush->crease_pinch_factor != 0.5f);
  const float pinch = do_pinch ? (2.0f * (0.5f - brush->crease_pinch_factor) *
                                  (len_v3(grab_delta) / ss->cache->radius)) :
                                 0.0f;

  const bool do_elastic = brush->snake_hook_deform_type == BRUSH_SNAKE_HOOK_DEFORM_ELASTIC;

  proxy = BKE_pbvh_node_add_proxy(ss->pbvh, node)->co;

  SculptBrushTest test;
  SculptBrushTestFn sculpt_brush_test_sq_fn = SCULPT_brush_test_init_with_falloff_shape(
      ss, &test, brush->falloff_shape);
  const int thread_id = BLI_task_parallel_thread_id(nullptr);

  KelvinletParams params;
  BKE_kelvinlet_init_params(&params, ss->cache->radius, bstrength, 1.0f, 0.4f);

  AutomaskingNodeData automask_data;
  SCULPT_automasking_node_begin(ob, ss, ss->cache->automasking, &automask_data, node);

  BKE_pbvh_vertex_iter_begin (ss->pbvh, node, vd, PBVH_ITER_UNIQUE) {
    if (!do_elastic && !sculpt_brush_test_sq_fn(&test, vd.co)) {
      continue;
    }

    float fade;
    if (do_elastic) {
      fade = 1.0f;
    }
    else {
      SCULPT_automasking_node_update(ss, &automask_data, &vd);

      fade = bstrength * SCULPT_brush_strength_factor(ss,
                                                      brush,
                                                      vd.co,
                                                      sqrtf(test.dist),
                                                      vd.no,
                                                      vd.fno,
                                                      vd.mask,
                                                      vd.vertex,
                                                      thread_id,
                                                      &automask_data);
    }

    mul_v3_v3fl(proxy[vd.i], grab_delta, fade);

    /* Negative pinch will inflate, helps maintain volume. */
    if (do_pinch) {
      float delta_pinch_init[3], delta_pinch[3];

      sub_v3_v3v3(delta_pinch, vd.co, test.location);
      if (brush->falloff_shape == PAINT_FALLOFF_SHAPE_TUBE) {
        project_plane_v3_v3v3(delta_pinch, delta_pinch, ss->cache->true_view_normal);
      }

      /* Important to calculate based on the grabbed location
       * (intentionally ignore fade here). */
      add_v3_v3(delta_pinch, grab_delta);

      sculpt_project_v3(spvc, delta_pinch, delta_pinch);

      copy_v3_v3(delta_pinch_init, delta_pinch);

      float pinch_fade = pinch * fade;
      /* When reducing, scale reduction back by how close to the center we are,
       * so we don't pinch into nothingness. */
      if (pinch > 0.0f) {
        /* Square to have even less impact for close vertices. */
        pinch_fade *= pow2f(min_ff(1.0f, len_v3(delta_pinch) / ss->cache->radius));
      }
      mul_v3_fl(delta_pinch, 1.0f + pinch_fade);
      sub_v3_v3v3(delta_pinch, delta_pinch_init, delta_pinch);
      add_v3_v3(proxy[vd.i], delta_pinch);
    }

    if (do_rake_rotation) {
      float delta_rotate[3];
      sculpt_rake_rotate(ss, test.location, vd.co, fade, delta_rotate);
      add_v3_v3(proxy[vd.i], delta_rotate);
    }

    if (do_elastic) {
      float disp[3];
      BKE_kelvinlet_grab_triscale(disp, &params, vd.co, ss->cache->location, proxy[vd.i]);
      mul_v3_fl(disp, bstrength * 20.0f);
      mul_v3_fl(disp, 1.0f - vd.mask);
      mul_v3_fl(
          disp,
          SCULPT_automasking_factor_get(ss->cache->automasking, ss, vd.vertex, &automask_data));
      copy_v3_v3(proxy[vd.i], disp);
    }

    if (vd.is_mesh) {
      BKE_pbvh_vert_tag_update_normal(ss->pbvh, vd.vertex);
    }
    BKE_sculpt_sharp_boundary_flag_update(ss, vd.vertex);
  }
  BKE_pbvh_vertex_iter_end;
}

void SCULPT_do_snake_hook_brush(Sculpt *sd, Object *ob, Span<PBVHNode *> nodes)
{
  using namespace blender;
  SculptSession *ss = ob->sculpt;
  Brush *brush = BKE_paint_brush(&sd->paint);
  const float bstrength = ss->cache->bstrength;
  float grab_delta[3];

  SculptProjectVector spvc;

  copy_v3_v3(grab_delta, ss->cache->grab_delta_symmetry);

  if (bstrength < 0.0f) {
    negate_v3(grab_delta);
  }

  if (ss->cache->normal_weight > 0.0f) {
    sculpt_project_v3_normal_align(ss, ss->cache->normal_weight, grab_delta);
  }

  /* Optionally pinch while painting. */
  if (brush->crease_pinch_factor != 0.5f) {
    sculpt_project_v3_cache_init(&spvc, grab_delta);
  }

  threading::parallel_for(nodes.index_range(), 1, [&](const IndexRange range) {
    for (const int i : range) {
      do_snake_hook_brush_task(ob, brush, &spvc, grab_delta, nodes[i]);
    }
  });
}

static void do_thumb_brush_task(Object *ob, const Brush *brush, const float *cono, PBVHNode *node)
{
  SculptSession *ss = ob->sculpt;

  PBVHVertexIter vd;
  SculptOrigVertData orig_data;
  float(*proxy)[3];
  const float bstrength = ss->cache->bstrength;

  SCULPT_orig_vert_data_init(&orig_data, ob, node, SCULPT_UNDO_COORDS);

  proxy = BKE_pbvh_node_add_proxy(ss->pbvh, node)->co;

  SculptBrushTest test;
  SculptBrushTestFn sculpt_brush_test_sq_fn = SCULPT_brush_test_init_with_falloff_shape(
      ss, &test, brush->falloff_shape);
  const int thread_id = BLI_task_parallel_thread_id(nullptr);

  AutomaskingNodeData automask_data;
  SCULPT_automasking_node_begin(ob, ss, ss->cache->automasking, &automask_data, node);

  BKE_pbvh_vertex_iter_begin (ss->pbvh, node, vd, PBVH_ITER_UNIQUE) {
    SCULPT_orig_vert_data_update(ss, &orig_data, vd.vertex);

    if (!sculpt_brush_test_sq_fn(&test, orig_data.co)) {
      continue;
    }
    SCULPT_automasking_node_update(ss, &automask_data, &vd);

    const float fade = bstrength * SCULPT_brush_strength_factor(ss,
                                                                brush,
                                                                orig_data.co,
                                                                sqrtf(test.dist),
                                                                orig_data.no,
                                                                nullptr,
                                                                vd.mask,
                                                                vd.vertex,
                                                                thread_id,
                                                                &automask_data);

    mul_v3_v3fl(proxy[vd.i], cono, fade);

    if (vd.is_mesh) {
      BKE_pbvh_vert_tag_update_normal(ss->pbvh, vd.vertex);
    }
  }
  BKE_pbvh_vertex_iter_end;
}

void SCULPT_do_thumb_brush(Sculpt *sd, Object *ob, Span<PBVHNode *> nodes)
{
  using namespace blender;
  SculptSession *ss = ob->sculpt;
  Brush *brush = BKE_paint_brush(&sd->paint);
  float grab_delta[3];
  float tmp[3], cono[3];

  copy_v3_v3(grab_delta, ss->cache->grab_delta_symmetry);

  cross_v3_v3v3(tmp, ss->cache->sculpt_normal_symm, grab_delta);
  cross_v3_v3v3(cono, tmp, ss->cache->sculpt_normal_symm);

  threading::parallel_for(nodes.index_range(), 1, [&](const IndexRange range) {
    for (const int i : range) {
      do_thumb_brush_task(ob, brush, cono, nodes[i]);
    }
  });
}

static void do_rotate_brush_task(Object *ob, const Brush *brush, const float angle, PBVHNode *node)
{
  SculptSession *ss = ob->sculpt;

  PBVHVertexIter vd;
  SculptOrigVertData orig_data;
  float(*proxy)[3];
  const float bstrength = ss->cache->bstrength;

  SCULPT_orig_vert_data_init(&orig_data, ob, node, SCULPT_UNDO_COORDS);

  proxy = BKE_pbvh_node_add_proxy(ss->pbvh, node)->co;

  SculptBrushTest test;
  SculptBrushTestFn sculpt_brush_test_sq_fn = SCULPT_brush_test_init_with_falloff_shape(
      ss, &test, brush->falloff_shape);
  const int thread_id = BLI_task_parallel_thread_id(nullptr);

  AutomaskingNodeData automask_data;
  SCULPT_automasking_node_begin(ob, ss, ss->cache->automasking, &automask_data, node);

  BKE_pbvh_vertex_iter_begin (ss->pbvh, node, vd, PBVH_ITER_UNIQUE) {
    SCULPT_orig_vert_data_update(ss, &orig_data, vd.vertex);

    if (!sculpt_brush_test_sq_fn(&test, orig_data.co)) {
      continue;
    }

    SCULPT_automasking_node_update(ss, &automask_data, &vd);

    float vec[3], rot[3][3];
    const float fade = bstrength * SCULPT_brush_strength_factor(ss,
                                                                brush,
                                                                orig_data.co,
                                                                sqrtf(test.dist),
                                                                orig_data.no,
                                                                nullptr,
                                                                vd.mask,
                                                                vd.vertex,
                                                                thread_id,
                                                                &automask_data);

    sub_v3_v3v3(vec, orig_data.co, ss->cache->location);
    axis_angle_normalized_to_mat3(rot, ss->cache->sculpt_normal_symm, angle * fade);
    mul_v3_m3v3(proxy[vd.i], rot, vec);
    add_v3_v3(proxy[vd.i], ss->cache->location);
    sub_v3_v3(proxy[vd.i], orig_data.co);

    if (vd.is_mesh) {
      BKE_pbvh_vert_tag_update_normal(ss->pbvh, vd.vertex);
    }
  }
  BKE_pbvh_vertex_iter_end;
}

void SCULPT_do_rotate_brush(Sculpt *sd, Object *ob, Span<PBVHNode *> nodes)
{
  using namespace blender;
  SculptSession *ss = ob->sculpt;
  Brush *brush = BKE_paint_brush(&sd->paint);

  static const int flip[8] = {1, -1, -1, 1, -1, 1, 1, -1};
  const float angle = ss->cache->vertex_rotation * flip[ss->cache->mirror_symmetry_pass];

  threading::parallel_for(nodes.index_range(), 1, [&](const IndexRange range) {
    for (const int i : range) {
      do_rotate_brush_task(ob, brush, angle, nodes[i]);
    }
  });
}

static void do_layer_brush_task(Object *ob, Sculpt *sd, const Brush *brush, PBVHNode *node)
{
  SculptSession *ss = ob->sculpt;

  const bool use_persistent_base = ss->attrs.persistent_co && brush->flag & BRUSH_PERSISTENT;

  PBVHVertexIter vd;
  SculptOrigVertData orig_data;
  const float bstrength = ss->cache->bstrength;
  SCULPT_orig_vert_data_init(&orig_data, ob, node, SCULPT_UNDO_COORDS);

  SculptBrushTest test;
  SculptBrushTestFn sculpt_brush_test_sq_fn = SCULPT_brush_test_init_with_falloff_shape(
      ss, &test, brush->falloff_shape);
  const int thread_id = BLI_task_parallel_thread_id(nullptr);

  AutomaskingNodeData automask_data;
  SCULPT_automasking_node_begin(ob, ss, ss->cache->automasking, &automask_data, node);

  BKE_pbvh_vertex_iter_begin (ss->pbvh, node, vd, PBVH_ITER_UNIQUE) {
    SCULPT_orig_vert_data_update(ss, &orig_data, vd.vertex);

    if (!sculpt_brush_test_sq_fn(&test, orig_data.co)) {
      continue;
    }
    SCULPT_automasking_node_update(ss, &automask_data, &vd);

    const float fade = SCULPT_brush_strength_factor(ss,
                                                    brush,
                                                    vd.co,
                                                    sqrtf(test.dist),
                                                    vd.no,
                                                    vd.fno,
                                                    vd.mask,
                                                    vd.vertex,
                                                    thread_id,
                                                    &automask_data);

    float *disp_factor;
    if (use_persistent_base) {
      disp_factor = vertex_attr_ptr<float>(vd.vertex, ss->attrs.persistent_disp);
    }
    else {
      disp_factor = vertex_attr_ptr<float>(vd.vertex, ss->attrs.layer_displayment);

      if (blender::bke::sculpt::stroke_id_test(ss, vd.vertex, STROKEID_USER_LAYER_BRUSH)) {
        *disp_factor = 0.0f;
      }
    }

    PBVH_CHECK_NAN1(*disp_factor);

    if (isnan(*disp_factor)) {
      vd.bm_vert->head.hflag |= BM_ELEM_SELECT;
      continue;
    }

    /* When using persistent base, the layer brush (holding Control) invert mode resets the
     * height of the layer to 0. This makes possible to clean edges of previously added layers
     * on top of the base. */
    /* The main direction of the layers is inverted using the regular brush strength with the
     * brush direction property. */
    if (use_persistent_base && ss->cache->invert) {
      (*disp_factor) += fabsf(fade * bstrength * (*disp_factor)) *
                        ((*disp_factor) > 0.0f ? -1.0f : 1.0f);
    }
    else {
      (*disp_factor) += fade * bstrength * (1.05f - fabsf(*disp_factor));
    }
    const float clamp_mask = 1.0f - vd.mask;
    *disp_factor = clamp_f(*disp_factor, -clamp_mask, clamp_mask);

    PBVH_CHECK_NAN1(*disp_factor);

    float final_co[3];
    float normal[3];

    if (use_persistent_base) {
      SCULPT_vertex_persistent_normal_get(ss, vd.vertex, normal);
      mul_v3_fl(normal, brush->height);
      madd_v3_v3v3fl(
          final_co, SCULPT_vertex_persistent_co_get(ss, vd.vertex), normal, *disp_factor);
    }
    else {
      copy_v3_v3(normal, orig_data.no);
      mul_v3_fl(normal, brush->height);
      madd_v3_v3v3fl(final_co, orig_data.co, normal, *disp_factor);
    }

    float vdisp[3];
    sub_v3_v3v3(vdisp, final_co, vd.co);
    mul_v3_fl(vdisp, fabsf(fade));
    add_v3_v3v3(final_co, vd.co, vdisp);

    PBVH_CHECK_NAN(final_co);
    SCULPT_clip(sd, ss, vd.co, final_co);

    PBVH_CHECK_NAN1(*disp_factor);

    if (vd.is_mesh) {
      BKE_pbvh_vert_tag_update_normal(ss->pbvh, vd.vertex);
    }
  }
  BKE_pbvh_vertex_iter_end;
}

void SCULPT_do_layer_brush(Sculpt *sd, Object *ob, Span<PBVHNode *> nodes)
{
  using namespace blender;
  SculptSession *ss = ob->sculpt;
  Brush *brush = BKE_paint_brush(&sd->paint);

  const bool use_persistent_base = ss->attrs.persistent_co && brush->flag & BRUSH_PERSISTENT;
  if (!use_persistent_base && !ss->attrs.layer_displayment) {
    SculptAttributeParams params = {};

    ss->attrs.layer_displayment = BKE_sculpt_attribute_ensure(
        ob, ATTR_DOMAIN_POINT, CD_PROP_FLOAT, SCULPT_ATTRIBUTE_NAME(layer_displayment), &params);
  }

  SCULPT_stroke_id_ensure(ob);
  threading::parallel_for(nodes.index_range(), 1, [&](const IndexRange range) {
    for (const int i : range) {
      do_layer_brush_task(ob, sd, brush, nodes[i]);
    }
  });
}

static void do_inflate_brush_task(Object *ob, const Brush *brush, PBVHNode *node)
{
  SculptSession *ss = ob->sculpt;

  PBVHVertexIter vd;
  float(*proxy)[3];
  const float bstrength = ss->cache->bstrength;

  proxy = BKE_pbvh_node_add_proxy(ss->pbvh, node)->co;

  SculptBrushTest test;
  SculptBrushTestFn sculpt_brush_test_sq_fn = SCULPT_brush_test_init_with_falloff_shape(
      ss, &test, brush->falloff_shape);
  const int thread_id = BLI_task_parallel_thread_id(nullptr);

  AutomaskingNodeData automask_data;
  SCULPT_automasking_node_begin(ob, ss, ss->cache->automasking, &automask_data, node);

  BKE_pbvh_vertex_iter_begin (ss->pbvh, node, vd, PBVH_ITER_UNIQUE) {
    if (!sculpt_brush_test_sq_fn(&test, vd.co)) {
      continue;
    }
    SCULPT_automasking_node_update(ss, &automask_data, &vd);

    const float fade = bstrength * SCULPT_brush_strength_factor(ss,
                                                                brush,
                                                                vd.co,
                                                                sqrtf(test.dist),
                                                                vd.no,
                                                                vd.fno,
                                                                vd.mask,
                                                                vd.vertex,
                                                                thread_id,
                                                                &automask_data);
    float val[3];

    if (vd.fno) {
      copy_v3_v3(val, vd.fno);
    }
    else {
      copy_v3_v3(val, vd.no);
    }

    mul_v3_fl(val, fade * ss->cache->radius);
    mul_v3_v3v3(proxy[vd.i], val, ss->cache->scale);

    if (vd.is_mesh) {
      BKE_pbvh_vert_tag_update_normal(ss->pbvh, vd.vertex);
    }
  }
  BKE_pbvh_vertex_iter_end;
}

void SCULPT_do_inflate_brush(Sculpt *sd, Object *ob, Span<PBVHNode *> nodes)
{
  using namespace blender;
  Brush *brush = BKE_paint_brush(&sd->paint);

  threading::parallel_for(nodes.index_range(), 1, [&](const IndexRange range) {
    for (const int i : range) {
      do_inflate_brush_task(ob, brush, nodes[i]);
    }
  });
}

static void do_nudge_brush_task(Object *ob, const Brush *brush, const float *cono, PBVHNode *node)
{
  SculptSession *ss = ob->sculpt;

  PBVHVertexIter vd;
  float(*proxy)[3];
  const float bstrength = ss->cache->bstrength;

  proxy = BKE_pbvh_node_add_proxy(ss->pbvh, node)->co;

  SculptBrushTest test;
  SculptBrushTestFn sculpt_brush_test_sq_fn = SCULPT_brush_test_init_with_falloff_shape(
      ss, &test, brush->falloff_shape);
  const int thread_id = BLI_task_parallel_thread_id(nullptr);

  AutomaskingNodeData automask_data;
  SCULPT_automasking_node_begin(ob, ss, ss->cache->automasking, &automask_data, node);

  BKE_pbvh_vertex_iter_begin (ss->pbvh, node, vd, PBVH_ITER_UNIQUE) {
    if (!sculpt_brush_test_sq_fn(&test, vd.co)) {
      continue;
    }
    SCULPT_automasking_node_update(ss, &automask_data, &vd);

    const float fade = bstrength * SCULPT_brush_strength_factor(ss,
                                                                brush,
                                                                vd.co,
                                                                sqrtf(test.dist),
                                                                vd.no,
                                                                vd.fno,
                                                                vd.mask,
                                                                vd.vertex,
                                                                thread_id,
                                                                &automask_data);

    mul_v3_v3fl(proxy[vd.i], cono, fade);

    if (vd.is_mesh) {
      BKE_pbvh_vert_tag_update_normal(ss->pbvh, vd.vertex);
    }
  }
  BKE_pbvh_vertex_iter_end;
}

void SCULPT_do_nudge_brush(Sculpt *sd, Object *ob, Span<PBVHNode *> nodes)
{
  using namespace blender;
  SculptSession *ss = ob->sculpt;
  Brush *brush = BKE_paint_brush(&sd->paint);
  float grab_delta[3];
  float tmp[3], cono[3];

  copy_v3_v3(grab_delta, ss->cache->grab_delta_symmetry);

  cross_v3_v3v3(tmp, ss->cache->sculpt_normal_symm, grab_delta);
  cross_v3_v3v3(cono, tmp, ss->cache->sculpt_normal_symm);

  threading::parallel_for(nodes.index_range(), 1, [&](const IndexRange range) {
    for (const int i : range) {
      do_nudge_brush_task(ob, brush, cono, nodes[i]);
    }
  });
}

/** \} */

/* -------------------------------------------------------------------- */
/** \name Sculpt Crease & Blob Brush
 * \{ */

/**
 * Used for 'SCULPT_TOOL_CREASE' and 'SCULPT_TOOL_BLOB'
 */
static void do_crease_brush_task(Object *ob,
                                 const Brush *brush,
                                 SculptProjectVector *spvc,
                                 const float flippedbstrength,
                                 const float *offset,
                                 PBVHNode *node)
{
  SculptSession *ss = ob->sculpt;

  PBVHVertexIter vd;
  float(*proxy)[3];

  proxy = BKE_pbvh_node_add_proxy(ss->pbvh, node)->co;

  SculptBrushTest test;
  SculptBrushTestFn sculpt_brush_test_sq_fn = SCULPT_brush_test_init_with_falloff_shape(
      ss, &test, brush->falloff_shape);
  const int thread_id = BLI_task_parallel_thread_id(nullptr);

  AutomaskingNodeData automask_data;
  SCULPT_automasking_node_begin(ob, ss, ss->cache->automasking, &automask_data, node);

  BKE_pbvh_vertex_iter_begin (ss->pbvh, node, vd, PBVH_ITER_UNIQUE) {
    if (!sculpt_brush_test_sq_fn(&test, vd.co)) {
      continue;
    }
    /* Offset vertex. */
    SCULPT_automasking_node_update(ss, &automask_data, &vd);

    const float fade = SCULPT_brush_strength_factor(ss,
                                                    brush,
                                                    vd.co,
                                                    sqrtf(test.dist),
                                                    vd.no,
                                                    vd.fno,
                                                    vd.mask,
                                                    vd.vertex,
                                                    thread_id,
                                                    &automask_data);
    float val1[3];
    float val2[3];

    /* First we pinch. */
    sub_v3_v3v3(val1, test.location, vd.co);
    if (brush->falloff_shape == PAINT_FALLOFF_SHAPE_TUBE) {
      project_plane_v3_v3v3(val1, val1, ss->cache->view_normal);
    }

    mul_v3_fl(val1, fade * flippedbstrength);

    sculpt_project_v3(spvc, val1, val1);

    /* Then we draw. */
    mul_v3_v3fl(val2, offset, fade);

    add_v3_v3v3(proxy[vd.i], val1, val2);

    if (vd.is_mesh) {
      BKE_pbvh_vert_tag_update_normal(ss->pbvh, vd.vertex);
    }
  }
  BKE_pbvh_vertex_iter_end;
}

void SCULPT_do_crease_brush(Sculpt *sd, Object *ob, Span<PBVHNode *> nodes)
{
  using namespace blender;
  SculptSession *ss = ob->sculpt;
  const Scene *scene = ss->cache->vc->scene;
  Brush *brush = BKE_paint_brush(&sd->paint);
  float offset[3];
  float bstrength = ss->cache->bstrength;
  float flippedbstrength, crease_correction;
  float brush_alpha;

  SculptProjectVector spvc;

  /* Offset with as much as possible factored in already. */
  mul_v3_v3fl(offset, ss->cache->sculpt_normal_symm, ss->cache->radius);
  mul_v3_v3(offset, ss->cache->scale);
  mul_v3_fl(offset, bstrength);

  /* We divide out the squared alpha and multiply by the squared crease
   * to give us the pinch strength. */
  crease_correction = brush->crease_pinch_factor * brush->crease_pinch_factor;
  brush_alpha = BKE_brush_alpha_get(scene, brush);
  if (brush_alpha > 0.0f) {
    crease_correction /= brush_alpha * brush_alpha;
  }

  /* We always want crease to pinch or blob to relax even when draw is negative. */
  flippedbstrength = (bstrength < 0.0f) ? -crease_correction * bstrength :
                                          crease_correction * bstrength;

  if (brush->sculpt_tool == SCULPT_TOOL_BLOB) {
    flippedbstrength *= -1.0f;
  }

  /* Use surface normal for 'spvc', so the vertices are pinched towards a line instead of a single
   * point. Without this we get a 'flat' surface surrounding the pinch. */
  sculpt_project_v3_cache_init(&spvc, ss->cache->sculpt_normal_symm);

  threading::parallel_for(nodes.index_range(), 1, [&](const IndexRange range) {
    for (const int i : range) {
      do_crease_brush_task(ob, brush, &spvc, flippedbstrength, offset, nodes[i]);
    }
  });
}

static void do_pinch_brush_task(Object *ob,
                                const Brush *brush,
                                const float (*stroke_xz)[3],
                                PBVHNode *node)
{
  SculptSession *ss = ob->sculpt;

  PBVHVertexIter vd;
  float(*proxy)[3];
  const float bstrength = ss->cache->bstrength;

  proxy = BKE_pbvh_node_add_proxy(ss->pbvh, node)->co;

  SculptBrushTest test;
  SculptBrushTestFn sculpt_brush_test_sq_fn = SCULPT_brush_test_init_with_falloff_shape(
      ss, &test, brush->falloff_shape);
  const int thread_id = BLI_task_parallel_thread_id(nullptr);

  float x_object_space[3];
  float z_object_space[3];
  copy_v3_v3(x_object_space, stroke_xz[0]);
  copy_v3_v3(z_object_space, stroke_xz[1]);

  AutomaskingNodeData automask_data;
  SCULPT_automasking_node_begin(ob, ss, ss->cache->automasking, &automask_data, node);

  BKE_pbvh_vertex_iter_begin (ss->pbvh, node, vd, PBVH_ITER_UNIQUE) {
    if (!sculpt_brush_test_sq_fn(&test, vd.co)) {
      continue;
    }
    SCULPT_automasking_node_update(ss, &automask_data, &vd);

    const float fade = bstrength * SCULPT_brush_strength_factor(ss,
                                                                brush,
                                                                vd.co,
                                                                sqrtf(test.dist),
                                                                vd.no,
                                                                vd.fno,
                                                                vd.mask,
                                                                vd.vertex,
                                                                thread_id,
                                                                &automask_data);
    float disp_center[3];
    float x_disp[3];
    float z_disp[3];
    /* Calculate displacement from the vertex to the brush center. */
    sub_v3_v3v3(disp_center, test.location, vd.co);

    /* Project the displacement into the X vector (aligned to the stroke). */
    mul_v3_v3fl(x_disp, x_object_space, dot_v3v3(disp_center, x_object_space));

    /* Project the displacement into the Z vector (aligned to the surface normal). */
    mul_v3_v3fl(z_disp, z_object_space, dot_v3v3(disp_center, z_object_space));

    /* Add the two projected vectors to calculate the final displacement.
     * The Y component is removed. */
    add_v3_v3v3(disp_center, x_disp, z_disp);

    if (brush->falloff_shape == PAINT_FALLOFF_SHAPE_TUBE) {
      project_plane_v3_v3v3(disp_center, disp_center, ss->cache->view_normal);
    }
    mul_v3_v3fl(proxy[vd.i], disp_center, fade);

    if (vd.is_mesh) {
      BKE_pbvh_vert_tag_update_normal(ss->pbvh, vd.vertex);
    }
  }
  BKE_pbvh_vertex_iter_end;
}

void SCULPT_do_pinch_brush(Sculpt *sd, Object *ob, Span<PBVHNode *> nodes)
{
  using namespace blender;
  SculptSession *ss = ob->sculpt;
  Brush *brush = BKE_paint_brush(&sd->paint);

  float area_no[3];
  float area_co[3];

  float mat[4][4];
  calc_sculpt_plane(sd, ob, nodes, area_no, area_co);

  /* delay the first daub because grab delta is not setup */
  if (SCULPT_stroke_is_first_brush_step_of_symmetry_pass(ss->cache)) {
    return;
  }

  if (is_zero_v3(ss->cache->grab_delta_symmetry)) {
    return;
  }

  /* Initialize `mat`. */
  cross_v3_v3v3(mat[0], area_no, ss->cache->grab_delta_symmetry);
  mat[0][3] = 0.0f;
  cross_v3_v3v3(mat[1], area_no, mat[0]);
  mat[1][3] = 0.0f;
  copy_v3_v3(mat[2], area_no);
  mat[2][3] = 0.0f;
  copy_v3_v3(mat[3], ss->cache->location);
  mat[3][3] = 1.0f;
  normalize_m4(mat);

  float stroke_xz[2][3];
  normalize_v3_v3(stroke_xz[0], mat[0]);
  normalize_v3_v3(stroke_xz[1], mat[2]);

  threading::parallel_for(nodes.index_range(), 1, [&](const IndexRange range) {
    for (const int i : range) {
      do_pinch_brush_task(ob, brush, stroke_xz, nodes[i]);
    }
  });
}

static void do_grab_brush_task(Object *ob,
                               const Brush *brush,
                               const float *grab_delta,
                               PBVHNode *node)
{
  SculptSession *ss = ob->sculpt;

  PBVHVertexIter vd;
  SculptOrigVertData orig_data;
  float(*proxy)[3];
  const float bstrength = ss->cache->bstrength;

  SCULPT_orig_vert_data_init(&orig_data, ob, node, SCULPT_UNDO_COORDS);

  proxy = BKE_pbvh_node_add_proxy(ss->pbvh, node)->co;

  SculptBrushTest test;
  SculptBrushTestFn sculpt_brush_test_sq_fn = SCULPT_brush_test_init_with_falloff_shape(
      ss, &test, brush->falloff_shape);
  const int thread_id = BLI_task_parallel_thread_id(nullptr);

  const bool grab_silhouette = brush->flag2 & BRUSH_GRAB_SILHOUETTE;

  AutomaskingNodeData automask_data;
  SCULPT_automasking_node_begin(ob, ss, ss->cache->automasking, &automask_data, node);

  BKE_pbvh_vertex_iter_begin (ss->pbvh, node, vd, PBVH_ITER_UNIQUE) {
    SCULPT_orig_vert_data_update(ss, &orig_data, vd.vertex);

    if (!sculpt_brush_test_sq_fn(&test, orig_data.co)) {
      continue;
    }
    SCULPT_automasking_node_update(ss, &automask_data, &vd);

    float fade = bstrength * SCULPT_brush_strength_factor(ss,
                                                          brush,
                                                          orig_data.co,
                                                          sqrtf(test.dist),
                                                          orig_data.no,
                                                          nullptr,
                                                          vd.mask,
                                                          vd.vertex,
                                                          thread_id,
                                                          &automask_data);

    if (grab_silhouette) {
      float silhouette_test_dir[3];
      normalize_v3_v3(silhouette_test_dir, grab_delta);
      if (dot_v3v3(ss->cache->initial_normal, ss->cache->grab_delta_symmetry) < 0.0f) {
        mul_v3_fl(silhouette_test_dir, -1.0f);
      }
      float vno[3];
      copy_v3_v3(vno, orig_data.no);
      fade *= max_ff(dot_v3v3(vno, silhouette_test_dir), 0.0f);
    }

    mul_v3_v3fl(proxy[vd.i], grab_delta, fade);

    if (vd.is_mesh) {
      BKE_pbvh_vert_tag_update_normal(ss->pbvh, vd.vertex);
    }
    BKE_sculpt_sharp_boundary_flag_update(ss, vd.vertex);
  }
  BKE_pbvh_vertex_iter_end;
}

void SCULPT_do_grab_brush(Sculpt *sd, Object *ob, Span<PBVHNode *> nodes)
{
  using namespace blender;
  SculptSession *ss = ob->sculpt;
  Brush *brush = BKE_paint_brush(&sd->paint);
  float grab_delta[3];

  copy_v3_v3(grab_delta, ss->cache->grab_delta_symmetry);

  if (ss->cache->normal_weight > 0.0f) {
    sculpt_project_v3_normal_align(ss, ss->cache->normal_weight, grab_delta);
  }

  threading::parallel_for(nodes.index_range(), 1, [&](const IndexRange range) {
    for (const int i : range) {
      do_grab_brush_task(ob, brush, grab_delta, nodes[i]);
    }
  });
}

static void do_elastic_deform_brush_task(Object *ob,
                                         const Brush *brush,
                                         const float *grab_delta,
                                         PBVHNode *node)
{
  SculptSession *ss = ob->sculpt;
  const float *location = ss->cache->location;

  PBVHVertexIter vd;
  SculptOrigVertData orig_data;
  float(*proxy)[3];

  const float bstrength = ss->cache->bstrength;

  SCULPT_orig_vert_data_init(&orig_data, ob, node, SCULPT_UNDO_COORDS);
  AutomaskingNodeData automask_data;
  SCULPT_automasking_node_begin(ob, ss, ss->cache->automasking, &automask_data, node);

  proxy = BKE_pbvh_node_add_proxy(ss->pbvh, node)->co;

  float dir;
  if (ss->cache->mouse[0] > ss->cache->initial_mouse[0]) {
    dir = 1.0f;
  }
  else {
    dir = -1.0f;
  }

  if (brush->elastic_deform_type == BRUSH_ELASTIC_DEFORM_TWIST) {
    int symm = ss->cache->mirror_symmetry_pass;
    if (ELEM(symm, 1, 2, 4, 7)) {
      dir = -dir;
    }
  }

  KelvinletParams params;
  float force = len_v3(grab_delta) * dir * bstrength;
  BKE_kelvinlet_init_params(
      &params, ss->cache->radius, force, 1.0f, brush->elastic_deform_volume_preservation);

  BKE_pbvh_vertex_iter_begin (ss->pbvh, node, vd, PBVH_ITER_UNIQUE) {
    SCULPT_orig_vert_data_update(ss, &orig_data, vd.vertex);
    SCULPT_automasking_node_update(ss, &automask_data, &vd);

    float final_disp[3];
    switch (brush->elastic_deform_type) {
      case BRUSH_ELASTIC_DEFORM_GRAB:
        BKE_kelvinlet_grab(final_disp, &params, orig_data.co, location, grab_delta);
        mul_v3_fl(final_disp, bstrength * 20.0f);
        break;
      case BRUSH_ELASTIC_DEFORM_GRAB_BISCALE: {
        BKE_kelvinlet_grab_biscale(final_disp, &params, orig_data.co, location, grab_delta);
        mul_v3_fl(final_disp, bstrength * 20.0f);
        break;
      }
      case BRUSH_ELASTIC_DEFORM_GRAB_TRISCALE: {
        BKE_kelvinlet_grab_triscale(final_disp, &params, orig_data.co, location, grab_delta);
        mul_v3_fl(final_disp, bstrength * 20.0f);
        break;
      }
      case BRUSH_ELASTIC_DEFORM_SCALE:
        BKE_kelvinlet_scale(
            final_disp, &params, orig_data.co, location, ss->cache->sculpt_normal_symm);
        break;
      case BRUSH_ELASTIC_DEFORM_TWIST:
        BKE_kelvinlet_twist(
            final_disp, &params, orig_data.co, location, ss->cache->sculpt_normal_symm);
        break;
    }

    mul_v3_fl(final_disp, 1.0f - vd.mask);

    mul_v3_fl(
        final_disp,
        SCULPT_automasking_factor_get(ss->cache->automasking, ss, vd.vertex, &automask_data));

    copy_v3_v3(proxy[vd.i], final_disp);

    if (vd.is_mesh) {
      BKE_pbvh_vert_tag_update_normal(ss->pbvh, vd.vertex);
    }
  }
  BKE_pbvh_vertex_iter_end;
}

void SCULPT_do_elastic_deform_brush(Sculpt *sd, Object *ob, Span<PBVHNode *> nodes)
{
  using namespace blender;
  SculptSession *ss = ob->sculpt;
  Brush *brush = BKE_paint_brush(&sd->paint);
  float grab_delta[3];

  copy_v3_v3(grab_delta, ss->cache->grab_delta_symmetry);

  if (ss->cache->normal_weight > 0.0f) {
    sculpt_project_v3_normal_align(ss, ss->cache->normal_weight, grab_delta);
  }

  threading::parallel_for(nodes.index_range(), 1, [&](const IndexRange range) {
    for (const int i : range) {
      do_elastic_deform_brush_task(ob, brush, grab_delta, nodes[i]);
    }
  });
}

/** \} */

/* -------------------------------------------------------------------- */
/** \name Sculpt Draw Sharp Brush
 * \{ */

static void do_draw_sharp_brush_task(Object *ob,
                                     const Brush *brush,
                                     const float *offset,
                                     PBVHNode *node)
{
  SculptSession *ss = ob->sculpt;

  PBVHVertexIter vd;
  SculptOrigVertData orig_data;
  float(*proxy)[3];

  SCULPT_orig_vert_data_init(&orig_data, ob, node, SCULPT_UNDO_COORDS);

  proxy = BKE_pbvh_node_add_proxy(ss->pbvh, node)->co;

  SculptBrushTest test;
  SculptBrushTestFn sculpt_brush_test_sq_fn = SCULPT_brush_test_init_with_falloff_shape(
      ss, &test, brush->falloff_shape);
  const int thread_id = BLI_task_parallel_thread_id(nullptr);

  AutomaskingNodeData automask_data;
  SCULPT_automasking_node_begin(ob, ss, ss->cache->automasking, &automask_data, node);

  BKE_pbvh_vertex_iter_begin (ss->pbvh, node, vd, PBVH_ITER_UNIQUE) {
    SCULPT_orig_vert_data_update(ss, &orig_data, vd.vertex);
    if (!sculpt_brush_test_sq_fn(&test, orig_data.co)) {
      continue;
    }
    /* Offset vertex. */
    SCULPT_automasking_node_update(ss, &automask_data, &vd);

    const float fade = SCULPT_brush_strength_factor(ss,
                                                    brush,
                                                    orig_data.co,
                                                    sqrtf(test.dist),
                                                    orig_data.no,
                                                    nullptr,
                                                    vd.mask,
                                                    vd.vertex,
                                                    thread_id,
                                                    &automask_data);

    mul_v3_v3fl(proxy[vd.i], offset, fade);

    if (vd.is_mesh) {
      BKE_pbvh_vert_tag_update_normal(ss->pbvh, vd.vertex);
    }
  }
  BKE_pbvh_vertex_iter_end;
}

void SCULPT_do_draw_sharp_brush(Sculpt *sd, Object *ob, Span<PBVHNode *> nodes)
{
  using namespace blender;
  SculptSession *ss = ob->sculpt;
  Brush *brush = BKE_paint_brush(&sd->paint);
  float offset[3];
  const float bstrength = ss->cache->bstrength;

  /* Offset with as much as possible factored in already. */
  float effective_normal[3];
  SCULPT_tilt_effective_normal_get(ss, brush, effective_normal);
  mul_v3_v3fl(offset, effective_normal, ss->cache->radius);
  mul_v3_v3(offset, ss->cache->scale);
  mul_v3_fl(offset, bstrength);

  /* XXX: this shouldn't be necessary, but sculpting crashes in blender2.8 otherwise
   * initialize before threads so they can do curve mapping. */
  BKE_curvemapping_init(brush->curve);

  threading::parallel_for(nodes.index_range(), 1, [&](const IndexRange range) {
    for (const int i : range) {
      do_draw_sharp_brush_task(ob, brush, offset, nodes[i]);
    }
  });
}

/** \} */

/* -------------------------------------------------------------------- */
/** \name Sculpt Topology Brush
 * \{ */

static void do_topology_slide_task(Object *ob, const Brush *brush, PBVHNode *node)
{
  SculptSession *ss = ob->sculpt;

  PBVHVertexIter vd;
  SculptOrigVertData orig_data;
  float(*proxy)[3];

  SCULPT_orig_vert_data_init(&orig_data, ob, node, SCULPT_UNDO_COORDS);

  proxy = BKE_pbvh_node_add_proxy(ss->pbvh, node)->co;

  SculptBrushTest test;
  SculptBrushTestFn sculpt_brush_test_sq_fn = SCULPT_brush_test_init_with_falloff_shape(
      ss, &test, brush->falloff_shape);
  const int thread_id = BLI_task_parallel_thread_id(nullptr);

  AutomaskingNodeData automask_data;
  SCULPT_automasking_node_begin(ob, ss, ss->cache->automasking, &automask_data, node);

  BKE_pbvh_vertex_iter_begin (ss->pbvh, node, vd, PBVH_ITER_UNIQUE) {
    SCULPT_orig_vert_data_update(ss, &orig_data, vd.vertex);
    if (!sculpt_brush_test_sq_fn(&test, orig_data.co)) {
      continue;
    }
    SCULPT_automasking_node_update(ss, &automask_data, &vd);

    const float fade = SCULPT_brush_strength_factor(ss,
                                                    brush,
                                                    orig_data.co,
                                                    sqrtf(test.dist),
                                                    orig_data.no,
                                                    nullptr,
                                                    vd.mask,
                                                    vd.vertex,
                                                    thread_id,
                                                    &automask_data);
    float current_disp[3];
    float current_disp_norm[3];
    float final_disp[3] = {0.0f, 0.0f, 0.0f};

    switch (brush->slide_deform_type) {
      case BRUSH_SLIDE_DEFORM_DRAG:
        sub_v3_v3v3(current_disp, ss->cache->location, ss->cache->last_location);
        break;
      case BRUSH_SLIDE_DEFORM_PINCH:
        sub_v3_v3v3(current_disp, ss->cache->location, vd.co);
        break;
      case BRUSH_SLIDE_DEFORM_EXPAND:
        sub_v3_v3v3(current_disp, vd.co, ss->cache->location);
        break;
    }

    normalize_v3_v3(current_disp_norm, current_disp);
    mul_v3_v3fl(current_disp, current_disp_norm, ss->cache->bstrength);

    SculptVertexNeighborIter ni;
    SCULPT_VERTEX_NEIGHBORS_ITER_BEGIN (ss, vd.vertex, ni) {
      float vertex_disp[3];
      float vertex_disp_norm[3];
      sub_v3_v3v3(vertex_disp, SCULPT_vertex_co_get(ss, ni.vertex), vd.co);
      normalize_v3_v3(vertex_disp_norm, vertex_disp);
      if (dot_v3v3(current_disp_norm, vertex_disp_norm) > 0.0f) {
        madd_v3_v3fl(final_disp, vertex_disp_norm, dot_v3v3(current_disp, vertex_disp));
      }
    }
    SCULPT_VERTEX_NEIGHBORS_ITER_END(ni);

    mul_v3_v3fl(proxy[vd.i], final_disp, fade);

    if (vd.is_mesh) {
      BKE_pbvh_vert_tag_update_normal(ss->pbvh, vd.vertex);
    }
  }
  BKE_pbvh_vertex_iter_end;
}

void SCULPT_relax_vertex(SculptSession *ss,
                         PBVHVertexIter *vd,
                         float factor,
                         eSculptBoundary boundary_mask,
                         float *r_final_pos)
{
  float smooth_pos[3];
  float final_disp[3];
  int avg_count = 0;
  zero_v3(smooth_pos);

  eSculptBoundary bset = boundary_mask;
  bset |= SCULPT_BOUNDARY_FACE_SET;

  eSculptCorner corner_mask = eSculptCorner(
      int(bset & (SCULPT_BOUNDARY_MESH | SCULPT_BOUNDARY_SHARP_MARK | SCULPT_BOUNDARY_SHARP_ANGLE))
      << SCULPT_CORNER_BIT_SHIFT);

  if (SCULPT_vertex_is_corner(ss, vd->vertex, corner_mask)) {
    copy_v3_v3(r_final_pos, vd->co);
    return;
  }

  const eSculptBoundary is_boundary = SCULPT_vertex_is_boundary(ss, vd->vertex, bset);

  float boundary_tan_a[3];
  float boundary_tan_b[3];
  bool have_boundary_tan_a = false;

  SculptVertexNeighborIter ni;
  SCULPT_VERTEX_NEIGHBORS_ITER_BEGIN (ss, vd->vertex, ni) {
    /* When the vertex to relax is boundary, use only connected boundary vertices for the
     * average position. */
    if (is_boundary) {
      if (SCULPT_vertex_is_boundary(ss, ni.vertex, bset) == SCULPT_BOUNDARY_NONE) {
        continue;
      }
      add_v3_v3(smooth_pos, SCULPT_vertex_co_get(ss, ni.vertex));
      avg_count++;

      /* Calculate a normal for the constraint plane using the edges of the boundary. */
      float to_neighbor[3];
      sub_v3_v3v3(to_neighbor, SCULPT_vertex_co_get(ss, ni.vertex), vd->co);
      normalize_v3(to_neighbor);

      if (!have_boundary_tan_a) {
        copy_v3_v3(boundary_tan_a, to_neighbor);
        have_boundary_tan_a = true;
      }
      else {
        copy_v3_v3(boundary_tan_b, to_neighbor);
      }
    }
    else {
      add_v3_v3(smooth_pos, SCULPT_vertex_co_get(ss, ni.vertex));
      avg_count++;
    }
  }
  SCULPT_VERTEX_NEIGHBORS_ITER_END(ni);

  if (avg_count > 0) {
    mul_v3_fl(smooth_pos, 1.0f / avg_count);
  }
  else {
    copy_v3_v3(r_final_pos, vd->co);
    return;
  }

  float plane[4];
  float smooth_closest_plane[3];
  float vno[3];

  if ((is_boundary) && avg_count == 2 && fabsf(dot_v3v3(boundary_tan_a, boundary_tan_b)) < 0.99f) {
    cross_v3_v3v3(vno, boundary_tan_a, boundary_tan_b);
    normalize_v3(vno);
  }
  else {
    SCULPT_vertex_normal_get(ss, vd->vertex, vno);
  }

  if (is_zero_v3(vno)) {
    copy_v3_v3(r_final_pos, vd->co);
    return;
  }

  plane_from_point_normal_v3(plane, vd->co, vno);
  closest_to_plane_v3(smooth_closest_plane, plane, smooth_pos);
  sub_v3_v3v3(final_disp, smooth_closest_plane, vd->co);

  mul_v3_fl(final_disp, factor);
  add_v3_v3v3(r_final_pos, vd->co, final_disp);
}

static void do_topology_relax_task(Object *ob, const Brush *brush, PBVHNode *node)
{
  SculptSession *ss = ob->sculpt;
  const float bstrength = ss->cache->bstrength;

  PBVHVertexIter vd;
  SculptOrigVertData orig_data;

  SCULPT_orig_vert_data_init(&orig_data, ob, node, SCULPT_UNDO_COORDS);

  BKE_pbvh_node_add_proxy(ss->pbvh, node);

  SculptBrushTest test;
  SculptBrushTestFn sculpt_brush_test_sq_fn = SCULPT_brush_test_init_with_falloff_shape(
      ss, &test, brush->falloff_shape);
  const int thread_id = BLI_task_parallel_thread_id(nullptr);

  AutomaskingNodeData automask_data;
  SCULPT_automasking_node_begin(ob, ss, ss->cache->automasking, &automask_data, node);

  eAttrCorrectMode distort_correction_mode = SCULPT_need_reproject(ss);
  bool weighted = brush->flag2 & BRUSH_SMOOTH_USE_AREA_WEIGHT;

  if (weighted) {
    BKE_pbvh_check_tri_areas(ss->pbvh, node);
  }

  BKE_pbvh_vertex_iter_begin (ss->pbvh, node, vd, PBVH_ITER_UNIQUE) {
    SCULPT_orig_vert_data_update(ss, &orig_data, vd.vertex);
    if (!sculpt_brush_test_sq_fn(&test, orig_data.co)) {
      continue;
    }
    SCULPT_automasking_node_update(ss, &automask_data, &vd);

<<<<<<< HEAD
    const float fade = bstrength * SCULPT_brush_strength_factor(ss,
                                                                brush,
                                                                orig_data.co,
                                                                sqrtf(test.dist),
                                                                orig_data.no,
                                                                nullptr,
                                                                vd.mask ? *vd.mask : 0.0f,
                                                                vd.vertex,
                                                                thread_id,
                                                                &automask_data);

    float3 startco = vd.co;
    float3 startno;
    float3 avg;

    SCULPT_vertex_normal_get(ss, vd.vertex, startno);

    /* SCULPT_relax_vertex(ss, &vd, fade , SCULPT_BOUNDARY_MESH, vd.co); */

    SCULPT_neighbor_coords_average_interior(
        ss, avg, vd.vertex, 0.98f, 1.0f, weighted, false, fade);

    interp_v3_v3v3(vd.co, vd.co, avg, fade);
    BKE_sculpt_sharp_boundary_flag_update(ss, vd.vertex);

    if (distort_correction_mode & ~UNDISTORT_RELAX_UVS) {
      BKE_sculpt_reproject_cdata(ss, vd.vertex, startco, startno, ss->distort_correction_mode);
    }
=======
    const float fade = SCULPT_brush_strength_factor(ss,
                                                    brush,
                                                    orig_data.co,
                                                    sqrtf(test.dist),
                                                    orig_data.no,
                                                    nullptr,
                                                    vd.mask,
                                                    vd.vertex,
                                                    thread_id,
                                                    &automask_data);
>>>>>>> b5599fed

    if (vd.is_mesh) {
      BKE_pbvh_vert_tag_update_normal(ss->pbvh, vd.vertex);
    }
  }
  BKE_pbvh_vertex_iter_end;
}

void SCULPT_do_slide_relax_brush(Sculpt *sd, Object *ob, Span<PBVHNode *> nodes)
{
  using namespace blender;
  SculptSession *ss = ob->sculpt;
  Brush *brush = BKE_paint_brush(&sd->paint);

  if (SCULPT_stroke_is_first_brush_step_of_symmetry_pass(ss->cache)) {
    return;
  }

  SCULPT_boundary_info_ensure(ob);

  BKE_curvemapping_init(brush->curve);

  TaskParallelSettings settings;
  BKE_pbvh_parallel_range_settings(&settings, true, nodes.size());
  if (ss->cache->alt_smooth) {
    SCULPT_boundary_info_ensure(ob);
    if (brush->flag2 & BRUSH_SMOOTH_USE_AREA_WEIGHT) {
      BKE_pbvh_face_areas_begin(ss->pbvh);
    }

    for (int i = 0; i < 4; i++) {
      threading::parallel_for(nodes.index_range(), 1, [&](const IndexRange range) {
        for (const int i : range) {
          do_topology_relax_task(ob, brush, nodes[i]);
        }
      });
    }
  }
  else {
    threading::parallel_for(nodes.index_range(), 1, [&](const IndexRange range) {
      for (const int i : range) {
        do_topology_slide_task(ob, brush, nodes[i]);
      }
    });
  }
}

/** \} */

/* -------------------------------------------------------------------- */
/** \name Sculpt Multires Displacement Eraser Brush
 * \{ */

static void do_displacement_eraser_brush_task(Object *ob, const Brush *brush, PBVHNode *node)
{
  SculptSession *ss = ob->sculpt;
  const float bstrength = clamp_f(ss->cache->bstrength, 0.0f, 1.0f);

  float(*proxy)[3] = BKE_pbvh_node_add_proxy(ss->pbvh, node)->co;

  SculptBrushTest test;
  SculptBrushTestFn sculpt_brush_test_sq_fn = SCULPT_brush_test_init_with_falloff_shape(
      ss, &test, brush->falloff_shape);
  const int thread_id = BLI_task_parallel_thread_id(nullptr);

  AutomaskingNodeData automask_data;
  SCULPT_automasking_node_begin(ob, ss, ss->cache->automasking, &automask_data, node);

  PBVHVertexIter vd;
  BKE_pbvh_vertex_iter_begin (ss->pbvh, node, vd, PBVH_ITER_UNIQUE) {
    if (!sculpt_brush_test_sq_fn(&test, vd.co)) {
      continue;
    }
    SCULPT_automasking_node_update(ss, &automask_data, &vd);

    const float fade = bstrength * SCULPT_brush_strength_factor(ss,
                                                                brush,
                                                                vd.co,
                                                                sqrtf(test.dist),
                                                                vd.no,
                                                                vd.fno,
                                                                vd.mask,
                                                                vd.vertex,
                                                                thread_id,
                                                                &automask_data);

    float limit_co[3];
    float disp[3];
    SCULPT_vertex_limit_surface_get(ss, vd.vertex, limit_co);
    sub_v3_v3v3(disp, limit_co, vd.co);
    mul_v3_v3fl(proxy[vd.i], disp, fade);

    if (vd.is_mesh) {
      BKE_pbvh_vert_tag_update_normal(ss->pbvh, vd.vertex);
    }
  }
  BKE_pbvh_vertex_iter_end;
}

void SCULPT_do_displacement_eraser_brush(Sculpt *sd, Object *ob, Span<PBVHNode *> nodes)
{
  using namespace blender;
  Brush *brush = BKE_paint_brush(&sd->paint);
  BKE_curvemapping_init(brush->curve);

  if (BKE_pbvh_type(ob->sculpt->pbvh) != PBVH_GRIDS) {
    return;
  }
  threading::parallel_for(nodes.index_range(), 1, [&](const IndexRange range) {
    for (const int i : range) {
      do_displacement_eraser_brush_task(ob, brush, nodes[i]);
    }
  });
}

/** \} */

/* -------------------------------------------------------------------- */
/** \name Sculpt Multires Displacement Smear Brush
 * \{ */

static void do_displacement_smear_brush_task(Object *ob, const Brush *brush, PBVHNode *node)
{
  SculptSession *ss = ob->sculpt;
  const float bstrength = clamp_f(ss->cache->bstrength, 0.0f, 1.0f);

  SculptBrushTest test;
  SculptBrushTestFn sculpt_brush_test_sq_fn = SCULPT_brush_test_init_with_falloff_shape(
      ss, &test, brush->falloff_shape);
  const int thread_id = BLI_task_parallel_thread_id(nullptr);

  AutomaskingNodeData automask_data;
  SCULPT_automasking_node_begin(ob, ss, ss->cache->automasking, &automask_data, node);

  PBVHVertexIter vd;
  BKE_pbvh_vertex_iter_begin (ss->pbvh, node, vd, PBVH_ITER_UNIQUE) {
    if (!sculpt_brush_test_sq_fn(&test, vd.co)) {
      continue;
    }
    SCULPT_automasking_node_update(ss, &automask_data, &vd);

    const float fade = bstrength * SCULPT_brush_strength_factor(ss,
                                                                brush,
                                                                vd.co,
                                                                sqrtf(test.dist),
                                                                vd.no,
                                                                vd.fno,
                                                                vd.mask,
                                                                vd.vertex,
                                                                thread_id,
                                                                &automask_data);

    float current_disp[3];
    float current_disp_norm[3];
    float interp_limit_surface_disp[3];

    copy_v3_v3(interp_limit_surface_disp, ss->cache->prev_displacement[vd.index]);

    switch (brush->smear_deform_type) {
      case BRUSH_SMEAR_DEFORM_DRAG:
        sub_v3_v3v3(current_disp, ss->cache->location, ss->cache->last_location);
        break;
      case BRUSH_SMEAR_DEFORM_PINCH:
        sub_v3_v3v3(current_disp, ss->cache->location, vd.co);
        break;
      case BRUSH_SMEAR_DEFORM_EXPAND:
        sub_v3_v3v3(current_disp, vd.co, ss->cache->location);
        break;
    }

    normalize_v3_v3(current_disp_norm, current_disp);
    mul_v3_v3fl(current_disp, current_disp_norm, ss->cache->bstrength);

    float weights_accum = 1.0f;

    SculptVertexNeighborIter ni;
    SCULPT_VERTEX_NEIGHBORS_ITER_BEGIN (ss, vd.vertex, ni) {
      float vertex_disp[3];
      float vertex_disp_norm[3];
      float neighbor_limit_co[3];
      SCULPT_vertex_limit_surface_get(ss, ni.vertex, neighbor_limit_co);
      sub_v3_v3v3(vertex_disp,
                  ss->cache->limit_surface_co[ni.index],
                  ss->cache->limit_surface_co[vd.index]);
      const float *neighbor_limit_surface_disp = ss->cache->prev_displacement[ni.index];
      normalize_v3_v3(vertex_disp_norm, vertex_disp);

      if (dot_v3v3(current_disp_norm, vertex_disp_norm) >= 0.0f) {
        continue;
      }

      const float disp_interp = clamp_f(
          -dot_v3v3(current_disp_norm, vertex_disp_norm), 0.0f, 1.0f);
      madd_v3_v3fl(interp_limit_surface_disp, neighbor_limit_surface_disp, disp_interp);
      weights_accum += disp_interp;
    }
    SCULPT_VERTEX_NEIGHBORS_ITER_END(ni);

    mul_v3_fl(interp_limit_surface_disp, 1.0f / weights_accum);

    float new_co[3];
    add_v3_v3v3(new_co, ss->cache->limit_surface_co[vd.index], interp_limit_surface_disp);
    interp_v3_v3v3(vd.co, vd.co, new_co, fade);

    if (vd.is_mesh) {
      BKE_pbvh_vert_tag_update_normal(ss->pbvh, vd.vertex);
    }
  }
  BKE_pbvh_vertex_iter_end;
}

static void do_displacement_smear_store_prev_disp_task(SculptSession *ss, PBVHNode *node)
{
  PBVHVertexIter vd;
  BKE_pbvh_vertex_iter_begin (ss->pbvh, node, vd, PBVH_ITER_UNIQUE) {
    sub_v3_v3v3(ss->cache->prev_displacement[vd.index],
                SCULPT_vertex_co_get(ss, vd.vertex),
                ss->cache->limit_surface_co[vd.index]);
  }
  BKE_pbvh_vertex_iter_end;
}

void SCULPT_do_displacement_smear_brush(Sculpt *sd, Object *ob, Span<PBVHNode *> nodes)
{
  using namespace blender;
  Brush *brush = BKE_paint_brush(&sd->paint);
  SculptSession *ss = ob->sculpt;

  if (BKE_pbvh_type(ss->pbvh) != PBVH_GRIDS) {
    return;
  }

  BKE_curvemapping_init(brush->curve);

  const int totvert = SCULPT_vertex_count_get(ss);
  if (!ss->cache->prev_displacement) {
    ss->cache->prev_displacement = static_cast<float(*)[3]>(
        MEM_malloc_arrayN(totvert, sizeof(float[3]), __func__));
    ss->cache->limit_surface_co = static_cast<float(*)[3]>(
        MEM_malloc_arrayN(totvert, sizeof(float[3]), __func__));
    for (int i = 0; i < totvert; i++) {
      PBVHVertRef vertex = BKE_pbvh_index_to_vertex(ss->pbvh, i);

      SCULPT_vertex_limit_surface_get(ss, vertex, ss->cache->limit_surface_co[i]);
      sub_v3_v3v3(ss->cache->prev_displacement[i],
                  SCULPT_vertex_co_get(ss, vertex),
                  ss->cache->limit_surface_co[i]);
    }
  }

  threading::parallel_for(nodes.index_range(), 1, [&](const IndexRange range) {
    for (const int i : range) {
      do_displacement_smear_store_prev_disp_task(ss, nodes[i]);
    }
  });
  threading::parallel_for(nodes.index_range(), 1, [&](const IndexRange range) {
    for (const int i : range) {
      do_displacement_smear_brush_task(ob, brush, nodes[i]);
    }
  });
}

/** \} */

static void update_curvatures_task_cb_ex(Object *ob, const Brush *brush, PBVHNode *node)
{
  SculptSession *ss = ob->sculpt;
  BKE_pbvh_check_tri_areas(ss->pbvh, node);

  if (brush->flag2 & BRUSH_CURVATURE_RAKE) {
    SCULPT_curvature_begin(ss, node, true);
  }
}

/* -------------------------------------------------------------------- */
/** \name Sculpt Topology Rake (Shared Utility)
 * \{ */

static void do_topology_rake_bmesh_task(Object *ob,
                                        Sculpt *sd,
                                        const Brush *brush,
                                        const float strength,
                                        bool smooth_origco,
                                        PBVHNode *node)
{
  SculptSession *ss = ob->sculpt;

  const bool use_curvature = brush->flag2 & BRUSH_CURVATURE_RAKE;
  const eAttrCorrectMode distort_correction_mode = SCULPT_need_reproject(ss);
  float hard_corner_pin = BKE_brush_hard_corner_pin_get(ss->scene, brush);

  float direction[3];
  copy_v3_v3(direction, ss->cache->grab_delta_symmetry);

  float tmp[3];
  mul_v3_v3fl(
      tmp, ss->cache->sculpt_normal_symm, dot_v3v3(ss->cache->sculpt_normal_symm, direction));
  sub_v3_v3(direction, tmp);
  normalize_v3(direction);

  /* Cancel if there's no grab data. */
  if (is_zero_v3(direction)) {
    return;
  }

  const float bstrength = clamp_f(strength, 0.0f, 1.0f);

  SculptBrushTest test;
  SculptBrushTestFn sculpt_brush_test_sq_fn = SCULPT_brush_test_init_with_falloff_shape(
      ss, &test, brush->falloff_shape);
  const int thread_id = BLI_task_parallel_thread_id(nullptr);

  AutomaskingNodeData automask_data;
  SCULPT_automasking_node_begin(ob, ss, ss->cache->automasking, &automask_data, node);

  PBVHVertexIter vd;
  bool modified = false;

  const float projection = brush->autosmooth_projection;

  BKE_pbvh_vertex_iter_begin (ss->pbvh, node, vd, PBVH_ITER_UNIQUE) {
    float direction2[3];

    if (!sculpt_brush_test_sq_fn(&test, vd.co)) {
      continue;
    }
    if (use_curvature) {
      SCULPT_curvature_dir_get(ss, vd.vertex, direction2, true);
    }
    else {
      copy_v3_v3(direction2, direction);
    }

    if (is_zero_v3(direction2)) {
      continue;
    }

    SCULPT_automasking_node_update(ss, &automask_data, &vd);

<<<<<<< HEAD
    modified = true;

    float fade = SCULPT_brush_strength_factor(ss,
                                              brush,
                                              vd.co,
                                              sqrtf(test.dist),
                                              vd.no,
                                              vd.fno,
                                              vd.mask ? *vd.mask : 0.0f,
                                              vd.vertex,
                                              thread_id,
                                              &automask_data);

    /* Make brush falloff less sharp. */
    fade = powf(fade, 1.0f / 3.0f);
    fade *= bstrength;

    float oldco[3];
    float oldno[3];
    copy_v3_v3(oldco, vd.co);
    SCULPT_vertex_normal_get(ss, vd.vertex, oldno);
=======
    const float fade = bstrength *
                       SCULPT_brush_strength_factor(ss,
                                                    brush,
                                                    vd.co,
                                                    sqrtf(test.dist),
                                                    vd.no,
                                                    vd.fno,
                                                    vd.mask,
                                                    vd.vertex,
                                                    thread_id,
                                                    &automask_data) *
                       ss->cache->pressure;
>>>>>>> b5599fed

    float avg[3], val[3];

    int cd_temp = ss->attrs.rake_temp->bmesh_cd_offset;

    SCULPT_bmesh_four_neighbor_average(ss,
                                       avg,
                                       direction2,
                                       vd.bm_vert,
                                       projection,
                                       hard_corner_pin,
                                       cd_temp,
                                       true,
                                       false,
                                       fade,
                                       distort_correction_mode & UNDISTORT_RELAX_UVS);

    sub_v3_v3v3(val, avg, vd.co);
    madd_v3_v3v3fl(val, vd.co, val, fade);
    SCULPT_clip(sd, ss, vd.co, val);

    if (smooth_origco) {
      float origco_avg[3];

      SCULPT_vertex_check_origdata(ss, vd.vertex);
      SCULPT_bmesh_four_neighbor_average(ss,
                                         origco_avg,
                                         direction2,
                                         vd.bm_vert,
                                         projection,
                                         hard_corner_pin,
                                         cd_temp,
                                         true,
                                         true,
                                         fade,
                                         false);
      float *origco = blender::bke::paint::vertex_attr_ptr<float>(vd.vertex, ss->attrs.orig_co);
      interp_v3_v3v3(origco, origco, origco_avg, fade);
    }

    if (distort_correction_mode & ~UNDISTORT_RELAX_UVS) {
      BKE_sculpt_reproject_cdata(ss, vd.vertex, oldco, oldno, ss->distort_correction_mode);
    }

    if (vd.is_mesh) {
      BKE_pbvh_vert_tag_update_normal(ss->pbvh, vd.vertex);
    }
  }
  BKE_pbvh_vertex_iter_end;

  if (modified) {
    BKE_pbvh_node_mark_update(node);
  }
}

void SCULPT_bmesh_topology_rake(Sculpt *sd, Object *ob, Span<PBVHNode *> nodes, float bstrength)
{
  using namespace blender;
  Brush *brush = BKE_paint_brush(&sd->paint);
  SculptSession *ss = ob->sculpt;
  const float strength = clamp_f(bstrength, 0.0f, 1.0f);

  SCULPT_smooth_undo_push(sd, ob, nodes, brush);

  /* Interactions increase both strength and quality. */
  const int iterations = 1;

  int iteration;
  const int count = iterations * strength + 1;
  const float factor = (iterations * strength / count) * 0.25f;

  if (!ss->attrs.rake_temp) {
    SculptAttributeParams params = {};
    ss->attrs.rake_temp = BKE_sculpt_attribute_ensure(
        ob, ATTR_DOMAIN_POINT, CD_PROP_COLOR, SCULPT_ATTRIBUTE_NAME(rake_temp), &params);
  }

  if (brush->flag2 & BRUSH_CURVATURE_RAKE) {
    BKE_sculpt_ensure_curvature_dir(ob);
  }

  for (iteration = 0; iteration <= count; iteration++) {
    BKE_pbvh_face_areas_begin(ss->pbvh);
    threading::parallel_for(nodes.index_range(), 1, [&](const IndexRange range) {
      for (const int i : range) {
        update_curvatures_task_cb_ex(ob, brush, nodes[i]);
      }
    });
    threading::parallel_for(nodes.index_range(), 1, [&](const IndexRange range) {
      for (const int i : range) {
        do_topology_rake_bmesh_task(
            ob, sd, brush, factor, SCULPT_tool_needs_smooth_origco(brush->sculpt_tool), nodes[i]);
      }
    });
  }
}

/** \} */

/* -------------------------------------------------------------------- */
/** \name Sculpt Mask Brush
 * \{ */

static void do_mask_brush_draw_task(Object *ob,
                                    const Brush *brush,
                                    const SculptMaskWriteInfo mask_write,
                                    PBVHNode *node)
{
  SculptSession *ss = ob->sculpt;
  const float bstrength = ss->cache->bstrength;

  PBVHVertexIter vd;

  SculptBrushTest test;
  SculptBrushTestFn sculpt_brush_test_sq_fn = SCULPT_brush_test_init_with_falloff_shape(
      ss, &test, brush->falloff_shape);
  const int thread_id = BLI_task_parallel_thread_id(nullptr);

  AutomaskingNodeData automask_data;
  SCULPT_automasking_node_begin(ob, ss, ss->cache->automasking, &automask_data, node);

  BKE_pbvh_vertex_iter_begin (ss->pbvh, node, vd, PBVH_ITER_UNIQUE) {
    if (!sculpt_brush_test_sq_fn(&test, vd.co)) {
      continue;
    }

    SCULPT_automasking_node_update(ss, &automask_data, &vd);
    const float fade = SCULPT_brush_strength_factor(ss,
                                                    brush,
                                                    vd.co,
                                                    sqrtf(test.dist),
                                                    vd.no,
                                                    vd.fno,
                                                    0.0f,
                                                    vd.vertex,
                                                    thread_id,
                                                    &automask_data);

    float mask = vd.mask;
    if (bstrength > 0.0f) {
      mask += fade * bstrength * (1.0f - vd.mask);
    }
    else {
      mask += fade * bstrength * mask;
    }
    mask = clamp_f(mask, 0.0f, 1.0f);
    SCULPT_mask_vert_set(BKE_pbvh_type(ss->pbvh), mask_write, mask, vd);
  }
  BKE_pbvh_vertex_iter_end;
}

void SCULPT_do_mask_brush_draw(Sculpt *sd, Object *ob, Span<PBVHNode *> nodes)
{
  using namespace blender;
  const Brush *brush = BKE_paint_brush(&sd->paint);
  const SculptMaskWriteInfo mask_write = SCULPT_mask_get_for_write(ob->sculpt);
  threading::parallel_for(nodes.index_range(), 1, [&](const IndexRange range) {
    for (const int i : range) {
      do_mask_brush_draw_task(ob, brush, mask_write, nodes[i]);
    }
  });
}

void SCULPT_do_mask_brush(Sculpt *sd, Object *ob, Span<PBVHNode *> nodes)
{
  SculptSession *ss = ob->sculpt;
  Brush *brush = BKE_paint_brush(&sd->paint);

  switch ((BrushMaskTool)brush->mask_tool) {
    case BRUSH_MASK_DRAW:
      SCULPT_do_mask_brush_draw(sd, ob, nodes);
      break;
    case BRUSH_MASK_SMOOTH:
      BKE_sculpt_ensure_origmask(ob);
      SCULPT_smooth(sd, ob, nodes, ss->cache->bstrength, true);
      break;
  }
}

/** \} */<|MERGE_RESOLUTION|>--- conflicted
+++ resolved
@@ -2355,14 +2355,13 @@
     }
     SCULPT_automasking_node_update(ss, &automask_data, &vd);
 
-<<<<<<< HEAD
     const float fade = bstrength * SCULPT_brush_strength_factor(ss,
                                                                 brush,
                                                                 orig_data.co,
                                                                 sqrtf(test.dist),
                                                                 orig_data.no,
                                                                 nullptr,
-                                                                vd.mask ? *vd.mask : 0.0f,
+                                                                vd.mask,
                                                                 vd.vertex,
                                                                 thread_id,
                                                                 &automask_data);
@@ -2384,18 +2383,6 @@
     if (distort_correction_mode & ~UNDISTORT_RELAX_UVS) {
       BKE_sculpt_reproject_cdata(ss, vd.vertex, startco, startno, ss->distort_correction_mode);
     }
-=======
-    const float fade = SCULPT_brush_strength_factor(ss,
-                                                    brush,
-                                                    orig_data.co,
-                                                    sqrtf(test.dist),
-                                                    orig_data.no,
-                                                    nullptr,
-                                                    vd.mask,
-                                                    vd.vertex,
-                                                    thread_id,
-                                                    &automask_data);
->>>>>>> b5599fed
 
     if (vd.is_mesh) {
       BKE_pbvh_vert_tag_update_normal(ss->pbvh, vd.vertex);
@@ -2735,7 +2722,6 @@
 
     SCULPT_automasking_node_update(ss, &automask_data, &vd);
 
-<<<<<<< HEAD
     modified = true;
 
     float fade = SCULPT_brush_strength_factor(ss,
@@ -2744,7 +2730,7 @@
                                               sqrtf(test.dist),
                                               vd.no,
                                               vd.fno,
-                                              vd.mask ? *vd.mask : 0.0f,
+                                              vd.mask,
                                               vd.vertex,
                                               thread_id,
                                               &automask_data);
@@ -2757,20 +2743,6 @@
     float oldno[3];
     copy_v3_v3(oldco, vd.co);
     SCULPT_vertex_normal_get(ss, vd.vertex, oldno);
-=======
-    const float fade = bstrength *
-                       SCULPT_brush_strength_factor(ss,
-                                                    brush,
-                                                    vd.co,
-                                                    sqrtf(test.dist),
-                                                    vd.no,
-                                                    vd.fno,
-                                                    vd.mask,
-                                                    vd.vertex,
-                                                    thread_id,
-                                                    &automask_data) *
-                       ss->cache->pressure;
->>>>>>> b5599fed
 
     float avg[3], val[3];
 

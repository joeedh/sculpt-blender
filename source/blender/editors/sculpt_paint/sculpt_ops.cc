/* SPDX-FileCopyrightText: 2006 by Nicholas Bishop. All rights reserved.
 *
 * SPDX-License-Identifier: GPL-2.0-or-later */

/** \file
 * \ingroup edsculpt
 * Implements the Sculpt Mode tools.
 */

#include "MEM_guardedalloc.h"

#include "BLI_alloca.h"
#include "BLI_ghash.h"
#include "BLI_gsqueue.h"
#include "BLI_math.h"
#include "BLI_math_vector_types.hh"
#include "BLI_rand.h"
#include "BLI_task.h"
#include "BLI_task.hh"
#include "BLI_timeit.hh"
#include "BLI_utildefines.h"

#include "BLT_translation.h"

#include "DNA_brush_types.h"
#include "DNA_customdata_types.h"
#include "DNA_listBase.h"
#include "DNA_mesh_types.h"
#include "DNA_meshdata_types.h"
#include "DNA_modifier_types.h"
#include "DNA_node_types.h"
#include "DNA_object_types.h"
#include "DNA_scene_types.h"

#include "BKE_attribute.h"
#include "BKE_brush.h"
#include "BKE_bvhutils.h"
#include "BKE_ccg.h"
#include "BKE_context.h"
#include "BKE_layer.h"
#include "BKE_main.h"
#include "BKE_mesh.hh"
#include "BKE_mesh_mirror.h"
#include "BKE_mesh_types.h"
#include "BKE_modifier.h"
#include "BKE_multires.h"
#include "BKE_object.h"
#include "BKE_paint.h"
#include "BKE_pbvh_api.hh"
#include "BKE_report.h"
#include "BKE_scene.h"

#include "DEG_depsgraph.h"
#include "DEG_depsgraph_query.h"

#include "IMB_colormanagement.h"

#include "WM_api.h"
#include "WM_message.h"
#include "WM_toolsystem.h"
#include "WM_types.h"

#include "ED_image.h"
#include "ED_object.h"
#include "ED_screen.h"
#include "ED_sculpt.h"
#include "ED_space_api.h"
#include "ED_transform_snap_object_context.h"
#include "ED_view3d.h"

#include "paint_intern.hh"
#include "sculpt_intern.hh"

#include "RNA_access.h"
#include "RNA_define.h"
#include "RNA_prototypes.h"

#include "UI_interface.h"
#include "UI_resources.h"

#include "GPU_immediate.h"
#include "GPU_state.h"
#include "GPU_vertex_buffer.h"
#include "GPU_vertex_format.h"

#include "PIL_time.h"

#include "bmesh.h"
#include "bmesh_log.h"
#include "bmesh_tools.h"

#include "../../bmesh/intern/bmesh_idmap.h"

#include <chrono>
#include <cmath>
#include <cstdlib>
#include <cstring>

using namespace blender::bke::paint;
using blender::float3;

/* Reset the copy of the mesh that is being sculpted on (currently just for the layer brush). */

static int sculpt_set_persistent_base_exec(bContext *C, wmOperator * /*op*/)
{
  Depsgraph *depsgraph = CTX_data_depsgraph_pointer(C);
  Object *ob = CTX_data_active_object(C);
  SculptSession *ss = ob->sculpt;

  if (!ss) {
    return OPERATOR_FINISHED;
  }
  SCULPT_vertex_random_access_ensure(ss);
  BKE_sculpt_update_object_for_edit(depsgraph, ob, false, false, false);

  SculptAttributeParams params = {0};
  params.permanent = true;

  ss->attrs.persistent_co = BKE_sculpt_attribute_ensure(
      ob, ATTR_DOMAIN_POINT, CD_PROP_FLOAT3, SCULPT_ATTRIBUTE_NAME(persistent_co), &params);
  ss->attrs.persistent_no = BKE_sculpt_attribute_ensure(
      ob, ATTR_DOMAIN_POINT, CD_PROP_FLOAT3, SCULPT_ATTRIBUTE_NAME(persistent_no), &params);
  ss->attrs.persistent_disp = BKE_sculpt_attribute_ensure(
      ob, ATTR_DOMAIN_POINT, CD_PROP_FLOAT, SCULPT_ATTRIBUTE_NAME(persistent_disp), &params);

  const int totvert = SCULPT_vertex_count_get(ss);

  for (int i = 0; i < totvert; i++) {
    PBVHVertRef vertex = BKE_pbvh_index_to_vertex(ss->pbvh, i);

    vertex_attr_set<float3>(vertex, ss->attrs.persistent_co, SCULPT_vertex_co_get(ss, vertex));
    SCULPT_vertex_normal_get(ss, vertex, vertex_attr_ptr<float>(vertex, ss->attrs.persistent_no));
    vertex_attr_set<float>(vertex, ss->attrs.persistent_disp, 0.0f);
  }

  return OPERATOR_FINISHED;
}

static void SCULPT_OT_set_persistent_base(wmOperatorType *ot)
{
  /* Identifiers. */
  ot->name = "Set Persistent Base";
  ot->idname = "SCULPT_OT_set_persistent_base";
  ot->description = "Reset the copy of the mesh that is being sculpted on";

  /* API callbacks. */
  ot->exec = sculpt_set_persistent_base_exec;
  ot->poll = SCULPT_mode_poll;

  ot->flag = OPTYPE_REGISTER | OPTYPE_UNDO;
}

/************************* SCULPT_OT_optimize *************************/

static int sculpt_optimize_exec(bContext *C, wmOperator * /*op*/)
{
  Object *ob = CTX_data_active_object(C);

  SCULPT_pbvh_clear(ob);
  WM_event_add_notifier(C, NC_OBJECT | ND_DRAW, ob);

  return OPERATOR_FINISHED;
}

/* The BVH gets less optimal more quickly with dynamic topology than
 * regular sculpting. There is no doubt more clever stuff we can do to
 * optimize it on the fly, but for now this gives the user a nicer way
 * to recalculate it than toggling modes. */
static void SCULPT_OT_optimize(wmOperatorType *ot)
{
  /* Identifiers. */
  ot->name = "Rebuild BVH";
  ot->idname = "SCULPT_OT_optimize";
  ot->description = "Recalculate the sculpt BVH to improve performance";

  /* API callbacks. */
  ot->exec = sculpt_optimize_exec;
  ot->poll = SCULPT_mode_poll;

  ot->flag = OPTYPE_REGISTER | OPTYPE_UNDO;
}

/********************* Dynamic topology symmetrize ********************/

static bool sculpt_no_multires_poll(bContext *C)
{
  Object *ob = CTX_data_active_object(C);
  if (SCULPT_mode_poll(C) && ob->sculpt && ob->sculpt->pbvh) {
    return BKE_pbvh_type(ob->sculpt->pbvh) != PBVH_GRIDS;
  }
  return false;
}

static bool sculpt_only_bmesh_poll(bContext *C)
{
  Object *ob = CTX_data_active_object(C);
  if (SCULPT_mode_poll(C) && ob->sculpt && ob->sculpt->pbvh) {
    return BKE_pbvh_type(ob->sculpt->pbvh) == PBVH_BMESH;
  }
  return false;
}

static int sculpt_symmetrize_exec(bContext *C, wmOperator *op)
{
  Main *bmain = CTX_data_main(C);
  Object *ob = CTX_data_active_object(C);
  const Sculpt *sd = CTX_data_tool_settings(C)->sculpt;
  SculptSession *ss = ob->sculpt;
  PBVH *pbvh = ss->pbvh;
  const float dist = RNA_float_get(op->ptr, "merge_tolerance");

  if (!pbvh) {
    return OPERATOR_CANCELLED;
  }

  switch (BKE_pbvh_type(pbvh)) {
    case PBVH_BMESH: {
      /* Dyntopo Symmetrize. */

      /* To simplify undo for symmetrize, all BMesh elements are logged
       * as deleted, then after symmetrize operation all BMesh elements
       * are logged as added (as opposed to attempting to store just the
       * parts that symmetrize modifies). */
      SCULPT_undo_push_begin(ob, op);
      SCULPT_undo_push_node(ob, nullptr, SCULPT_UNDO_DYNTOPO_SYMMETRIZE);

      BM_mesh_toolflags_set(ss->bm, true);

      /* Symmetrize and re-triangulate. */
      BMO_op_callf(ss->bm,
                   (BMO_FLAG_DEFAULTS & ~BMO_FLAG_RESPECT_HIDE),
                   "symmetrize input=%avef direction=%i dist=%f use_shapekey=%b",
                   sd->symmetrize_direction,
                   dist,
                   true);

      /* Bisect operator flags edges (keep tags clean for edge queue). */
      BM_mesh_elem_hflag_disable_all(ss->bm, BM_EDGE, BM_ELEM_TAG, false);

      BM_mesh_toolflags_set(ss->bm, false);

      BKE_pbvh_recalc_bmesh_boundary(ss->pbvh);

      /* De-duplicate element IDs. */
      BM_idmap_check_ids(ss->bm_idmap);

      BM_mesh_toolflags_set(ss->bm, false);

      /* Finish undo. */
      BM_log_full_mesh(ss->bm, ss->bm_log);
      SCULPT_undo_push_end(ob);

      break;
    }
    case PBVH_FACES: {
      /* Mesh Symmetrize. */
      ED_sculpt_undo_geometry_begin(ob, op);
      Mesh *mesh = static_cast<Mesh *>(ob->data);

      BKE_mesh_mirror_apply_mirror_on_axis(bmain, mesh, sd->symmetrize_direction, dist);

      ED_sculpt_undo_geometry_end(ob);
      BKE_mesh_batch_cache_dirty_tag(mesh, BKE_MESH_BATCH_DIRTY_ALL);

      break;
    }
    case PBVH_GRIDS:
      return OPERATOR_CANCELLED;
  }

  SCULPT_topology_islands_invalidate(ss);

  /* Redraw. */
  SCULPT_pbvh_clear(ob);
  WM_event_add_notifier(C, NC_OBJECT | ND_DRAW, ob);

  return OPERATOR_FINISHED;
}

static void SCULPT_OT_symmetrize(wmOperatorType *ot)
{
  /* Identifiers. */
  ot->name = "Symmetrize";
  ot->idname = "SCULPT_OT_symmetrize";
  ot->description = "Symmetrize the topology modifications";

  /* API callbacks. */
  ot->exec = sculpt_symmetrize_exec;
  ot->poll = sculpt_no_multires_poll;

  PropertyRNA *prop = RNA_def_float(ot->srna,
                                    "merge_tolerance",
                                    0.0005f,
                                    0.0f,
                                    FLT_MAX,
                                    "Merge Distance",
                                    "Distance within which symmetrical vertices are merged",
                                    0.0f,
                                    1.0f);

  RNA_def_property_ui_range(prop, 0.0, FLT_MAX, 0.001, 5);
}

/**** Toggle operator for turning sculpt mode on or off ****/

static void sculpt_init_session(Main *bmain, Depsgraph *depsgraph, Scene *scene, Object *ob)
{
  /* Create persistent sculpt mode data. */
  BKE_sculpt_toolsettings_data_ensure(scene);

  /* Create sculpt mode session data. */
  if (ob->sculpt != nullptr) {
    BKE_sculptsession_free(ob);
  }

  ob->sculpt = MEM_new<SculptSession>(__func__);
  ob->sculpt->mode_type = OB_MODE_SCULPT;

  ob->sculpt->active_face.i = PBVH_REF_NONE;
  ob->sculpt->active_vertex.i = PBVH_REF_NONE;

  /* Trigger evaluation of modifier stack to ensure
   * multires modifier sets .runtime.ccg in
   * the evaluated mesh.
   */
  DEG_id_tag_update(&ob->id, ID_RECALC_GEOMETRY);

  BKE_scene_graph_evaluated_ensure(depsgraph, bmain);

  /* This function expects a fully evaluated depsgraph. */
  BKE_sculpt_update_object_for_edit(depsgraph, ob, false, false, false);

  BKE_sculptsession_update_attr_refs(ob);

  SculptSession *ss = ob->sculpt;
  if (ss->face_sets || (ss->bm && ss->cd_faceset_offset != -1)) {
    /* Here we can detect geometry that was just added to Sculpt Mode as it has the
     * SCULPT_FACE_SET_NONE assigned, so we can create a new Face Set for it. */
    /* In sculpt mode all geometry that is assigned to SCULPT_FACE_SET_NONE is considered as not
     * initialized, which is used is some operators that modify the mesh topology to perform
     * certain actions in the new polys. After these operations are finished, all polys should have
     * a valid face set ID assigned (different from SCULPT_FACE_SET_NONE) to manage their
     * visibility correctly. */
    /* TODO(pablodp606): Based on this we can improve the UX in future tools for creating new
     * objects, like moving the transform pivot position to the new area or masking existing
     * geometry. */

    SCULPT_face_random_access_ensure(ss);
    const int new_face_set = SCULPT_face_set_next_available_get(ss);

    for (int i = 0; i < ss->totfaces; i++) {
      PBVHFaceRef face = BKE_pbvh_index_to_face(ss->pbvh, i);

      int fset = SCULPT_face_set_get(ss, face);
      if (fset == SCULPT_FACE_SET_NONE) {
        SCULPT_face_set_set(ss, face, new_face_set);
      }
    }
  }
}

void SCULPT_ensure_valid_pivot(const Object *ob, Scene *scene)
{
  UnifiedPaintSettings *ups = &scene->toolsettings->unified_paint_settings;
  const SculptSession *ss = ob->sculpt;

  /* Account for the case where no objects are evaluated. */
  if (!ss->pbvh) {
    return;
  }

  /* No valid pivot? Use bounding box center. */
  if (ups->average_stroke_counter == 0 || !ups->last_stroke_valid) {
    float location[3], max[3];
    BKE_pbvh_bounding_box(ss->pbvh, location, max);

    interp_v3_v3v3(location, location, max, 0.5f);
    mul_m4_v3(ob->object_to_world, location);

    copy_v3_v3(ups->average_stroke_accum, location);
    ups->average_stroke_counter = 1;

    /* Update last stroke position. */
    ups->last_stroke_valid = true;
  }
}

void ED_object_sculptmode_enter_ex(Main *bmain,
                                   Depsgraph *depsgraph,
                                   Scene *scene,
                                   Object *ob,
                                   const bool force_dyntopo,
                                   ReportList *reports,
                                   bool do_undo)
{
  const int mode_flag = OB_MODE_SCULPT;
  Mesh *me = BKE_mesh_from_object(ob);

  /* Enter sculpt mode. */
  ob->mode |= mode_flag;

  sculpt_init_session(bmain, depsgraph, scene, ob);

  if (!(fabsf(ob->scale[0] - ob->scale[1]) < 1e-4f && fabsf(ob->scale[1] - ob->scale[2]) < 1e-4f))
  {
    BKE_report(
        reports, RPT_WARNING, "Object has non-uniform scale, sculpting may be unpredictable");
  }
  else if (is_negative_m4(ob->object_to_world)) {
    BKE_report(reports, RPT_WARNING, "Object has negative scale, sculpting may be unpredictable");
  }

  Paint *paint = BKE_paint_get_active_from_paintmode(scene, PAINT_MODE_SCULPT);
  BKE_paint_init(bmain, scene, PAINT_MODE_SCULPT, PAINT_CURSOR_SCULPT);

  ED_paint_cursor_start(paint, SCULPT_mode_poll_view3d);

  bool has_multires = false;

  /* Check dynamic-topology flag; re-enter dynamic-topology mode when changing modes,
   * As long as no data was added that is not supported. */
  if (me->flag & ME_SCULPT_DYNAMIC_TOPOLOGY) {
    MultiresModifierData *mmd = BKE_sculpt_multires_active(scene, ob);

    const char *message_unsupported = nullptr;
    if (mmd != nullptr) {
      message_unsupported = TIP_("multi-res modifier");
      has_multires = true;
    }
    else {
      enum eDynTopoWarnFlag flag = SCULPT_dynamic_topology_check(scene, ob);
      if (flag == 0) {
        /* pass */
      }
      else if (flag & DYNTOPO_WARN_EDATA) {
        message_unsupported = TIP_("edge data");
      }
      else if (flag & DYNTOPO_WARN_MODIFIER) {
        message_unsupported = TIP_("constructive modifier");
      }
      else {
        BLI_assert(0);
      }
    }

    if (!has_multires && ((message_unsupported == nullptr) || force_dyntopo)) {
      /* Needed because we may be entering this mode before the undo system loads. */
      wmWindowManager *wm = static_cast<wmWindowManager *>(bmain->wm.first);
      bool has_undo = do_undo && wm->undo_stack != nullptr;

      /* Undo push is needed to prevent memory leak. */
      if (has_undo) {
        SCULPT_undo_push_begin_ex(ob, "Dynamic topology enable");
      }

      bool need_bmlog = !ob->sculpt->bm_log;

      SCULPT_dynamic_topology_enable_ex(bmain, depsgraph, scene, ob);

      if (has_undo) {
        SCULPT_undo_push_node(ob, nullptr, SCULPT_UNDO_DYNTOPO_BEGIN);
        SCULPT_undo_push_end(ob);
      }
      else if (need_bmlog) {
        if (ob->sculpt->bm_log) {
          BM_log_free(ob->sculpt->bm_log);
          ob->sculpt->bm_log = nullptr;
        }

        if (ob->sculpt->bm_idmap) {
          BM_idmap_destroy(ob->sculpt->bm_idmap);
          ob->sculpt->bm_idmap = nullptr;
        }

        /* Recreate idmap and log. */

        BKE_sculpt_ensure_idmap(ob);

        /* See if we can rebuild the log from the undo stack. */
        SCULPT_undo_ensure_bmlog(ob);

        /* Create an empty log if reconstruction failed. */
        if (!ob->sculpt->bm_log) {
          ob->sculpt->bm_log = BM_log_create(ob->sculpt->bm, ob->sculpt->bm_idmap);
        }
      }
    }
    else {
      BKE_reportf(
          reports, RPT_WARNING, "Dynamic Topology found: %s, disabled", message_unsupported);
      me->flag &= ~ME_SCULPT_DYNAMIC_TOPOLOGY;
    }
  }

  SCULPT_ensure_valid_pivot(ob, scene);

  /* Flush object mode. */
  DEG_id_tag_update(&ob->id, ID_RECALC_COPY_ON_WRITE);
}

void ED_object_sculptmode_enter(bContext *C, Depsgraph *depsgraph, ReportList *reports)
{
  Main *bmain = CTX_data_main(C);
  Scene *scene = CTX_data_scene(C);
  ViewLayer *view_layer = CTX_data_view_layer(C);
  BKE_view_layer_synced_ensure(scene, view_layer);
  Object *ob = BKE_view_layer_active_object_get(view_layer);
  ED_object_sculptmode_enter_ex(bmain, depsgraph, scene, ob, false, reports, true);
}

void ED_object_sculptmode_exit_ex(Main *bmain, Depsgraph *depsgraph, Scene *scene, Object *ob)
{
  const int mode_flag = OB_MODE_SCULPT;
  Mesh *me = BKE_mesh_from_object(ob);

  multires_flush_sculpt_updates(ob);

  /* Not needed for now. */
#if 0
  MultiresModifierData *mmd = BKE_sculpt_multires_active(scene, ob);
  const int flush_recalc = ed_object_sculptmode_flush_recalc_flag(scene, ob, mmd);
#endif

  /* Always for now, so leaving sculpt mode always ensures scene is in
   * a consistent state. */
  if (true || /* flush_recalc || */ (ob->sculpt && ob->sculpt->bm)) {
    DEG_id_tag_update(&ob->id, ID_RECALC_GEOMETRY);
  }

  /* Leave sculpt mode. We do this here to prevent
   * the depsgraph spawning a PBVH_FACES after disabling
   * dynamic topology below. */
  ob->mode &= ~mode_flag;

  if (me->flag & ME_SCULPT_DYNAMIC_TOPOLOGY) {
    /* Dynamic topology must be disabled before exiting sculpt
     * mode to ensure the undo stack stays in a consistent
     * state. */
    sculpt_dynamic_topology_disable_with_undo(bmain, depsgraph, scene, ob);

    /* Store so we know to re-enable when entering sculpt mode. */
    me->flag |= ME_SCULPT_DYNAMIC_TOPOLOGY;
  }

  BKE_sculptsession_free(ob);

  paint_cursor_delete_textures();

  /* Never leave derived meshes behind. */
  BKE_object_free_derived_caches(ob);

  /* Flush object mode. */
  DEG_id_tag_update(&ob->id, ID_RECALC_COPY_ON_WRITE);
}

void ED_object_sculptmode_exit(bContext *C, Depsgraph *depsgraph)
{
  Main *bmain = CTX_data_main(C);
  Scene *scene = CTX_data_scene(C);
  ViewLayer *view_layer = CTX_data_view_layer(C);
  BKE_view_layer_synced_ensure(scene, view_layer);
  Object *ob = BKE_view_layer_active_object_get(view_layer);
  ED_object_sculptmode_exit_ex(bmain, depsgraph, scene, ob);
}

static int sculpt_mode_toggle_exec(bContext *C, wmOperator *op)
{
  wmMsgBus *mbus = CTX_wm_message_bus(C);
  Main *bmain = CTX_data_main(C);
  Depsgraph *depsgraph = CTX_data_depsgraph_on_load(C);
  Scene *scene = CTX_data_scene(C);
  ToolSettings *ts = scene->toolsettings;
  ViewLayer *view_layer = CTX_data_view_layer(C);
  BKE_view_layer_synced_ensure(scene, view_layer);
  Object *ob = BKE_view_layer_active_object_get(view_layer);
  const int mode_flag = OB_MODE_SCULPT;
  const bool is_mode_set = (ob->mode & mode_flag) != 0;

  if (!is_mode_set) {
    if (!ED_object_mode_compat_set(C, ob, eObjectMode(mode_flag), op->reports)) {
      return OPERATOR_CANCELLED;
    }
  }

  if (is_mode_set) {
    ED_object_sculptmode_exit_ex(bmain, depsgraph, scene, ob);
  }
  else {
    if (depsgraph) {
      depsgraph = CTX_data_ensure_evaluated_depsgraph(C);
    }
    ED_object_sculptmode_enter_ex(bmain, depsgraph, scene, ob, false, op->reports, true);
    BKE_paint_toolslots_brush_validate(bmain, &ts->sculpt->paint);

    if (ob->mode & mode_flag) {
      Mesh *me = static_cast<Mesh *>(ob->data);
      /* Dyntopo adds its own undo step. */
      if ((me->flag & ME_SCULPT_DYNAMIC_TOPOLOGY) == 0) {
        /* Without this the memfile undo step is used,
         * while it works it causes lag when undoing the first undo step, see #71564. */
        wmWindowManager *wm = CTX_wm_manager(C);
        if (wm->op_undo_depth <= 1) {
          SCULPT_undo_push_begin(ob, op);
          SCULPT_undo_push_end(ob);
        }
      }
    }
  }

  WM_event_add_notifier(C, NC_SCENE | ND_MODE, scene);

  WM_msg_publish_rna_prop(mbus, &ob->id, ob, Object, mode);

  WM_toolsystem_update_from_context_view3d(C);

  return OPERATOR_FINISHED;
}

static void SCULPT_OT_sculptmode_toggle(wmOperatorType *ot)
{
  /* Identifiers. */
  ot->name = "Sculpt Mode";
  ot->idname = "SCULPT_OT_sculptmode_toggle";
  ot->description = "Toggle sculpt mode in 3D view";

  /* API callbacks. */
  ot->exec = sculpt_mode_toggle_exec;
  ot->poll = ED_operator_object_active_editable_mesh;

  ot->flag = OPTYPE_REGISTER | OPTYPE_UNDO;
}

void SCULPT_geometry_preview_lines_update(bContext *C, SculptSession *ss, float radius)
{
  Depsgraph *depsgraph = CTX_data_depsgraph_pointer(C);
  Object *ob = CTX_data_active_object(C);

  ss->preview_vert_count = 0;
  int totpoints = 0;

  /* This function is called from the cursor drawing code, so the PBVH may not be build yet. */
  if (!ss->pbvh) {
    return;
  }

  if (!ss->deform_modifiers_active) {
    return;
  }

  if (BKE_pbvh_type(ss->pbvh) == PBVH_GRIDS) {
    return;
  }

  BKE_sculpt_update_object_for_edit(depsgraph, ob, true, true, false);

  float brush_co[3];
  copy_v3_v3(brush_co, SCULPT_active_vertex_co_get(ss));

  BLI_bitmap *visited_verts = BLI_BITMAP_NEW(SCULPT_vertex_count_get(ss), "visited_verts");

  /* Assuming an average of 6 edges per vertex in a triangulated mesh. */
  const int max_preview_verts = SCULPT_vertex_count_get(ss) * 3 * 2;

  if (ss->preview_vert_list == nullptr) {
    ss->preview_vert_list = MEM_cnew_array<PBVHVertRef>(max_preview_verts, __func__);
  }

  GSQueue *non_visited_verts = BLI_gsqueue_new(sizeof(PBVHVertRef));
  PBVHVertRef active_v = SCULPT_active_vertex_get(ss);
  BLI_gsqueue_push(non_visited_verts, &active_v);

  while (!BLI_gsqueue_is_empty(non_visited_verts)) {
    PBVHVertRef from_v;

    BLI_gsqueue_pop(non_visited_verts, &from_v);
    SculptVertexNeighborIter ni;
    SCULPT_VERTEX_NEIGHBORS_ITER_BEGIN (ss, from_v, ni) {
      if (totpoints + (ni.size * 2) < max_preview_verts) {
        PBVHVertRef to_v = ni.vertex;
        int to_v_i = ni.index;

        ss->preview_vert_list[totpoints] = from_v;
        totpoints++;
        ss->preview_vert_list[totpoints] = to_v;
        totpoints++;
        if (BLI_BITMAP_TEST(visited_verts, to_v_i)) {
          continue;
        }
        BLI_BITMAP_ENABLE(visited_verts, to_v_i);
        const float *co = SCULPT_vertex_co_for_grab_active_get(ss, to_v);
        if (len_squared_v3v3(brush_co, co) < radius * radius) {
          BLI_gsqueue_push(non_visited_verts, &to_v);
        }
      }
    }
    SCULPT_VERTEX_NEIGHBORS_ITER_END(ni);
  }

  BLI_gsqueue_free(non_visited_verts);

  MEM_freeN(visited_verts);

  ss->preview_vert_count = totpoints;
}

#define SAMPLE_COLOR_PREVIEW_SIZE 60
#define SAMPLE_COLOR_OFFSET_X -15
#define SAMPLE_COLOR_OFFSET_Y -15
typedef struct SampleColorCustomData {
  void *draw_handle;
  Object *active_object;

  float mval[2];

  float initial_color[4];
  float sampled_color[4];
} SampleColorCustomData;

static void sculpt_sample_color_draw(const bContext * /* C */, ARegion * /* ar */, void *arg)
{
  SampleColorCustomData *sccd = (SampleColorCustomData *)arg;
  GPU_line_width(2.0f);
  GPU_line_smooth(true);
  uint pos = GPU_vertformat_attr_add(immVertexFormat(), "pos", GPU_COMP_F32, 2, GPU_FETCH_FLOAT);
  immBindBuiltinProgram(GPU_SHADER_2D_POINT_UNIFORM_SIZE_UNIFORM_COLOR_AA);

  immUniform1f("size", 16.0f);

  const float origin_x = sccd->mval[0] + SAMPLE_COLOR_OFFSET_X;
  const float origin_y = sccd->mval[1] + SAMPLE_COLOR_OFFSET_Y;

  immUniformColor3fvAlpha(sccd->sampled_color, 1.0f);
  immRectf(pos,
           origin_x,
           origin_y,
           origin_x - SAMPLE_COLOR_PREVIEW_SIZE,
           origin_y - SAMPLE_COLOR_PREVIEW_SIZE);

  immUniformColor3fvAlpha(sccd->initial_color, 1.0f);
  immRectf(pos,
           origin_x - SAMPLE_COLOR_PREVIEW_SIZE,
           origin_y,
           origin_x - 2.0f * SAMPLE_COLOR_PREVIEW_SIZE,
           origin_y - SAMPLE_COLOR_PREVIEW_SIZE);

  immUnbindProgram();
  GPU_line_smooth(false);
}

static bool sculpt_sample_color_update_from_base(bContext *C,
                                                 const wmEvent *event,
                                                 SampleColorCustomData *sccd)
{
  Depsgraph *depsgraph = CTX_data_ensure_evaluated_depsgraph(C);
  Base *base_sample = ED_view3d_give_base_under_cursor(C, event->mval);
  if (base_sample == nullptr) {
    return false;
  }

  Object *object_sample = base_sample->object;
  if (object_sample->type != OB_MESH) {
    return false;
  }

  Object *ob_eval = DEG_get_evaluated_object(depsgraph, object_sample);
  Mesh *me_eval = BKE_object_get_evaluated_mesh(ob_eval);
  MPropCol *vcol = static_cast<MPropCol *>(
      CustomData_get_layer_for_write(&me_eval->vdata, CD_PROP_COLOR, me_eval->totvert));

  if (!vcol) {
    return false;
  }

  ARegion *region = CTX_wm_region(C);
  float global_loc[3];
  if (!ED_view3d_autodist_simple(region, event->mval, global_loc, 0, nullptr)) {
    return false;
  }

  float object_loc[3];
  mul_v3_m4v3(object_loc, ob_eval->world_to_object, global_loc);

  BVHTreeFromMesh bvh;
  BKE_bvhtree_from_mesh_get(&bvh, me_eval, BVHTREE_FROM_VERTS, 2);
  BVHTreeNearest nearest;
  nearest.index = -1;
  nearest.dist_sq = FLT_MAX;
  BLI_bvhtree_find_nearest(bvh.tree, object_loc, &nearest, bvh.nearest_callback, &bvh);
  if (nearest.index == -1) {
    return false;
  }
  free_bvhtree_from_mesh(&bvh);

  copy_v4_v4(sccd->sampled_color, vcol[nearest.index].color);
  IMB_colormanagement_scene_linear_to_srgb_v3(sccd->sampled_color, sccd->sampled_color);
  return true;
}

static int sculpt_sample_color_modal(bContext *C, wmOperator *op, const wmEvent *event)
{
  ARegion *region = CTX_wm_region(C);
  Sculpt *sd = CTX_data_tool_settings(C)->sculpt;
  Scene *scene = CTX_data_scene(C);
  Brush *brush = BKE_paint_brush(&sd->paint);
  Object *ob = CTX_data_active_object(C);
  SculptSession *ss = ob->sculpt;

  SampleColorCustomData *sccd = (SampleColorCustomData *)op->customdata;

  /* Finish operation on release. */
  if (event->val == KM_RELEASE) {
    float color_srgb[3];
    copy_v3_v3(color_srgb, sccd->sampled_color);
    BKE_brush_color_set(scene, brush, sccd->sampled_color);
    WM_event_add_notifier(C, NC_BRUSH | NA_EDITED, brush);
    ED_region_draw_cb_exit(region->type, sccd->draw_handle);
    ED_region_tag_redraw(region);
    MEM_freeN(sccd);
    ss->draw_faded_cursor = false;
    return OPERATOR_FINISHED;
  }

  SculptCursorGeometryInfo sgi;
  sccd->mval[0] = event->mval[0];
  sccd->mval[1] = event->mval[1];

  const bool over_mesh = SCULPT_cursor_geometry_info_update(C, &sgi, sccd->mval, false, false);
  if (over_mesh) {
    PBVHVertRef active_vertex = SCULPT_active_vertex_get(ss);
    SCULPT_vertex_color_get(ss, active_vertex, sccd->sampled_color);
    IMB_colormanagement_scene_linear_to_srgb_v3(sccd->sampled_color, sccd->sampled_color);
  }
  else {
    sculpt_sample_color_update_from_base(C, event, sccd);
  }

  ss->draw_faded_cursor = true;
  ED_region_tag_redraw(region);

  return OPERATOR_RUNNING_MODAL;
}

static int sculpt_sample_color_invoke(bContext *C, wmOperator *op, const wmEvent * /* event */)
{
  ARegion *region = CTX_wm_region(C);
  Sculpt *sd = CTX_data_tool_settings(C)->sculpt;
  Scene *scene = CTX_data_scene(C);
  Object *ob = CTX_data_active_object(C);
  Brush *brush = BKE_paint_brush(&sd->paint);
  SculptSession *ss = ob->sculpt;

  if (!SCULPT_handles_colors_report(ss, op->reports)) {
    return OPERATOR_CANCELLED;
  }

  BKE_sculpt_update_object_for_edit(CTX_data_depsgraph_pointer(C), ob, true, false, false);

  if (!SCULPT_has_colors(ss)) {
    BKE_report(op->reports, RPT_ERROR, "Mesh has no color attributes.");
    return OPERATOR_CANCELLED;
  }

  const PBVHVertRef active_vertex = SCULPT_active_vertex_get(ss);
  float active_vertex_color[4];

  SCULPT_vertex_color_get(ss, active_vertex, active_vertex_color);

  float color_srgb[3];
  IMB_colormanagement_scene_linear_to_srgb_v3(color_srgb, active_vertex_color);
  BKE_brush_color_set(scene, brush, color_srgb);

  SampleColorCustomData *sccd = MEM_cnew<SampleColorCustomData>("Sample Color Custom Data");
  copy_v4_v4(sccd->sampled_color, active_vertex_color);
  copy_v4_v4(sccd->initial_color, BKE_brush_color_get(scene, brush));

  sccd->draw_handle = ED_region_draw_cb_activate(
      region->type, sculpt_sample_color_draw, sccd, REGION_DRAW_POST_PIXEL);

  op->customdata = sccd;

  WM_event_add_modal_handler(C, op);
  ED_region_tag_redraw(region);

  return OPERATOR_RUNNING_MODAL;
}

static void SCULPT_OT_sample_color(wmOperatorType *ot)
{
  /* identifiers */
  ot->name = "Sample Color";
  ot->idname = "SCULPT_OT_sample_color";
  ot->description = "Sample the vertex color of the active vertex";

  /* api callbacks */
  ot->invoke = sculpt_sample_color_invoke;
  ot->modal = sculpt_sample_color_modal;
  ot->poll = SCULPT_mode_poll;

  ot->flag = OPTYPE_REGISTER;
}

/**
 * #sculpt_mask_by_color_delta_get returns values in the (0,1) range that are used to generate the
 * mask based on the difference between two colors (the active color and the color of any other
 * vertex). Ideally, a threshold of 0 should mask only the colors that are equal to the active
 * color and threshold of 1 should mask all colors. In order to avoid artifacts and produce softer
 * falloffs in the mask, the MASK_BY_COLOR_SLOPE defines the size of the transition values between
 * masked and unmasked vertices. The smaller this value is, the sharper the generated mask is going
 * to be.
 */
#define MASK_BY_COLOR_SLOPE 0.25f

static float sculpt_mask_by_color_delta_get(const float *color_a,
                                            const float *color_b,
                                            const float threshold,
                                            const bool invert)
{
  float len = len_v3v3(color_a, color_b);
  /* Normalize len to the (0, 1) range. */
  len = len / M_SQRT3;

  if (len < threshold - MASK_BY_COLOR_SLOPE) {
    len = 1.0f;
  }
  else if (len >= threshold) {
    len = 0.0f;
  }
  else {
    len = (-len + threshold) / MASK_BY_COLOR_SLOPE;
  }

  if (invert) {
    return 1.0f - len;
  }
  return len;
}

static float sculpt_mask_by_color_final_mask_get(const float current_mask,
                                                 const float new_mask,
                                                 const bool invert,
                                                 const bool preserve_mask)
{
  if (preserve_mask) {
    if (invert) {
      return min_ff(current_mask, new_mask);
    }
    return max_ff(current_mask, new_mask);
  }
  return new_mask;
}

struct MaskByColorContiguousFloodFillData {
  float threshold;
  bool invert;
  float *new_mask;
  float initial_color[4];
};

static void do_mask_by_color_contiguous_update_nodes_cb(void *__restrict userdata,
                                                        const int n,
                                                        const TaskParallelTLS *__restrict /*tls*/)
{
  SculptThreadedTaskData *data = static_cast<SculptThreadedTaskData *>(userdata);
  SculptSession *ss = data->ob->sculpt;

  SCULPT_undo_push_node(data->ob, data->nodes[n], SCULPT_UNDO_MASK);
  bool update_node = false;

  const bool invert = data->mask_by_color_invert;
  const bool preserve_mask = data->mask_by_color_preserve_mask;

  PBVHVertexIter vd;
  BKE_pbvh_vertex_iter_begin (ss->pbvh, data->nodes[n], vd, PBVH_ITER_UNIQUE) {
    const float current_mask = *vd.mask;
    const float new_mask = data->mask_by_color_floodfill[vd.index];
    *vd.mask = sculpt_mask_by_color_final_mask_get(current_mask, new_mask, invert, preserve_mask);
    if (current_mask == *vd.mask) {
      continue;
    }
    update_node = true;
  }
  BKE_pbvh_vertex_iter_end;
  if (update_node) {
    BKE_pbvh_node_mark_update_mask(data->nodes[n]);
  }
}

static bool sculpt_mask_by_color_contiguous_floodfill_cb(
    SculptSession *ss, PBVHVertRef from_v, PBVHVertRef to_v, bool is_duplicate, void *userdata)
{
  MaskByColorContiguousFloodFillData *data = static_cast<MaskByColorContiguousFloodFillData *>(
      userdata);
  int to_v_i = BKE_pbvh_vertex_to_index(ss->pbvh, to_v);
  int from_v_i = BKE_pbvh_vertex_to_index(ss->pbvh, from_v);

  float current_color[4];

  SCULPT_vertex_color_get(ss, to_v, current_color);

  float new_vertex_mask = sculpt_mask_by_color_delta_get(
      current_color, data->initial_color, data->threshold, data->invert);
  data->new_mask[to_v_i] = new_vertex_mask;

  if (is_duplicate) {
    data->new_mask[to_v_i] = data->new_mask[from_v_i];
  }

  float len = len_v3v3(current_color, data->initial_color);
  len = len / M_SQRT3;
  return len <= data->threshold;
}

static void sculpt_mask_by_color_contiguous(Object *object,
                                            const PBVHVertRef vertex,
                                            const float threshold,
                                            const bool invert,
                                            const bool preserve_mask)
{
  SculptSession *ss = object->sculpt;
  const int totvert = SCULPT_vertex_count_get(ss);

  float *new_mask = MEM_cnew_array<float>(totvert, __func__);

  if (invert) {
    for (int i = 0; i < totvert; i++) {
      new_mask[i] = 1.0f;
    }
  }

  SculptFloodFill flood;
  SCULPT_floodfill_init(ss, &flood);
  SCULPT_floodfill_add_initial(&flood, vertex);

  MaskByColorContiguousFloodFillData ffd;
  ffd.threshold = threshold;
  ffd.invert = invert;
  ffd.new_mask = new_mask;

  float color[4];
  SCULPT_vertex_color_get(ss, vertex, color);

  copy_v3_v3(ffd.initial_color, color);

  SCULPT_floodfill_execute(ss, &flood, sculpt_mask_by_color_contiguous_floodfill_cb, &ffd);
  SCULPT_floodfill_free(&flood);

  Vector<PBVHNode *> nodes = blender::bke::pbvh::search_gather(ss->pbvh, nullptr, nullptr);

  SculptThreadedTaskData data{};
  data.ob = object;
  data.nodes = nodes;
  data.mask_by_color_floodfill = new_mask;
  data.mask_by_color_vertex = vertex;
  data.mask_by_color_threshold = threshold;
  data.mask_by_color_invert = invert;
  data.mask_by_color_preserve_mask = preserve_mask;

  TaskParallelSettings settings;
  BKE_pbvh_parallel_range_settings(&settings, true, nodes.size());
  BLI_task_parallel_range(
      0, nodes.size(), &data, do_mask_by_color_contiguous_update_nodes_cb, &settings);

  MEM_freeN(new_mask);
}

static void do_mask_by_color_task_cb(void *__restrict userdata,
                                     const int n,
                                     const TaskParallelTLS *__restrict /*tls*/)
{
  SculptThreadedTaskData *data = static_cast<SculptThreadedTaskData *>(userdata);
  SculptSession *ss = data->ob->sculpt;

  SCULPT_undo_push_node(data->ob, data->nodes[n], SCULPT_UNDO_MASK);
  bool update_node = false;

  const float threshold = data->mask_by_color_threshold;
  const bool invert = data->mask_by_color_invert;
  const bool preserve_mask = data->mask_by_color_preserve_mask;
  float active_color[4];

  SCULPT_vertex_color_get(ss, data->mask_by_color_vertex, active_color);

  PBVHVertexIter vd;
  BKE_pbvh_vertex_iter_begin (ss->pbvh, data->nodes[n], vd, PBVH_ITER_UNIQUE) {
    const float current_mask = *vd.mask;
    float vcolor[4];

    SCULPT_vertex_color_get(ss, vd.vertex, vcolor);

    const float new_mask = sculpt_mask_by_color_delta_get(active_color, vcolor, threshold, invert);
    *vd.mask = sculpt_mask_by_color_final_mask_get(current_mask, new_mask, invert, preserve_mask);

    if (current_mask == *vd.mask) {
      continue;
    }
    update_node = true;
  }
  BKE_pbvh_vertex_iter_end;
  if (update_node) {
    BKE_pbvh_node_mark_update_mask(data->nodes[n]);
  }
}

static void sculpt_mask_by_color_full_mesh(Object *object,
                                           const PBVHVertRef vertex,
                                           const float threshold,
                                           const bool invert,
                                           const bool preserve_mask)
{
  SculptSession *ss = object->sculpt;

  Vector<PBVHNode *> nodes = blender::bke::pbvh::search_gather(ss->pbvh, nullptr, nullptr);

  SculptThreadedTaskData data{};
  data.ob = object;
  data.nodes = nodes;
  data.mask_by_color_vertex = vertex;
  data.mask_by_color_threshold = threshold;
  data.mask_by_color_invert = invert;
  data.mask_by_color_preserve_mask = preserve_mask;

  TaskParallelSettings settings;
  BKE_pbvh_parallel_range_settings(&settings, true, nodes.size());
  BLI_task_parallel_range(0, nodes.size(), &data, do_mask_by_color_task_cb, &settings);
}

static int sculpt_mask_by_color_invoke(bContext *C, wmOperator *op, const wmEvent *event)
{
  Depsgraph *depsgraph = CTX_data_depsgraph_pointer(C);
  Object *ob = CTX_data_active_object(C);
  SculptSession *ss = ob->sculpt;

  {
    View3D *v3d = CTX_wm_view3d(C);
    if (v3d && v3d->shading.type == OB_SOLID) {
      v3d->shading.color_type = V3D_SHADING_VERTEX_COLOR;
    }
  }

  /* Color data is not available in multi-resolution or dynamic topology. */
  if (!SCULPT_handles_colors_report(ss, op->reports)) {
    return OPERATOR_CANCELLED;
  }

  MultiresModifierData *mmd = BKE_sculpt_multires_active(CTX_data_scene(C), ob);
  BKE_sculpt_mask_layers_ensure(depsgraph, CTX_data_main(C), ob, mmd);

  BKE_sculpt_update_object_for_edit(depsgraph, ob, true, true, false);
  SCULPT_vertex_random_access_ensure(ss);

  /* Tools that are not brushes do not have the brush gizmo to update the vertex as the mouse
   * move, so it needs to be updated here. */
  SculptCursorGeometryInfo sgi;
  const float mval_fl[2] = {float(event->mval[0]), float(event->mval[1])};
  SCULPT_cursor_geometry_info_update(C, &sgi, mval_fl, false, false);

  SCULPT_undo_push_begin(ob, op);
  BKE_sculpt_color_layer_create_if_needed(ob);

  const PBVHVertRef active_vertex = SCULPT_active_vertex_get(ss);
  const float threshold = RNA_float_get(op->ptr, "threshold");
  const bool invert = RNA_boolean_get(op->ptr, "invert");
  const bool preserve_mask = RNA_boolean_get(op->ptr, "preserve_previous_mask");

  if (SCULPT_has_loop_colors(ob)) {
    BKE_pbvh_ensure_node_loops(ss->pbvh);
  }

  BKE_sculpt_mask_layers_ensure(depsgraph, CTX_data_main(C), ob, ss->multires.modifier);

  if (RNA_boolean_get(op->ptr, "contiguous")) {
    sculpt_mask_by_color_contiguous(ob, active_vertex, threshold, invert, preserve_mask);
  }
  else {
    sculpt_mask_by_color_full_mesh(ob, active_vertex, threshold, invert, preserve_mask);
  }

  BKE_pbvh_update_vertex_data(ss->pbvh, PBVH_UpdateMask);
  SCULPT_undo_push_end(ob);

  SCULPT_flush_update_done(C, ob, SCULPT_UPDATE_MASK);
  DEG_id_tag_update(&ob->id, ID_RECALC_GEOMETRY);

  return OPERATOR_FINISHED;
}

static void SCULPT_OT_mask_by_color(wmOperatorType *ot)
{
  /* identifiers */
  ot->name = "Mask by Color";
  ot->idname = "SCULPT_OT_mask_by_color";
  ot->description = "Creates a mask based on the active color attribute";

  /* api callbacks */
  ot->invoke = sculpt_mask_by_color_invoke;
  ot->poll = SCULPT_mode_poll;

  ot->flag = OPTYPE_REGISTER;

  ot->prop = RNA_def_boolean(
      ot->srna, "contiguous", false, "Contiguous", "Mask only contiguous color areas");

  ot->prop = RNA_def_boolean(ot->srna, "invert", false, "Invert", "Invert the generated mask");
  ot->prop = RNA_def_boolean(
      ot->srna,
      "preserve_previous_mask",
      false,
      "Preserve Previous Mask",
      "Preserve the previous mask and add or subtract the new one generated by the colors");

  RNA_def_float(ot->srna,
                "threshold",
                0.35f,
                0.0f,
                1.0f,
                "Threshold",
                "How much changes in color affect the mask generation",
                0.0f,
                1.0f);
}

static int sculpt_reset_brushes_exec(bContext *C, wmOperator *op)
{
  Main *bmain = CTX_data_main(C);

  LISTBASE_FOREACH (Brush *, br, &bmain->brushes) {
    if (br->ob_mode != OB_MODE_SCULPT) {
      continue;
    }
    BKE_brush_sculpt_reset(br);
    WM_event_add_notifier(C, NC_BRUSH | NA_EDITED, br);
  }

  return OPERATOR_FINISHED;
}

static void SCULPT_OT_reset_brushes(struct wmOperatorType *ot)
{
  /* Identifiers. */
  ot->name = "Reset Sculpt Brushes";
  ot->idname = "SCULPT_OT_reset_brushes";
  ot->description = "Resets all sculpt brushes to their default value";

  /* API callbacks. */
  ot->exec = sculpt_reset_brushes_exec;
  ot->poll = SCULPT_mode_poll;

  ot->flag = OPTYPE_REGISTER;
}

static int sculpt_set_limit_surface_exec(bContext *C, wmOperator * /* op */)
{
  Depsgraph *depsgraph = CTX_data_ensure_evaluated_depsgraph(C);
  Object *ob = CTX_data_active_object(C);
  BKE_sculpt_update_object_for_edit(depsgraph, ob, true, true, false);
  SculptSession *ss = ob->sculpt;

  if (!ss) {
    return OPERATOR_FINISHED;
  }

  SCULPT_vertex_random_access_ensure(ss);

  SculptAttributeParams params = {};

  if (!ss->attrs.limit_surface) {
    ss->attrs.limit_surface = BKE_sculpt_attribute_ensure(
        ob, ATTR_DOMAIN_POINT, CD_PROP_FLOAT3, SCULPT_ATTRIBUTE_NAME(limit_surface), &params);
  }

  const SculptAttribute *scl = ss->attrs.limit_surface;

  const int totvert = SCULPT_vertex_count_get(ss);
  const bool weighted = false;
  for (int i = 0; i < totvert; i++) {
    PBVHVertRef vertex = BKE_pbvh_index_to_vertex(ss->pbvh, i);
    float *f = vertex_attr_ptr<float>(vertex, scl);

    SCULPT_neighbor_coords_average(ss, f, vertex, 0.0, 0.0f, weighted);
  }

  return OPERATOR_FINISHED;
}

static void SCULPT_OT_set_limit_surface(wmOperatorType *ot)
{
  /* Identifiers. */
  ot->name = "Set Limit Surface";
  ot->idname = "SCULPT_OT_set_limit_surface";
  ot->description = "Calculates and stores a limit surface from the current mesh";

  /* API callbacks. */
  ot->exec = sculpt_set_limit_surface_exec;
  ot->poll = SCULPT_mode_poll;

  ot->flag = OPTYPE_REGISTER | OPTYPE_UNDO;
}

typedef struct BMLinkItem {
  struct BMLinkItem *next, *prev;
  BMVert *item;
  int depth;
} BMLinkItem;

enum CavityBakeMixMode {
  AUTOMASK_BAKE_MIX,
  AUTOMASK_BAKE_MULTIPLY,
  AUTOMASK_BAKE_DIVIDE,
  AUTOMASK_BAKE_ADD,
  AUTOMASK_BAKE_SUBTRACT,
};

enum CavityBakeSettingsSource {
  AUTOMASK_SETTINGS_OPERATOR,
  AUTOMASK_SETTINGS_SCENE,
  AUTOMASK_SETTINGS_BRUSH
};

struct AutomaskBakeTaskData {
  SculptSession *ss;
  AutomaskingCache *automasking;
  Span<PBVHNode *> nodes;
  CavityBakeMixMode mode;
  float factor;
  Object *ob;
};

static void sculpt_bake_cavity_exec_task_cb(void *__restrict userdata,
                                            const int n,
                                            const TaskParallelTLS *__restrict /*tls*/)
{
  AutomaskBakeTaskData *tdata = static_cast<AutomaskBakeTaskData *>(userdata);
  SculptSession *ss = tdata->ss;
  PBVHNode *node = tdata->nodes[n];
  PBVHVertexIter vd;
  const CavityBakeMixMode mode = tdata->mode;
  const float factor = tdata->factor;

  SCULPT_undo_push_node(tdata->ob, node, SCULPT_UNDO_MASK);

  AutomaskingNodeData automask_data;
  SCULPT_automasking_node_begin(tdata->ob, ss, tdata->automasking, &automask_data, node);

  BKE_pbvh_vertex_iter_begin (ss->pbvh, node, vd, PBVH_ITER_UNIQUE) {
    SCULPT_automasking_node_update(ss, &automask_data, &vd);

    float automask = SCULPT_automasking_factor_get(
        tdata->automasking, ss, vd.vertex, &automask_data);
    float mask;

    switch (mode) {
      case AUTOMASK_BAKE_MIX:
        mask = automask;
        break;
      case AUTOMASK_BAKE_MULTIPLY:
        mask = *vd.mask * automask;
        break;
      case AUTOMASK_BAKE_DIVIDE:
        mask = automask > 0.00001f ? *vd.mask / automask : 0.0f;
        break;
      case AUTOMASK_BAKE_ADD:
        mask = *vd.mask + automask;
        break;
      case AUTOMASK_BAKE_SUBTRACT:
        mask = *vd.mask - automask;
        break;
    }

    mask = *vd.mask + (mask - *vd.mask) * factor;
    CLAMP(mask, 0.0f, 1.0f);

    *vd.mask = mask;
  }
  BKE_pbvh_vertex_iter_end;

  BKE_pbvh_node_mark_update_mask(node);
}

static int sculpt_bake_cavity_exec(bContext *C, wmOperator *op)
{
  Depsgraph *depsgraph = CTX_data_depsgraph_pointer(C);
  Object *ob = CTX_data_active_object(C);
  SculptSession *ss = ob->sculpt;
  Sculpt *sd = CTX_data_tool_settings(C)->sculpt;
  const Brush *brush = BKE_paint_brush(&sd->paint);

  MultiresModifierData *mmd = BKE_sculpt_multires_active(CTX_data_scene(C), ob);
  BKE_sculpt_mask_layers_ensure(depsgraph, CTX_data_main(C), ob, mmd);

  BKE_sculpt_update_object_for_edit(depsgraph, ob, true, true, false);
  SCULPT_vertex_random_access_ensure(ss);

  SCULPT_undo_push_begin(ob, op);

  CavityBakeMixMode mode = CavityBakeMixMode(RNA_enum_get(op->ptr, "mix_mode"));
  float factor = RNA_float_get(op->ptr, "mix_factor");

  Vector<PBVHNode *> nodes = blender::bke::pbvh::search_gather(ss->pbvh, nullptr, nullptr);

  AutomaskBakeTaskData tdata;

  /* Set up automasking settings.
   */
  Sculpt sd2 = *sd;

  CavityBakeSettingsSource src = (CavityBakeSettingsSource)RNA_enum_get(op->ptr,
                                                                        "settings_source");
  switch (src) {
    case AUTOMASK_SETTINGS_OPERATOR:
      if (RNA_boolean_get(op->ptr, "invert")) {
        sd2.automasking_flags = BRUSH_AUTOMASKING_CAVITY_INVERTED;
      }
      else {
        sd2.automasking_flags = BRUSH_AUTOMASKING_CAVITY_NORMAL;
      }

      if (RNA_boolean_get(op->ptr, "use_curve")) {
        sd2.automasking_flags |= BRUSH_AUTOMASKING_CAVITY_USE_CURVE;
      }

      sd2.automasking_cavity_blur_steps = RNA_int_get(op->ptr, "blur_steps");
      sd2.automasking_cavity_factor = RNA_float_get(op->ptr, "factor");

      sd2.automasking_cavity_curve = sd->automasking_cavity_curve_op;
      break;
    case AUTOMASK_SETTINGS_BRUSH:
      if (brush) {
        sd2.automasking_flags = brush->automasking_flags;
        sd2.automasking_cavity_factor = brush->automasking_cavity_factor;
        sd2.automasking_cavity_curve = brush->automasking_cavity_curve;
        sd2.automasking_cavity_blur_steps = brush->automasking_cavity_blur_steps;

        /* Ensure only cavity masking is enabled. */
        sd2.automasking_flags &= BRUSH_AUTOMASKING_CAVITY_ALL | BRUSH_AUTOMASKING_CAVITY_USE_CURVE;
      }
      else {
        sd2.automasking_flags = 0;
        BKE_report(op->reports, RPT_WARNING, "No active brush");

        return OPERATOR_CANCELLED;
      }

      break;
    case AUTOMASK_SETTINGS_SCENE:
      /* Ensure only cavity masking is enabled. */
      sd2.automasking_flags &= BRUSH_AUTOMASKING_CAVITY_ALL | BRUSH_AUTOMASKING_CAVITY_USE_CURVE;
      break;
  }

  /* Ensure cavity mask is actually enabled. */
  if (!(sd2.automasking_flags & BRUSH_AUTOMASKING_CAVITY_ALL)) {
    sd2.automasking_flags |= BRUSH_AUTOMASKING_CAVITY_NORMAL;
  }

  /* Create copy of brush with cleared automasking settings. */
  Brush brush2 = blender::dna::shallow_copy(*brush);
  brush2.automasking_flags = 0;
  brush2.automasking_boundary_edges_propagation_steps = 1;
  brush2.automasking_cavity_curve = sd2.automasking_cavity_curve;

  SCULPT_stroke_id_next(ob);

  tdata.ob = ob;
  tdata.mode = mode;
  tdata.factor = factor;
  tdata.ss = ss;
  tdata.nodes = nodes;
  tdata.automasking = SCULPT_automasking_cache_init(&sd2, &brush2, ob);

  TaskParallelSettings settings;
  BKE_pbvh_parallel_range_settings(&settings, true, nodes.size());
  BLI_task_parallel_range(0, nodes.size(), &tdata, sculpt_bake_cavity_exec_task_cb, &settings);

  SCULPT_automasking_cache_free(ss, ob, tdata.automasking);

  BKE_pbvh_update_vertex_data(ss->pbvh, PBVH_UpdateMask);
  SCULPT_undo_push_end(ob);

  SCULPT_flush_update_done(C, ob, SCULPT_UPDATE_MASK);
  SCULPT_tag_update_overlays(C);

  return OPERATOR_FINISHED;
}

static void cavity_bake_ui(bContext *C, wmOperator *op)
{
  uiLayout *layout = op->layout;
  Scene *scene = CTX_data_scene(C);
  Sculpt *sd = scene->toolsettings ? scene->toolsettings->sculpt : nullptr;

  uiLayoutSetPropSep(layout, true);
  uiLayoutSetPropDecorate(layout, false);
  CavityBakeSettingsSource source = (CavityBakeSettingsSource)RNA_enum_get(op->ptr,
                                                                           "settings_source");

  if (!sd) {
    source = AUTOMASK_SETTINGS_OPERATOR;
  }

  switch (source) {
    case AUTOMASK_SETTINGS_OPERATOR: {
      uiItemR(layout, op->ptr, "mix_mode", 0, nullptr, ICON_NONE);
      uiItemR(layout, op->ptr, "mix_factor", 0, nullptr, ICON_NONE);
      uiItemR(layout, op->ptr, "settings_source", 0, nullptr, ICON_NONE);
      uiItemR(layout, op->ptr, "factor", 0, nullptr, ICON_NONE);
      uiItemR(layout, op->ptr, "blur_steps", 0, nullptr, ICON_NONE);
      uiItemR(layout, op->ptr, "invert", 0, nullptr, ICON_NONE);
      uiItemR(layout, op->ptr, "use_curve", 0, nullptr, ICON_NONE);

      if (sd && RNA_boolean_get(op->ptr, "use_curve")) {
        PointerRNA sculpt_ptr;

        RNA_pointer_create(&scene->id, &RNA_Sculpt, sd, &sculpt_ptr);
        uiTemplateCurveMapping(
            layout, &sculpt_ptr, "automasking_cavity_curve_op", 'v', false, false, false, false);
      }
      break;
    }
    case AUTOMASK_SETTINGS_BRUSH:
    case AUTOMASK_SETTINGS_SCENE:
      uiItemR(layout, op->ptr, "mix_mode", 0, nullptr, ICON_NONE);
      uiItemR(layout, op->ptr, "mix_factor", 0, nullptr, ICON_NONE);
      uiItemR(layout, op->ptr, "settings_source", 0, nullptr, ICON_NONE);

      break;
  }
}

static void SCULPT_OT_mask_from_cavity(wmOperatorType *ot)
{
  /* identifiers */
  ot->name = "Mask From Cavity";
  ot->idname = "SCULPT_OT_mask_from_cavity";
  ot->description = "Creates a mask based on the curvature of the surface";
  ot->ui = cavity_bake_ui;

  static EnumPropertyItem mix_modes[] = {
      {AUTOMASK_BAKE_MIX, "MIX", ICON_NONE, "Mix", ""},
      {AUTOMASK_BAKE_MULTIPLY, "MULTIPLY", ICON_NONE, "Multiply", ""},
      {AUTOMASK_BAKE_DIVIDE, "DIVIDE", ICON_NONE, "Divide", ""},
      {AUTOMASK_BAKE_ADD, "ADD", ICON_NONE, "Add", ""},
      {AUTOMASK_BAKE_SUBTRACT, "SUBTRACT", ICON_NONE, "Subtract", ""},
      {0, nullptr, 0, nullptr, nullptr},
  };

  /* api callbacks */
  ot->exec = sculpt_bake_cavity_exec;
  ot->poll = SCULPT_mode_poll;

  ot->flag = OPTYPE_REGISTER | OPTYPE_UNDO;

  RNA_def_enum(ot->srna, "mix_mode", mix_modes, AUTOMASK_BAKE_MIX, "Mode", "Mix mode");
  RNA_def_float(ot->srna, "mix_factor", 1.0f, 0.0f, 5.0f, "Mix Factor", "", 0.0f, 1.0f);

  static EnumPropertyItem settings_sources[] = {
      {AUTOMASK_SETTINGS_OPERATOR,
       "OPERATOR",
       ICON_NONE,
       "Operator",
       "Use settings from operator properties"},
      {AUTOMASK_SETTINGS_BRUSH, "BRUSH", ICON_NONE, "Brush", "Use settings from brush"},
      {AUTOMASK_SETTINGS_SCENE, "SCENE", ICON_NONE, "Scene", "Use settings from scene"},
      {0, nullptr, 0, nullptr, nullptr}};

  RNA_def_enum(ot->srna,
               "settings_source",
               settings_sources,
               AUTOMASK_SETTINGS_OPERATOR,
               "Settings",
               "Use settings from here");

  RNA_def_float(ot->srna,
                "factor",
                0.5f,
                0.0f,
                5.0f,
                "Factor",
                "The contrast of the cavity mask",
                0.0f,
                1.0f);
  RNA_def_int(ot->srna,
              "blur_steps",
              2,
              0,
              25,
              "Blur",
              "The number of times the cavity mask is blurred",
              0,
              25);
  RNA_def_boolean(ot->srna, "use_curve", false, "Custom Curve", "");

  RNA_def_boolean(ot->srna, "invert", false, "Cavity (Inverted)", "");
}

static int sculpt_reveal_all_exec(bContext *C, wmOperator *op)
{
  Object *ob = CTX_data_active_object(C);
  SculptSession *ss = ob->sculpt;
  Depsgraph *depsgraph = CTX_data_depsgraph_pointer(C);

  Mesh *mesh = BKE_object_get_original_mesh(ob);

  BKE_sculpt_update_object_for_edit(depsgraph, ob, true, true, false);

  if (!ss->pbvh) {
    return OPERATOR_CANCELLED;
  }

  bool with_bmesh = BKE_pbvh_type(ss->pbvh) == PBVH_BMESH;

  Vector<PBVHNode *> nodes = blender::bke::pbvh::search_gather(ss->pbvh, nullptr, nullptr);

  if (nodes.is_empty()) {
    return OPERATOR_CANCELLED;
  }

  /* Propagate face hide state to verts for undo. */
  SCULPT_visibility_sync_all_from_faces(ob);

  SCULPT_undo_push_begin(ob, op);

  for (PBVHNode *node : nodes) {
    BKE_pbvh_node_mark_update_visibility(node);

    if (!with_bmesh) {
      SCULPT_undo_push_node(ob, node, SCULPT_UNDO_HIDDEN);
    }
  }

  SCULPT_topology_islands_invalidate(ss);

  if (!with_bmesh) {
    /* As an optimization, free the hide attribute when making all geometry visible. This allows
     * reduced memory usage without manually clearing it later, and allows sculpt operations to
     * avoid checking element's hide status. */
    CustomData_free_layer_named(&mesh->pdata, ".hide_poly", mesh->totpoly);
    ss->hide_poly = nullptr;
  }
  else {
    SCULPT_undo_push_node(ob, nodes[0], SCULPT_UNDO_HIDDEN);

    BMIter iter;
    BMFace *f;
    BMVert *v;

    BM_ITER_MESH (v, &iter, ss->bm, BM_VERTS_OF_MESH) {
      BM_log_vert_before_modified(ss->bm, ss->bm_log, v);
    }
    BM_ITER_MESH (f, &iter, ss->bm, BM_FACES_OF_MESH) {
      BM_log_face_modified(ss->bm, ss->bm_log, f);
    }

    SCULPT_face_visibility_all_set(ob, true);
  }

  SCULPT_visibility_sync_all_from_faces(ob);

  /* NOTE: #SCULPT_visibility_sync_all_from_faces may have deleted
   * `pbvh->hide_vert` if hide_poly did not exist, which is why
   * we call #BKE_pbvh_update_hide_attributes_from_mesh here instead of
   * after #CustomData_free_layer_named above. */
  if (!with_bmesh) {
    BKE_pbvh_update_hide_attributes_from_mesh(ss->pbvh);
  }

  BKE_pbvh_update_visibility(ss->pbvh);

  SCULPT_undo_push_end(ob);

  SCULPT_tag_update_overlays(C);
  DEG_id_tag_update(&ob->id, ID_RECALC_SHADING);
  ED_region_tag_redraw(CTX_wm_region(C));

  return OPERATOR_FINISHED;
}

static void SCULPT_OT_reveal_all(wmOperatorType *ot)
{
  /* Identifiers. */
  ot->name = "Reveal All";
  ot->idname = "SCULPT_OT_reveal_all";
  ot->description = "Unhide all geometry";

  /* Api callbacks. */
  ot->exec = sculpt_reveal_all_exec;
  ot->poll = SCULPT_mode_poll;

  ot->flag = OPTYPE_REGISTER | OPTYPE_UNDO;
}

<<<<<<< HEAD
enum TestModes { TEST_MODE_NONE = 0, TEST_MODE_SORT = 1, TEST_MODE_RANDOMIZE = 2 };

static int sculpt_test_exec(bContext *C, wmOperator *op)
{
  Object *ob = CTX_data_active_object(C);
  SculptSession *ss = ob->sculpt;
  Depsgraph *depsgraph = CTX_data_depsgraph_pointer(C);

  Mesh *mesh = BKE_object_get_original_mesh(ob);

  BKE_sculpt_update_object_for_edit(depsgraph, ob, true, true, false);

  if (!ss->pbvh) {
    return OPERATOR_CANCELLED;
  }

  bool with_bmesh = BKE_pbvh_type(ss->pbvh) == PBVH_BMESH;
  if (BKE_pbvh_type(ss->pbvh) != PBVH_BMESH) {
    return OPERATOR_CANCELLED;
  }

  Vector<PBVHNode *> nodes = blender::bke::pbvh::search_gather(ss->pbvh, nullptr, nullptr);

  if (nodes.is_empty()) {
    return OPERATOR_CANCELLED;
  }
  SCULPT_undo_push_begin(ob, op);

  SCULPT_stroke_id_next(ob);

  for (PBVHNode *node : nodes) {
    BKE_pbvh_node_mark_update(node);

    if (!with_bmesh) {
      SCULPT_undo_push_node(ob, node, SCULPT_UNDO_COORDS);
    }
  }

  // auto time_ms = []() { return float(PIL_check_seconds_timer() * 1000.0); };

  using TimePoint =
      std::chrono::time_point<std::chrono::high_resolution_clock, std::chrono::microseconds>;

  auto time_point = [&]() {
    return std::chrono::time_point_cast<std::chrono::microseconds>(
        std::chrono::high_resolution_clock::now());
  };

  TimePoint start_point = time_point();

  auto time_ms = [&]() {
    //
    return double((time_point() - start_point).count()) / 1000.0;
  };

  blender::bke::pbvh::assign_hives(ss->pbvh);

  double start = time_ms();
  double time = start;

  printf("\n\n\n========= Starting test.======= ");

  switch (RNA_enum_get(op->ptr, "sort_mode")) {
    case TEST_MODE_NONE:
      break;
    case TEST_MODE_SORT:
      printf("Sorting. . .");
      fflush(stdout);

      for (PBVHNode *node : nodes) {
        BKE_pbvh_node_mark_update_defrag(node);
      }

      blender::bke::pbvh::defragment_pbvh(ss->pbvh, false);
      break;
    case TEST_MODE_RANDOMIZE:
      printf("Randomizing. . .");
      fflush(stdout);

      for (PBVHNode *node : nodes) {
        blender::bke::pbvh::fragment_node(ss->pbvh, node);
      }

      break;
  }

  printf("%.3ms\n", time_ms() - time);

  for (PBVHNode *node : nodes) {
    BKE_pbvh_bmesh_check_tris(ss->pbvh, node);
  }

  start = time_ms();

  int repeat = RNA_int_get(op->ptr, "repeat");
  for (int i = 0; i < repeat; i++) {
    time = time_ms();

    blender::threading::parallel_for(nodes.index_range(), 1, [&](blender::IndexRange range) {
      PBVHVertexIter vd;
      bool do_reproject = SCULPT_need_reproject(ss);

      for (int node_i : range) {
        PBVHNode *node = nodes[node_i];
        BKE_pbvh_vertex_iter_begin (ss->pbvh, node, vd, PBVH_ITER_UNIQUE) {
          float3 oldco = vd.co;
          float3 oldno = vd.fno;
          float3 co;

          SCULPT_neighbor_coords_average_interior(ss, co, vd.vertex, 0.25f, 0.5f, false);
          copy_v3_v3(vd.co, co);

          if (do_reproject) {
            BKE_sculpt_reproject_cdata(ss, vd.vertex, oldco, oldno);
          }
        }
        BKE_pbvh_vertex_iter_end;
      }
    });

    printf("%3d: %.3fms\n", i, time_ms() - time);
  }

  printf("========== Done.  avg: %.3fms =============\n", (time_ms() - start) / float(repeat));

  SCULPT_undo_push_end(ob);

  SCULPT_tag_update_overlays(C);
  DEG_id_tag_update(&ob->id, ID_RECALC_SHADING);
  ED_region_tag_redraw(CTX_wm_region(C));

  return OPERATOR_FINISHED;
}

static void SCULPT_OT_test(wmOperatorType *ot)
{
  /* Identifiers. */
  ot->name = "Sculpt Test";
  ot->idname = "SCULPT_OT_test";
  ot->description = "Sculpt Performance Test";

  /* Api callbacks. */
  ot->exec = sculpt_test_exec;
  ot->poll = SCULPT_mode_poll;

  static EnumPropertyItem mode_items[] = {{TEST_MODE_NONE, "NONE", 0, "None", ""},
                                          {TEST_MODE_SORT, "SORT", 0, "Sort", ""},
                                          {TEST_MODE_RANDOMIZE, "RAND", 0, "Randomize", ""},
                                          {0, nullptr, 0, nullptr, nullptr}};

  RNA_def_enum(ot->srna, "sort_mode", mode_items, TEST_MODE_SORT, "Sort Mode", "");
  RNA_def_int(ot->srna, "repeat", 100, 1, 1000, "Repeat", "", 1, 500);

  ot->flag = OPTYPE_REGISTER | OPTYPE_UNDO;
}

void ED_operatortypes_sculpt(void)
=======
void ED_operatortypes_sculpt()
>>>>>>> 9a0bdd8f
{
  WM_operatortype_append(SCULPT_OT_brush_stroke);
  WM_operatortype_append(SCULPT_OT_sculptmode_toggle);
  WM_operatortype_append(SCULPT_OT_set_persistent_base);
  WM_operatortype_append(SCULPT_OT_set_limit_surface);
  WM_operatortype_append(SCULPT_OT_dynamic_topology_toggle);
  WM_operatortype_append(SCULPT_OT_optimize);
  WM_operatortype_append(SCULPT_OT_symmetrize);
  WM_operatortype_append(SCULPT_OT_detail_flood_fill);
  WM_operatortype_append(SCULPT_OT_sample_detail_size);
  WM_operatortype_append(SCULPT_OT_set_detail_size);
  WM_operatortype_append(SCULPT_OT_mesh_filter);
  WM_operatortype_append(SCULPT_OT_mask_filter);
  WM_operatortype_append(SCULPT_OT_mask_expand);
  WM_operatortype_append(SCULPT_OT_set_pivot_position);
  WM_operatortype_append(SCULPT_OT_face_sets_create);
  WM_operatortype_append(SCULPT_OT_face_sets_change_visibility);
  WM_operatortype_append(SCULPT_OT_face_sets_invert_visibility);
  WM_operatortype_append(SCULPT_OT_face_sets_randomize_colors);
  WM_operatortype_append(SCULPT_OT_cloth_filter);
  WM_operatortype_append(SCULPT_OT_face_sets_edit);
  WM_operatortype_append(SCULPT_OT_face_set_lasso_gesture);
  WM_operatortype_append(SCULPT_OT_face_set_box_gesture);
  WM_operatortype_append(SCULPT_OT_trim_box_gesture);
  WM_operatortype_append(SCULPT_OT_trim_lasso_gesture);
  WM_operatortype_append(SCULPT_OT_project_line_gesture);

  WM_operatortype_append(SCULPT_OT_sample_color);
  WM_operatortype_append(SCULPT_OT_color_filter);
  WM_operatortype_append(SCULPT_OT_mask_by_color);
  WM_operatortype_append(SCULPT_OT_dyntopo_detail_size_edit);
  WM_operatortype_append(SCULPT_OT_mask_init);

  WM_operatortype_append(SCULPT_OT_face_sets_init);
  WM_operatortype_append(SCULPT_OT_reset_brushes);
  WM_operatortype_append(SCULPT_OT_ipmask_filter);

  WM_operatortype_append(SCULPT_OT_expand);
  WM_operatortype_append(SCULPT_OT_mask_from_cavity);
  WM_operatortype_append(SCULPT_OT_reveal_all);
  WM_operatortype_append(SCULPT_OT_test);
}

void ED_keymap_sculpt(wmKeyConfig *keyconf)
{
  filter_mesh_modal_keymap(keyconf);
}<|MERGE_RESOLUTION|>--- conflicted
+++ resolved
@@ -1688,7 +1688,6 @@
   ot->flag = OPTYPE_REGISTER | OPTYPE_UNDO;
 }
 
-<<<<<<< HEAD
 enum TestModes { TEST_MODE_NONE = 0, TEST_MODE_SORT = 1, TEST_MODE_RANDOMIZE = 2 };
 
 static int sculpt_test_exec(bContext *C, wmOperator *op)
@@ -1845,10 +1844,7 @@
   ot->flag = OPTYPE_REGISTER | OPTYPE_UNDO;
 }
 
-void ED_operatortypes_sculpt(void)
-=======
 void ED_operatortypes_sculpt()
->>>>>>> 9a0bdd8f
 {
   WM_operatortype_append(SCULPT_OT_brush_stroke);
   WM_operatortype_append(SCULPT_OT_sculptmode_toggle);

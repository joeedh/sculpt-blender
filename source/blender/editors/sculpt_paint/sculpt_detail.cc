--- conflicted
+++ resolved
@@ -120,7 +120,6 @@
   SCULPT_undo_push_begin(ob, op);
   SCULPT_undo_push_node(ob, nullptr, SCULPT_UNDO_COORDS);
 
-<<<<<<< HEAD
   DyntopoMaskCB mask_cb;
   void *mask_cb_data;
 
@@ -175,13 +174,6 @@
 
     if (i++ > max_steps) {
       break;
-=======
-  while (BKE_pbvh_bmesh_update_topology(
-      ss->pbvh, PBVH_Collapse | PBVH_Subdivide, center, nullptr, size, false, false))
-  {
-    for (PBVHNode *node : nodes) {
-      BKE_pbvh_node_mark_topology_update(node);
->>>>>>> 6b9a500a
     }
   }
 
@@ -286,19 +278,14 @@
 {
   if (BKE_pbvh_node_get_tmin(node) < *tmin) {
     SculptDetailRaycastData *srd = static_cast<SculptDetailRaycastData *>(data_v);
-<<<<<<< HEAD
 
     if (BKE_pbvh_bmesh_node_raycast_detail(srd->ss->pbvh,
                                            node,
                                            srd->ray_start,
                                            &srd->isect_precalc,
                                            &srd->depth,
-                                           &srd->edge_length)) {
-=======
-    if (BKE_pbvh_bmesh_node_raycast_detail(
-            node, srd->ray_start, &srd->isect_precalc, &srd->depth, &srd->edge_length))
+                                           &srd->edge_length))
     {
->>>>>>> 6b9a500a
       srd->hit = true;
       *tmin = srd->depth;
     }

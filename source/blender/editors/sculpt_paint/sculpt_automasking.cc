/* SPDX-License-Identifier: GPL-2.0-or-later
 * Copyright 2020 Blender Foundation */

/** \file
 * \ingroup edsculpt
 */

#include "MEM_guardedalloc.h"

#include "BLI_array.hh"
#include "BLI_blenlib.h"
#include "BLI_hash.h"
#include "BLI_index_range.hh"
#include "BLI_math.h"
#include "BLI_math_vector_types.hh"
#include "BLI_set.hh"
#include "BLI_task.h"
#include "BLI_vector.hh"

#include "DNA_brush_types.h"
#include "DNA_mesh_types.h"
#include "DNA_meshdata_types.h"

#include "BKE_brush.h"
#include "BKE_colortools.h"
#include "BKE_context.h"
#include "BKE_mesh.hh"
#include "BKE_mesh_mapping.h"
#include "BKE_object.h"
#include "BKE_paint.h"
#include "BKE_pbvh.h"
#include "BKE_scene.h"

#include "DEG_depsgraph.h"

#include "WM_api.h"
#include "WM_message.h"
#include "WM_toolsystem.h"
#include "WM_types.h"

#include "ED_object.h"
#include "ED_screen.h"
#include "ED_sculpt.h"
#include "paint_intern.h"
#include "sculpt_intern.hh"

#include "RNA_access.h"
#include "RNA_define.h"

#include "bmesh.h"

#include <cmath>
#include <cstdlib>

using blender::float3;
using blender::IndexRange;
using blender::Set;
using blender::Vector;
using namespace blender::bke::paint;

AutomaskingCache *SCULPT_automasking_active_cache_get(SculptSession *ss)
{
  if (ss->cache) {
    return ss->cache->automasking;
  }
  if (ss->filter_cache) {
    return ss->filter_cache->automasking;
  }
  return nullptr;
}

bool SCULPT_is_automasking_mode_enabled(const Sculpt *sd,
                                        const Brush *br,
                                        const eAutomasking_flag mode)
{
  int automasking = sd->automasking_flags;

  if (br) {
    automasking |= br->automasking_flags;
  }

  return (eAutomasking_flag)automasking & mode;
}

bool SCULPT_is_automasking_enabled(const Sculpt *sd, const SculptSession *ss, const Brush *br)
{
  if (SCULPT_is_automasking_mode_enabled(sd, br, BRUSH_AUTOMASKING_TOPOLOGY)) {
    return true;
  }
  if (SCULPT_is_automasking_mode_enabled(sd, br, BRUSH_AUTOMASKING_FACE_SETS)) {
    return true;
  }
  if (SCULPT_is_automasking_mode_enabled(sd, br, BRUSH_AUTOMASKING_BOUNDARY_EDGES)) {
    return true;
  }
  if (SCULPT_is_automasking_mode_enabled(sd, br, BRUSH_AUTOMASKING_BOUNDARY_FACE_SETS)) {
    return true;
  }
  if (SCULPT_is_automasking_mode_enabled(sd, br, BRUSH_AUTOMASKING_BRUSH_NORMAL)) {
    return true;
  }
  if (SCULPT_is_automasking_mode_enabled(sd, br, BRUSH_AUTOMASKING_VIEW_NORMAL)) {
    return true;
  }
  if (SCULPT_is_automasking_mode_enabled(sd, br, BRUSH_AUTOMASKING_CAVITY_ALL)) {
    return true;
  }

  return false;
}

static int sculpt_automasking_mode_effective_bits(const Sculpt *sculpt, const Brush *brush)
{
  if (brush) {
    int flags = sculpt->automasking_flags | brush->automasking_flags;

    /* Check if we are using brush cavity settings. */
    if (brush->automasking_flags & BRUSH_AUTOMASKING_CAVITY_ALL) {
      flags &= ~(BRUSH_AUTOMASKING_CAVITY_ALL | BRUSH_AUTOMASKING_CAVITY_USE_CURVE |
                 BRUSH_AUTOMASKING_CAVITY_NORMAL);
      flags |= brush->automasking_flags;
    }
    else if (sculpt->automasking_flags & BRUSH_AUTOMASKING_CAVITY_ALL) {
      flags &= ~(BRUSH_AUTOMASKING_CAVITY_ALL | BRUSH_AUTOMASKING_CAVITY_USE_CURVE |
                 BRUSH_AUTOMASKING_CAVITY_NORMAL);
      flags |= sculpt->automasking_flags;
    }

    return flags;
  }
  return sculpt->automasking_flags;
}

bool SCULPT_automasking_needs_normal(const SculptSession * /*ss*/,
                                     const Sculpt *sculpt,
                                     const Brush *brush)
{
  int flags = sculpt_automasking_mode_effective_bits(sculpt, brush);

  return flags & (BRUSH_AUTOMASKING_BRUSH_NORMAL | BRUSH_AUTOMASKING_VIEW_NORMAL);
}

static float sculpt_automasking_normal_calc(SculptSession *ss,
                                            PBVHVertRef vertex,
                                            float3 &normal,
                                            float limit_lower,
                                            float limit_upper,
                                            AutomaskingNodeData *automask_data)
{
  float3 normal_v;

  if (automask_data && automask_data->have_orig_data) {
    normal_v = automask_data->orig_data.no;
  }
  else {
    SCULPT_vertex_normal_get(ss, vertex, normal_v);
  }

  float angle = saacos(dot_v3v3(normal, normal_v));

  /* note that limit is pre-divided by M_PI */

  if (angle > limit_lower && angle < limit_upper) {
    float t = 1.0f - (angle - limit_lower) / (limit_upper - limit_lower);

    /* smoothstep */
    t = t * t * (3.0 - 2.0 * t);

    return t;
  }
  if (angle > limit_upper) {
    return 0.0f;
  }

  return 1.0f;
}

static bool sculpt_automasking_is_constrained_by_radius(const Brush *br)
{
  if (br == nullptr) {
    return false;
  }

  /* 2D falloff is not constrained by radius. */
  if (br->falloff_shape == PAINT_FALLOFF_SHAPE_TUBE) {
    return false;
  }

  if (ELEM(br->sculpt_tool, SCULPT_TOOL_GRAB, SCULPT_TOOL_THUMB, SCULPT_TOOL_ROTATE)) {
    return true;
  }
  return false;
}

static bool SCULPT_automasking_needs_factors_cache(const Sculpt *sd, const Brush *brush)
{

  const int automasking_flags = sculpt_automasking_mode_effective_bits(sd, brush);

  if (automasking_flags & BRUSH_AUTOMASKING_TOPOLOGY && brush &&
      sculpt_automasking_is_constrained_by_radius(brush))
  {
    return true;
  }

  if (automasking_flags & (BRUSH_AUTOMASKING_BOUNDARY_EDGES |
                           BRUSH_AUTOMASKING_BOUNDARY_FACE_SETS | BRUSH_AUTOMASKING_VIEW_NORMAL))
  {
    return brush && brush->automasking_boundary_edges_propagation_steps != 1;
  }
  return false;
}

static float automasking_brush_normal_factor(AutomaskingCache *automasking,
                                             SculptSession *ss,
                                             PBVHVertRef vertex,
                                             AutomaskingNodeData *automask_data)
{
  float falloff = automasking->settings.start_normal_falloff * M_PI;
  float3 initial_normal;

  if (ss->cache) {
    initial_normal = ss->cache->initial_normal;
  }
  else {
    initial_normal = ss->filter_cache->initial_normal;
  }

  return sculpt_automasking_normal_calc(ss,
                                        vertex,
                                        initial_normal,
                                        automasking->settings.start_normal_limit - falloff * 0.5f,
                                        automasking->settings.start_normal_limit + falloff * 0.5f,
                                        automask_data);
}

static float automasking_view_normal_factor(AutomaskingCache *automasking,
                                            SculptSession *ss,
                                            PBVHVertRef vertex,
                                            AutomaskingNodeData *automask_data)
{
  float falloff = automasking->settings.view_normal_falloff * M_PI;

  float3 view_normal;

  if (ss->cache) {
    view_normal = ss->cache->view_normal;
  }
  else {
    view_normal = ss->filter_cache->view_normal;
  }

  return sculpt_automasking_normal_calc(ss,
                                        vertex,
                                        view_normal,
                                        automasking->settings.view_normal_limit,
                                        automasking->settings.view_normal_limit + falloff,
                                        automask_data);
}

static float automasking_view_occlusion_factor(AutomaskingCache *automasking,
                                               SculptSession *ss,
                                               PBVHVertRef vertex,
                                               AutomaskingNodeData * /*automask_data*/,
                                               bool force = false)
{
  char f = vertex_attr_get<char>(vertex, ss->attrs.automasking_occlusion);

  if (force || blender::bke::sculpt::stroke_id_test(ss, vertex, STROKEID_USER_OCCLUSION)) {
    f = *vertex_attr_ptr<char>(
        vertex,
        ss->attrs.automasking_occlusion) = SCULPT_vertex_is_occluded(ss, vertex, true) ? 2 : 1;
  }

  return f == 2;
}

/* Updates vertex stroke id. */
static float automasking_factor_end(SculptSession *ss,
                                    AutomaskingCache *automasking,
                                    PBVHVertRef vertex,
                                    float value)
{
  if (ss->attrs.stroke_id) {
    blender::bke::sculpt::stroke_id_test(ss, vertex, STROKEID_USER_AUTOMASKING);
  }

  return value;
}

static float sculpt_cavity_calc_factor(AutomaskingCache *automasking, float factor)
{
  float sign = signf(factor);

  factor = fabsf(factor) * automasking->settings.cavity_factor * 50.0f;

  factor = factor * sign * 0.5f + 0.5f;
  CLAMP(factor, 0.0f, 1.0f);

  return (automasking->settings.flags & BRUSH_AUTOMASKING_CAVITY_INVERTED) ? 1.0f - factor :
                                                                             factor;
}

struct CavityBlurVert {
  PBVHVertRef vertex;
  float dist;
  int depth;

  CavityBlurVert(PBVHVertRef vertex_, float dist_, int depth_)
      : vertex(vertex_), dist(dist_), depth(depth_)
  {
  }

  CavityBlurVert() = default;
};

static void sculpt_calc_blurred_cavity(SculptSession *ss,
                                       AutomaskingCache *automasking,
                                       int steps,
                                       PBVHVertRef vertex)
{
  float3 sno1(0.0f);
  float3 sno2(0.0f);
  float3 sco1(0.0f);
  float3 sco2(0.0f);
  float len1_sum = 0.0f;
  int sco1_len = 0, sco2_len = 0;

  /* Steps starts at 1, but API and user interface
   * are zero-based.
   */
  steps++;

  Vector<CavityBlurVert, 64> queue;
  Set<int64_t, 64> visit;

  int start = 0, end = 0;

  queue.resize(64);

  CavityBlurVert initial(vertex, 0.0f, 0);

  visit.add_new(vertex.i);
  queue[0] = initial;
  end = 1;

  const float *co1 = SCULPT_vertex_co_get(ss, vertex);

  while (start != end) {
    CavityBlurVert &blurvert = queue[start];
    PBVHVertRef v = blurvert.vertex;
    start = (start + 1) % queue.size();

    float3 no;

    const float *co = SCULPT_vertex_co_get(ss, v);
    SCULPT_vertex_normal_get(ss, v, no);

    float centdist = len_v3v3(co, co1);

    sco1 += co;
    sno1 += no;
    len1_sum += centdist;
    sco1_len++;

    if (blurvert.depth < steps) {
      sco2 += co;
      sno2 += no;
      sco2_len++;
    }

    if (blurvert.depth >= steps) {
      continue;
    }

    SculptVertexNeighborIter ni;
    SCULPT_VERTEX_NEIGHBORS_ITER_BEGIN (ss, v, ni) {
      PBVHVertRef v2 = ni.vertex;

      if (visit.contains(v2.i)) {
        continue;
      }

      float dist = len_v3v3(SCULPT_vertex_co_get(ss, v2), SCULPT_vertex_co_get(ss, v));

      visit.add_new(v2.i);
      CavityBlurVert blurvert2(v2, dist, blurvert.depth + 1);

      int nextend = (end + 1) % queue.size();

      if (nextend == start) {
        int oldsize = queue.size();

        queue.resize(queue.size() << 1);

        if (end < start) {
          int n = oldsize - start;

          for (int i = 0; i < n; i++) {
            queue[queue.size() - n + i] = queue[i + start];
          }

          start = queue.size() - n;
        }
      }

      queue[end] = blurvert2;
      end = (end + 1) % queue.size();
    }
    SCULPT_VERTEX_NEIGHBORS_ITER_END(ni);
  }

  BLI_assert(sco1_len != sco2_len);

  if (!sco1_len) {
    sco1 = SCULPT_vertex_co_get(ss, vertex);
  }
  else {
    sco1 /= float(sco1_len);
    len1_sum /= sco1_len;
  }

  if (!sco2_len) {
    sco2 = SCULPT_vertex_co_get(ss, vertex);
  }
  else {
    sco2 /= float(sco2_len);
  }

  normalize_v3(sno1);
  if (dot_v3v3(sno1, sno1) == 0.0f) {
    SCULPT_vertex_normal_get(ss, vertex, sno1);
  }

  normalize_v3(sno2);
  if (dot_v3v3(sno2, sno2) == 0.0f) {
    SCULPT_vertex_normal_get(ss, vertex, sno2);
  }

  float3 vec = sco1 - sco2;
  float factor_sum = dot_v3v3(vec, sno2) / len1_sum;

  factor_sum = sculpt_cavity_calc_factor(automasking, factor_sum);

  vertex_attr_set<float>(vertex, ss->attrs.automasking_cavity, factor_sum);
}

int SCULPT_automasking_settings_hash(Object *ob, AutomaskingCache *automasking)
{
  SculptSession *ss = ob->sculpt;

  int hash;
  int totvert = SCULPT_vertex_count_get(ss);

  hash = BLI_hash_int(automasking->settings.flags);
  hash = BLI_hash_int_2d(hash, totvert);

  if (automasking->settings.flags & BRUSH_AUTOMASKING_CAVITY_ALL) {
    hash = BLI_hash_int_2d(hash, automasking->settings.cavity_blur_steps);
    hash = BLI_hash_int_2d(hash, *reinterpret_cast<uint *>(&automasking->settings.cavity_factor));

    if (automasking->settings.cavity_curve) {
      CurveMap *cm = automasking->settings.cavity_curve->cm;

      for (int i = 0; i < cm->totpoint; i++) {
        hash = BLI_hash_int_2d(hash, *reinterpret_cast<uint *>(&cm->curve[i].x));
        hash = BLI_hash_int_2d(hash, *reinterpret_cast<uint *>(&cm->curve[i].y));
        hash = BLI_hash_int_2d(hash, uint(cm->curve[i].flag));
        hash = BLI_hash_int_2d(hash, uint(cm->curve[i].shorty));
      }
    }
  }

  if (automasking->settings.flags & BRUSH_AUTOMASKING_FACE_SETS) {
    hash = BLI_hash_int_2d(hash, automasking->settings.initial_face_set);
  }

  if (automasking->settings.flags & BRUSH_AUTOMASKING_VIEW_NORMAL) {
    hash = BLI_hash_int_2d(hash,
                           *reinterpret_cast<uint *>(&automasking->settings.view_normal_falloff));
    hash = BLI_hash_int_2d(hash,
                           *reinterpret_cast<uint *>(&automasking->settings.view_normal_limit));
  }

  if (automasking->settings.flags & BRUSH_AUTOMASKING_BRUSH_NORMAL) {
    hash = BLI_hash_int_2d(hash,
                           *reinterpret_cast<uint *>(&automasking->settings.start_normal_falloff));
    hash = BLI_hash_int_2d(hash,
                           *reinterpret_cast<uint *>(&automasking->settings.start_normal_limit));
  }

  return hash;
}

static float sculpt_automasking_cavity_factor(AutomaskingCache *automasking,
                                              SculptSession *ss,
                                              PBVHVertRef vertex)
{
  if (blender::bke::sculpt::stroke_id_test_no_update(ss, vertex, STROKEID_USER_AUTOMASKING)) {
    sculpt_calc_blurred_cavity(ss, automasking, automasking->settings.cavity_blur_steps, vertex);
  }

  float factor = vertex_attr_get<float>(vertex, ss->attrs.automasking_cavity);
  bool inverted = automasking->settings.flags & BRUSH_AUTOMASKING_CAVITY_INVERTED;

  if ((automasking->settings.flags & BRUSH_AUTOMASKING_CAVITY_ALL) &&
      (automasking->settings.flags & BRUSH_AUTOMASKING_CAVITY_USE_CURVE))
  {
    factor = inverted ? 1.0f - factor : factor;
    factor = BKE_curvemapping_evaluateF(automasking->settings.cavity_curve, 0, factor);
    factor = inverted ? 1.0f - factor : factor;
  }

  return factor;
}

float SCULPT_automasking_factor_get(AutomaskingCache *automasking,
                                    SculptSession *ss,
                                    PBVHVertRef vert,
                                    AutomaskingNodeData *automask_data)
{
  if (!automasking || vert.i == PBVH_REF_NONE) {
    return 1.0f;
  }

  float mask = 1.0f;

  /* Since brush normal mode depends on the current mirror symmetry pass
   * it is not folded into the factor cache (when it exists). */
  if ((ss->cache || ss->filter_cache) &&
      (automasking->settings.flags & BRUSH_AUTOMASKING_BRUSH_NORMAL))
  {
    mask *= automasking_brush_normal_factor(automasking, ss, vert, automask_data);
  }

  /* If the cache is initialized with valid info, use the cache. This is used when the
   * automasking information can't be computed in real time per vertex and needs to be
   * initialized for the whole mesh when the stroke starts. */
  if (ss->attrs.automasking_factor) {
    float factor = vertex_attr_get<float>(vert, ss->attrs.automasking_factor);

    if (automasking->settings.flags & BRUSH_AUTOMASKING_CAVITY_ALL) {
      factor *= sculpt_automasking_cavity_factor(automasking, ss, vert);
    }

    return automasking_factor_end(ss, automasking, vert, factor * mask);
  }

  bool do_occlusion = (automasking->settings.flags &
                       (BRUSH_AUTOMASKING_VIEW_OCCLUSION | BRUSH_AUTOMASKING_VIEW_NORMAL)) ==
                      (BRUSH_AUTOMASKING_VIEW_OCCLUSION | BRUSH_AUTOMASKING_VIEW_NORMAL);
<<<<<<< HEAD
  if (do_occlusion && automasking_view_occlusion_factor(automasking, ss, vert, automask_data)) {
=======
  if (do_occlusion &&
      automasking_view_occlusion_factor(automasking, ss, vert, stroke_id, automask_data))
  {
>>>>>>> 6b9a500a
    return automasking_factor_end(ss, automasking, vert, 0.0f);
  }

  if (!automasking->settings.topology_use_brush_limit &&
      automasking->settings.flags & BRUSH_AUTOMASKING_TOPOLOGY &&
      SCULPT_vertex_island_get(ss, vert) != automasking->settings.initial_island_nr)
  {
    return 0.0f;
  }

  if (automasking->settings.flags & BRUSH_AUTOMASKING_FACE_SETS) {
    if (!SCULPT_vertex_has_face_set(ss, vert, automasking->settings.initial_face_set)) {
      return 0.0f;
    }
  }

  if (automasking->settings.flags & BRUSH_AUTOMASKING_BOUNDARY_EDGES) {
    if (SCULPT_vertex_is_boundary(ss, vert, SCULPT_BOUNDARY_MESH)) {
      return 0.0f;
    }
  }

  if (automasking->settings.flags & BRUSH_AUTOMASKING_BOUNDARY_FACE_SETS) {
    bool ignore = ss->cache && ss->cache->brush &&
                  ss->cache->brush->sculpt_tool == SCULPT_TOOL_DRAW_FACE_SETS &&
                  SCULPT_vertex_face_set_get(ss, vert) == ss->cache->paint_face_set;

    if (!ignore && !SCULPT_vertex_has_unique_face_set(ss, vert)) {
      return 0.0f;
    }
  }

  if ((ss->cache || ss->filter_cache) &&
      (automasking->settings.flags & BRUSH_AUTOMASKING_VIEW_NORMAL))
  {
    mask *= automasking_view_normal_factor(automasking, ss, vert, automask_data);
  }

  if (automasking->settings.flags & BRUSH_AUTOMASKING_CAVITY_ALL) {
    mask *= sculpt_automasking_cavity_factor(automasking, ss, vert);
  }

  return automasking_factor_end(ss, automasking, vert, mask);
}

void SCULPT_automasking_cache_free(SculptSession *ss, Object *ob, AutomaskingCache *automasking)
{
  if (!automasking) {
    return;
  }

  MEM_SAFE_FREE(automasking);
}

struct AutomaskFloodFillData {
  float radius;
  bool use_radius;
  float location[3];
  char symm;
};

static bool automask_floodfill_cb(
    SculptSession *ss, PBVHVertRef from_v, PBVHVertRef to_v, bool /*is_duplicate*/, void *userdata)
{
  AutomaskFloodFillData *data = (AutomaskFloodFillData *)userdata;

  vertex_attr_set<float>(to_v, ss->attrs.automasking_factor, 1.0f);
  vertex_attr_set<float>(from_v, ss->attrs.automasking_factor, 1.0f);

  return (!data->use_radius ||
          SCULPT_is_vertex_inside_brush_radius_symm(
              SCULPT_vertex_co_get(ss, to_v), data->location, data->radius, data->symm));
}

static void SCULPT_topology_automasking_init(Sculpt *sd, Object *ob)
{
  SculptSession *ss = ob->sculpt;
  Brush *brush = BKE_paint_brush(&sd->paint);

  if (BKE_pbvh_type(ss->pbvh) == PBVH_FACES && !ss->pmap) {
    BLI_assert_unreachable();
    return;
  }

  const int totvert = SCULPT_vertex_count_get(ss);
  for (int i : IndexRange(totvert)) {
    PBVHVertRef vertex = BKE_pbvh_index_to_vertex(ss->pbvh, i);

    vertex_attr_set<float>(vertex, ss->attrs.automasking_factor, 0.0f);
  }

  /* Flood fill automask to connected vertices. Limited to vertices inside
   * the brush radius if the tool requires it. */
  SculptFloodFill flood;
  SCULPT_floodfill_init(ss, &flood);
  const float radius = ss->cache ? ss->cache->radius : FLT_MAX;
  SCULPT_floodfill_add_active(sd, ob, ss, &flood, radius);

  AutomaskFloodFillData fdata = {0};

  fdata.radius = radius;
  fdata.use_radius = ss->cache && sculpt_automasking_is_constrained_by_radius(brush);
  fdata.symm = SCULPT_mesh_symmetry_xyz_get(ob);

  copy_v3_v3(fdata.location, SCULPT_active_vertex_co_get(ss));
  SCULPT_floodfill_execute(ss, &flood, automask_floodfill_cb, &fdata);
  SCULPT_floodfill_free(&flood);
}

static void sculpt_face_sets_automasking_init(Sculpt *sd, Object *ob)
{
  SculptSession *ss = ob->sculpt;
  Brush *brush = BKE_paint_brush(&sd->paint);

  if (!SCULPT_is_automasking_enabled(sd, ss, brush)) {
    return;
  }

  if (BKE_pbvh_type(ss->pbvh) == PBVH_FACES && !ss->pmap) {
    BLI_assert_msg(0, "Face Sets automasking: pmap missing");
    return;
  }

  int tot_vert = SCULPT_vertex_count_get(ss);
  int active_face_set = SCULPT_active_face_set_get(ss);
  for (int i : IndexRange(tot_vert)) {
    PBVHVertRef vertex = BKE_pbvh_index_to_vertex(ss->pbvh, i);

    if (!SCULPT_vertex_has_face_set(ss, vertex, active_face_set)) {
      vertex_attr_set<float>(vertex, ss->attrs.automasking_factor, 0.0f);
    }
  }
}

#define EDGE_DISTANCE_INF -1

static void SCULPT_boundary_automasking_init(Object *ob,
                                             eBoundaryAutomaskMode mode,
                                             int propagation_steps)
{
  SculptSession *ss = ob->sculpt;

  if (!ss->pmap) {
    BLI_assert_msg(0, "Boundary Edges masking: pmap missing");
    return;
  }

  const int totvert = SCULPT_vertex_count_get(ss);
  int *edge_distance = (int *)MEM_callocN(sizeof(int) * totvert, "automask_factor");

  for (int i : IndexRange(totvert)) {
    PBVHVertRef vertex = BKE_pbvh_index_to_vertex(ss->pbvh, i);

    edge_distance[i] = EDGE_DISTANCE_INF;
    switch (mode) {
      case AUTOMASK_INIT_BOUNDARY_EDGES:
        if (SCULPT_vertex_is_boundary(ss, vertex, SCULPT_BOUNDARY_MESH)) {
          edge_distance[i] = 0;
        }
        break;
      case AUTOMASK_INIT_BOUNDARY_FACE_SETS:
        if (!SCULPT_vertex_has_unique_face_set(ss, vertex)) {
          edge_distance[i] = 0;
        }
        break;
    }
  }

  for (int propagation_it : IndexRange(propagation_steps)) {
    for (int i : IndexRange(totvert)) {
      PBVHVertRef vertex = BKE_pbvh_index_to_vertex(ss->pbvh, i);

      if (edge_distance[i] != EDGE_DISTANCE_INF) {
        continue;
      }
      SculptVertexNeighborIter ni;
      SCULPT_VERTEX_NEIGHBORS_ITER_BEGIN (ss, vertex, ni) {
        if (edge_distance[ni.index] == propagation_it) {
          edge_distance[i] = propagation_it + 1;
        }
      }
      SCULPT_VERTEX_NEIGHBORS_ITER_END(ni);
    }
  }

  for (int i : IndexRange(totvert)) {
    PBVHVertRef vertex = BKE_pbvh_index_to_vertex(ss->pbvh, i);

    if (edge_distance[i] == EDGE_DISTANCE_INF) {
      continue;
    }
    const float p = 1.0f - (float(edge_distance[i]) / float(propagation_steps));
    const float edge_boundary_automask = pow2f(p);

    *vertex_attr_ptr<float>(vertex,
                            ss->attrs.automasking_factor) *= (1.0f - edge_boundary_automask);
  }

  MEM_SAFE_FREE(edge_distance);
}

void SCULPT_automasking_cache_settings_update(AutomaskingCache *automasking,
                                              SculptSession *ss,
                                              const Sculpt *sd,
                                              const Brush *brush)
{
  automasking->settings.flags = sculpt_automasking_mode_effective_bits(sd, brush);
  automasking->settings.initial_face_set = SCULPT_active_face_set_get(ss);

  automasking->settings.view_normal_limit = sd->automasking_view_normal_limit;
  automasking->settings.view_normal_falloff = sd->automasking_view_normal_falloff;
  automasking->settings.start_normal_limit = sd->automasking_start_normal_limit;
  automasking->settings.start_normal_falloff = sd->automasking_start_normal_falloff;

  if (brush && (brush->automasking_flags & BRUSH_AUTOMASKING_CAVITY_ALL)) {
    automasking->settings.cavity_curve = brush->automasking_cavity_curve;
    automasking->settings.cavity_factor = brush->automasking_cavity_factor;
    automasking->settings.cavity_blur_steps = brush->automasking_cavity_blur_steps;
  }
  else {
    automasking->settings.cavity_curve = sd->automasking_cavity_curve;
    automasking->settings.cavity_factor = sd->automasking_cavity_factor;
    automasking->settings.cavity_blur_steps = sd->automasking_cavity_blur_steps;
  }
}

static void sculpt_normal_occlusion_automasking_fill(AutomaskingCache *automasking,
                                                     Object *ob,
                                                     eAutomasking_flag mode)
{
  SculptSession *ss = ob->sculpt;
  const int totvert = SCULPT_vertex_count_get(ss);

  /* No need to build original data since this is only called at the beginning of strokes. */
  AutomaskingNodeData nodedata;
  nodedata.have_orig_data = false;

  for (int i = 0; i < totvert; i++) {
    PBVHVertRef vertex = BKE_pbvh_index_to_vertex(ss->pbvh, i);

    float f = vertex_attr_get<float>(vertex, ss->attrs.automasking_factor);

    if (int(mode) & BRUSH_AUTOMASKING_VIEW_NORMAL) {
      if (int(mode) & BRUSH_AUTOMASKING_VIEW_OCCLUSION) {
        f *= automasking_view_occlusion_factor(automasking, ss, vertex, &nodedata, true);
      }

      f *= automasking_view_normal_factor(automasking, ss, vertex, &nodedata);
    }

    if (ss->attrs.stroke_id) {
      blender::bke::sculpt::stroke_id_test(ss, vertex, STROKEID_USER_AUTOMASKING);
    }

    vertex_attr_set<float>(vertex, ss->attrs.automasking_factor, f);
  }
}

bool SCULPT_tool_can_reuse_automask(int sculpt_tool)
{
  return ELEM(sculpt_tool,
              SCULPT_TOOL_PAINT,
              SCULPT_TOOL_SMEAR,
              SCULPT_TOOL_MASK,
              SCULPT_TOOL_DRAW_FACE_SETS);
}

AutomaskingCache *SCULPT_automasking_cache_init(Sculpt *sd, const Brush *brush, Object *ob)
{
  SculptSession *ss = ob->sculpt;
  const int totvert = SCULPT_vertex_count_get(ss);

  if (!SCULPT_is_automasking_enabled(sd, ss, brush)) {
    return nullptr;
  }

  AutomaskingCache *automasking = (AutomaskingCache *)MEM_callocN(sizeof(AutomaskingCache),
                                                                  "automasking cache");
  SCULPT_automasking_cache_settings_update(automasking, ss, sd, brush);
  SCULPT_boundary_info_ensure(ob);

  automasking->current_stroke_id = ss->stroke_id;

  bool use_stroke_id = false;
  int mode = sculpt_automasking_mode_effective_bits(sd, brush);

  if (mode & BRUSH_AUTOMASKING_TOPOLOGY && ss->active_vertex.i != PBVH_REF_NONE) {
    SCULPT_topology_islands_ensure(ob);
    automasking->settings.initial_island_nr = SCULPT_vertex_island_get(ss, ss->active_vertex);
  }

  if ((mode & BRUSH_AUTOMASKING_VIEW_OCCLUSION) && (mode & BRUSH_AUTOMASKING_VIEW_NORMAL)) {
    use_stroke_id = true;

    if (!ss->attrs.automasking_occlusion) {
      SculptAttributeParams params = {0};
      ss->attrs.automasking_occlusion = BKE_sculpt_attribute_ensure(
          ob,
          ATTR_DOMAIN_POINT,
          CD_PROP_INT8,
          SCULPT_ATTRIBUTE_NAME(automasking_occlusion),
          &params);
    }
  }

  if (mode & BRUSH_AUTOMASKING_CAVITY_ALL) {
    use_stroke_id = true;

    if (SCULPT_is_automasking_mode_enabled(sd, brush, BRUSH_AUTOMASKING_CAVITY_USE_CURVE)) {
      if (brush) {
        BKE_curvemapping_init(brush->automasking_cavity_curve);
      }

      BKE_curvemapping_init(sd->automasking_cavity_curve);
    }

    if (!ss->attrs.automasking_cavity) {
      SculptAttributeParams params = {0};
      ss->attrs.automasking_cavity = BKE_sculpt_attribute_ensure(
          ob,
          ATTR_DOMAIN_POINT,
          CD_PROP_FLOAT,
          SCULPT_ATTRIBUTE_NAME(automasking_cavity),
          &params);
    }
  }

  if (use_stroke_id) {
    SCULPT_stroke_id_ensure(ob);

    bool have_occlusion = (mode & BRUSH_AUTOMASKING_VIEW_OCCLUSION) &&
                          (mode & BRUSH_AUTOMASKING_VIEW_NORMAL);

    if (brush && SCULPT_tool_can_reuse_automask(brush->sculpt_tool) && !have_occlusion) {
      int hash = SCULPT_automasking_settings_hash(ob, automasking);

      if (hash == ss->last_automasking_settings_hash) {
        automasking->current_stroke_id = ss->last_automask_stroke_id;
        automasking->can_reuse_mask = true;
      }
    }

    if (!automasking->can_reuse_mask) {
      ss->last_automask_stroke_id = ss->stroke_id;
    }
  }

  if (!SCULPT_automasking_needs_factors_cache(sd, brush)) {
    return automasking;
  }

  SculptAttributeParams params = {0};
  params.stroke_only = true;

  ss->attrs.automasking_factor = BKE_sculpt_attribute_ensure(
      ob, ATTR_DOMAIN_POINT, CD_PROP_FLOAT, SCULPT_ATTRIBUTE_NAME(automasking_factor), &params);

  float initial_value;

  /* Topology, boundary and boundary face sets build up the mask
   * from zero which other modes can subtract from.  If none of them are
   * enabled initialize to 1.
   */
  if (!(mode & BRUSH_AUTOMASKING_TOPOLOGY)) {
    initial_value = 1.0f;
  }
  else {
    initial_value = 0.0f;
  }

  for (int i : IndexRange(totvert)) {
    PBVHVertRef vertex = BKE_pbvh_index_to_vertex(ss->pbvh, i);

    vertex_attr_set<float>(vertex, ss->attrs.automasking_factor, initial_value);
  }

  const int boundary_propagation_steps = brush ?
                                             brush->automasking_boundary_edges_propagation_steps :
                                             1;

  /* Additive modes. */
  if (SCULPT_is_automasking_mode_enabled(sd, brush, BRUSH_AUTOMASKING_TOPOLOGY)) {
    SCULPT_vertex_random_access_ensure(ss);

    if (sculpt_automasking_is_constrained_by_radius(brush)) {
      automasking->settings.topology_use_brush_limit = true;
      SCULPT_topology_automasking_init(sd, ob);
    }
  }

  if (SCULPT_is_automasking_mode_enabled(sd, brush, BRUSH_AUTOMASKING_FACE_SETS)) {
    SCULPT_vertex_random_access_ensure(ss);
    sculpt_face_sets_automasking_init(sd, ob);
  }

  if (SCULPT_is_automasking_mode_enabled(sd, brush, BRUSH_AUTOMASKING_BOUNDARY_EDGES)) {
    SCULPT_vertex_random_access_ensure(ss);
    SCULPT_boundary_automasking_init(ob, AUTOMASK_INIT_BOUNDARY_EDGES, boundary_propagation_steps);
  }
  if (SCULPT_is_automasking_mode_enabled(sd, brush, BRUSH_AUTOMASKING_BOUNDARY_FACE_SETS)) {
    SCULPT_vertex_random_access_ensure(ss);
    SCULPT_boundary_automasking_init(
        ob, AUTOMASK_INIT_BOUNDARY_FACE_SETS, boundary_propagation_steps);
  }

  /* Subtractive modes. */
  int normal_bits = sculpt_automasking_mode_effective_bits(sd, brush) &
                    (BRUSH_AUTOMASKING_VIEW_NORMAL | BRUSH_AUTOMASKING_VIEW_OCCLUSION);

  if (normal_bits) {
    sculpt_normal_occlusion_automasking_fill(automasking, ob, (eAutomasking_flag)normal_bits);
  }

  return automasking;
}

bool SCULPT_automasking_needs_original(const Sculpt *sd, const Brush *brush)
{

  return sculpt_automasking_mode_effective_bits(sd, brush) &
         (BRUSH_AUTOMASKING_CAVITY_ALL | BRUSH_AUTOMASKING_BRUSH_NORMAL |
          BRUSH_AUTOMASKING_VIEW_NORMAL);
}<|MERGE_RESOLUTION|>--- conflicted
+++ resolved
@@ -549,13 +549,7 @@
   bool do_occlusion = (automasking->settings.flags &
                        (BRUSH_AUTOMASKING_VIEW_OCCLUSION | BRUSH_AUTOMASKING_VIEW_NORMAL)) ==
                       (BRUSH_AUTOMASKING_VIEW_OCCLUSION | BRUSH_AUTOMASKING_VIEW_NORMAL);
-<<<<<<< HEAD
   if (do_occlusion && automasking_view_occlusion_factor(automasking, ss, vert, automask_data)) {
-=======
-  if (do_occlusion &&
-      automasking_view_occlusion_factor(automasking, ss, vert, stroke_id, automask_data))
-  {
->>>>>>> 6b9a500a
     return automasking_factor_end(ss, automasking, vert, 0.0f);
   }
 

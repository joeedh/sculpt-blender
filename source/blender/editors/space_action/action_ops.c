/*
 * ***** BEGIN GPL LICENSE BLOCK *****
 *
 * This program is free software; you can redistribute it and/or
 * modify it under the terms of the GNU General Public License
 * as published by the Free Software Foundation; either version 2
 * of the License, or (at your option) any later version. 
 *
 * This program is distributed in the hope that it will be useful,
 * but WITHOUT ANY WARRANTY; without even the implied warranty of
 * MERCHANTABILITY or FITNESS FOR A PARTICULAR PURPOSE.  See the
 * GNU General Public License for more details.
 *
 * You should have received a copy of the GNU General Public License
 * along with this program; if not, write to the Free Software Foundation,
 * Inc., 51 Franklin Street, Fifth Floor, Boston, MA 02110-1301, USA.
 *
 * The Original Code is Copyright (C) 2008 Blender Foundation.
 * All rights reserved.
 *
 * 
 * Contributor(s): Blender Foundation
 *
 * ***** END GPL LICENSE BLOCK *****
 */

/** \file blender/editors/space_action/action_ops.c
 *  \ingroup spaction
 */


#include <stdlib.h>
#include <math.h>


#include "DNA_space_types.h"

#include "BLI_blenlib.h"
#include "BLI_utildefines.h"

#include "ED_anim_api.h"
#include "ED_markers.h"
#include "ED_transform.h"

#include "action_intern.h"

#include "RNA_access.h"

#include "WM_api.h"
#include "WM_types.h"

/* ************************** registration - operator types **********************************/

void action_operatortypes(void)
{
	/* keyframes */
	/* selection */
	WM_operatortype_append(ACTION_OT_clickselect);
	WM_operatortype_append(ACTION_OT_select_all_toggle);
	WM_operatortype_append(ACTION_OT_select_border);
	WM_operatortype_append(ACTION_OT_select_column);
	WM_operatortype_append(ACTION_OT_select_linked);
	WM_operatortype_append(ACTION_OT_select_more);
	WM_operatortype_append(ACTION_OT_select_less);
	WM_operatortype_append(ACTION_OT_select_leftright);
	
	/* editing */
	WM_operatortype_append(ACTION_OT_snap);
	WM_operatortype_append(ACTION_OT_mirror);
	WM_operatortype_append(ACTION_OT_frame_jump);
	WM_operatortype_append(ACTION_OT_handle_type);
	WM_operatortype_append(ACTION_OT_interpolation_type);
	WM_operatortype_append(ACTION_OT_extrapolation_type);
	WM_operatortype_append(ACTION_OT_keyframe_type);
	WM_operatortype_append(ACTION_OT_sample);
	WM_operatortype_append(ACTION_OT_clean);
	WM_operatortype_append(ACTION_OT_delete);
	WM_operatortype_append(ACTION_OT_duplicate);
	WM_operatortype_append(ACTION_OT_keyframe_insert);
	WM_operatortype_append(ACTION_OT_copy);
	WM_operatortype_append(ACTION_OT_paste);
	WM_operatortype_append(ACTION_OT_new);
	
	WM_operatortype_append(ACTION_OT_previewrange_set);
	WM_operatortype_append(ACTION_OT_view_all);
	WM_operatortype_append(ACTION_OT_view_selected);
	
	WM_operatortype_append(ACTION_OT_markers_make_local);
}

void ED_operatormacros_action(void)
{
	wmOperatorType *ot;
	wmOperatorTypeMacro *otmacro;
	
<<<<<<< HEAD
	ot = WM_operatortype_append_macro("ACTION_OT_duplicate_move", "Duplicate", OPTYPE_UNDO|OPTYPE_REGISTER);
=======
	ot = WM_operatortype_append_macro("ACTION_OT_duplicate_move", "Duplicate",
	                                  "Make a copy of all selected keyframes and move them",
	                                  OPTYPE_UNDO | OPTYPE_REGISTER);
>>>>>>> e6a02281
	if (ot) {
		ot->description = "Make a copy of all selected keyframes and move them";
		WM_operatortype_macro_define(ot, "ACTION_OT_duplicate");
		otmacro = WM_operatortype_macro_define(ot, "TRANSFORM_OT_transform");
		RNA_enum_set(otmacro->ptr, "mode", TFM_TIME_DUPLICATE);
	}
	
}

/* ************************** registration - keymaps **********************************/

static void action_keymap_keyframes(wmKeyConfig *keyconf, wmKeyMap *keymap)
{
	wmKeyMapItem *kmi;
	
	/* action_select.c - selection tools */
	/* click-select */
	kmi = WM_keymap_add_item(keymap, "ACTION_OT_clickselect", SELECTMOUSE, KM_PRESS, 0, 0);
	RNA_boolean_set(kmi->ptr, "extend", FALSE);
	RNA_boolean_set(kmi->ptr, "column", FALSE);
	kmi = WM_keymap_add_item(keymap, "ACTION_OT_clickselect", SELECTMOUSE, KM_PRESS, KM_ALT, 0);
	RNA_boolean_set(kmi->ptr, "extend", FALSE);
	RNA_boolean_set(kmi->ptr, "column", TRUE);
	kmi = WM_keymap_add_item(keymap, "ACTION_OT_clickselect", SELECTMOUSE, KM_PRESS, KM_SHIFT, 0);
	RNA_boolean_set(kmi->ptr, "extend", TRUE);
	RNA_boolean_set(kmi->ptr, "column", FALSE);
	kmi = WM_keymap_add_item(keymap, "ACTION_OT_clickselect", SELECTMOUSE, KM_PRESS, KM_ALT | KM_SHIFT, 0);
	RNA_boolean_set(kmi->ptr, "extend", TRUE);
	RNA_boolean_set(kmi->ptr, "column", TRUE);
		
	/* select left/right */
	kmi = WM_keymap_add_item(keymap, "ACTION_OT_select_leftright", SELECTMOUSE, KM_PRESS, KM_CTRL, 0);
	RNA_boolean_set(kmi->ptr, "extend", FALSE);
	RNA_enum_set(kmi->ptr, "mode", ACTKEYS_LRSEL_TEST);
	kmi = WM_keymap_add_item(keymap, "ACTION_OT_select_leftright", SELECTMOUSE, KM_PRESS, KM_CTRL | KM_SHIFT, 0);
	RNA_boolean_set(kmi->ptr, "extend", TRUE);
	RNA_enum_set(kmi->ptr, "mode", ACTKEYS_LRSEL_TEST);
	
	kmi = WM_keymap_add_item(keymap, "ACTION_OT_select_leftright", LEFTBRACKETKEY, KM_PRESS, 0, 0);
	RNA_boolean_set(kmi->ptr, "extend", FALSE);
	RNA_enum_set(kmi->ptr, "mode", ACTKEYS_LRSEL_LEFT);
	kmi = WM_keymap_add_item(keymap, "ACTION_OT_select_leftright", RIGHTBRACKETKEY, KM_PRESS, 0, 0);
	RNA_boolean_set(kmi->ptr, "extend", FALSE);
	RNA_enum_set(kmi->ptr, "mode", ACTKEYS_LRSEL_RIGHT);
	
	/* deselect all */
	kmi = WM_keymap_add_item(keymap, "ACTION_OT_select_all_toggle", AKEY, KM_PRESS, 0, 0);
	RNA_boolean_set(kmi->ptr, "invert", FALSE);
	kmi = WM_keymap_add_item(keymap, "ACTION_OT_select_all_toggle", IKEY, KM_PRESS, KM_CTRL, 0);
	RNA_boolean_set(kmi->ptr, "invert", TRUE);
	
	/* borderselect */
	kmi = WM_keymap_add_item(keymap, "ACTION_OT_select_border", BKEY, KM_PRESS, 0, 0);
	RNA_boolean_set(kmi->ptr, "axis_range", FALSE);
	kmi = WM_keymap_add_item(keymap, "ACTION_OT_select_border", BKEY, KM_PRESS, KM_ALT, 0);
	RNA_boolean_set(kmi->ptr, "axis_range", TRUE);
	
	/* column select */
	RNA_enum_set(WM_keymap_add_item(keymap, "ACTION_OT_select_column", KKEY, KM_PRESS, 0, 0)->ptr, "mode", ACTKEYS_COLUMNSEL_KEYS);
	RNA_enum_set(WM_keymap_add_item(keymap, "ACTION_OT_select_column", KKEY, KM_PRESS, KM_CTRL, 0)->ptr, "mode", ACTKEYS_COLUMNSEL_CFRA);
	RNA_enum_set(WM_keymap_add_item(keymap, "ACTION_OT_select_column", KKEY, KM_PRESS, KM_SHIFT, 0)->ptr, "mode", ACTKEYS_COLUMNSEL_MARKERS_COLUMN);
	RNA_enum_set(WM_keymap_add_item(keymap, "ACTION_OT_select_column", KKEY, KM_PRESS, KM_ALT, 0)->ptr, "mode", ACTKEYS_COLUMNSEL_MARKERS_BETWEEN);
	
	/* select more/less */
	WM_keymap_add_item(keymap, "ACTION_OT_select_more", PADPLUSKEY, KM_PRESS, KM_CTRL, 0);
	WM_keymap_add_item(keymap, "ACTION_OT_select_less", PADMINUS, KM_PRESS, KM_CTRL, 0);
	
	/* select linekd */
	WM_keymap_add_item(keymap, "ACTION_OT_select_linked", LKEY, KM_PRESS, 0, 0);
	
	
	/* action_edit.c */
	/* snap - current frame to selected keys */
	// TODO: maybe since this is called jump, we're better to have it on <something>-J?
	WM_keymap_add_item(keymap, "ACTION_OT_frame_jump", SKEY, KM_PRESS, KM_CTRL | KM_SHIFT, 0);
		
	/* menu + single-step transform */
	WM_keymap_add_item(keymap, "ACTION_OT_snap", SKEY, KM_PRESS, KM_SHIFT, 0);
	WM_keymap_add_item(keymap, "ACTION_OT_mirror", MKEY, KM_PRESS, KM_SHIFT, 0);
	
	/* menu + set setting */
	WM_keymap_add_item(keymap, "ACTION_OT_handle_type", VKEY, KM_PRESS, 0, 0);
	WM_keymap_add_item(keymap, "ACTION_OT_interpolation_type", TKEY, KM_PRESS, 0, 0);
	WM_keymap_add_item(keymap, "ACTION_OT_extrapolation_type", EKEY, KM_PRESS, KM_SHIFT, 0); 
	WM_keymap_add_item(keymap, "ACTION_OT_keyframe_type", RKEY, KM_PRESS, 0, 0); 
	
	/* destructive */
	WM_keymap_add_item(keymap, "ACTION_OT_clean", OKEY, KM_PRESS, 0, 0);
	WM_keymap_add_item(keymap, "ACTION_OT_sample", OKEY, KM_PRESS, KM_SHIFT, 0);
	
	WM_keymap_add_item(keymap, "ACTION_OT_delete", XKEY, KM_PRESS, 0, 0);
	WM_keymap_add_item(keymap, "ACTION_OT_delete", DELKEY, KM_PRESS, 0, 0);
	
	WM_keymap_add_item(keymap, "ACTION_OT_duplicate_move", DKEY, KM_PRESS, KM_SHIFT, 0);
	WM_keymap_add_item(keymap, "ACTION_OT_keyframe_insert", IKEY, KM_PRESS, 0, 0);
	
	/* copy/paste */
	WM_keymap_add_item(keymap, "ACTION_OT_copy", CKEY, KM_PRESS, KM_CTRL, 0);
	WM_keymap_add_item(keymap, "ACTION_OT_paste", VKEY, KM_PRESS, KM_CTRL, 0);
	
	/* auto-set range */
	WM_keymap_add_item(keymap, "ACTION_OT_previewrange_set", PKEY, KM_PRESS, KM_CTRL | KM_ALT, 0);
	WM_keymap_add_item(keymap, "ACTION_OT_view_all", HOMEKEY, KM_PRESS, 0, 0);
	WM_keymap_add_item(keymap, "ACTION_OT_view_selected", PADPERIOD, KM_PRESS, 0, 0);
	
	/* animation module */
	/* channels list
	 * NOTE: these operators were originally for the channels list, but are added here too for convenience...
	 */
	WM_keymap_add_item(keymap, "ANIM_OT_channels_editable_toggle", TABKEY, KM_PRESS, 0, 0);
	
	/* transform system */
	transform_keymap_for_space(keyconf, keymap, SPACE_ACTION);
	
	/* special markers hotkeys for anim editors: see note in definition of this function */
	ED_marker_keymap_animedit_conflictfree(keymap);
}

/* --------------- */

void action_keymap(wmKeyConfig *keyconf)
{
	wmKeyMap *keymap;
	
	/* channels */
	/* Channels are not directly handled by the Action Editor module, but are inherited from the Animation module. 
	 * All the relevant operations, keymaps, drawing, etc. can therefore all be found in that module instead, as these
	 * are all used for the Graph-Editor too.
	 */
	
	/* keyframes */
	keymap = WM_keymap_find(keyconf, "Dopesheet", SPACE_ACTION, 0);
	action_keymap_keyframes(keyconf, keymap);
}
<|MERGE_RESOLUTION|>--- conflicted
+++ resolved
@@ -45,6 +45,7 @@
 #include "action_intern.h"
 
 #include "RNA_access.h"
+#include "RNA_define.h"
 
 #include "WM_api.h"
 #include "WM_types.h"
@@ -93,15 +94,10 @@
 	wmOperatorType *ot;
 	wmOperatorTypeMacro *otmacro;
 	
-<<<<<<< HEAD
-	ot = WM_operatortype_append_macro("ACTION_OT_duplicate_move", "Duplicate", OPTYPE_UNDO|OPTYPE_REGISTER);
-=======
 	ot = WM_operatortype_append_macro("ACTION_OT_duplicate_move", "Duplicate",
 	                                  "Make a copy of all selected keyframes and move them",
 	                                  OPTYPE_UNDO | OPTYPE_REGISTER);
->>>>>>> e6a02281
 	if (ot) {
-		ot->description = "Make a copy of all selected keyframes and move them";
 		WM_operatortype_macro_define(ot, "ACTION_OT_duplicate");
 		otmacro = WM_operatortype_macro_define(ot, "TRANSFORM_OT_transform");
 		RNA_enum_set(otmacro->ptr, "mode", TFM_TIME_DUPLICATE);

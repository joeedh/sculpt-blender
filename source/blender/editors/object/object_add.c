/*
 * ***** BEGIN GPL LICENSE BLOCK *****
 *
 * This program is free software; you can redistribute it and/or
 * modify it under the terms of the GNU General Public License
 * as published by the Free Software Foundation; either version 2
 * of the License, or (at your option) any later version.
 *
 * This program is distributed in the hope that it will be useful,
 * but WITHOUT ANY WARRANTY; without even the implied warranty of
 * MERCHANTABILITY or FITNESS FOR A PARTICULAR PURPOSE.  See the
 * GNU General Public License for more details.
 *
 * You should have received a copy of the GNU General Public License
 * along with this program; if not, write to the Free Software Foundation,
 * Inc., 51 Franklin Street, Fifth Floor, Boston, MA 02110-1301, USA.
 *
 * The Original Code is Copyright (C) 2001-2002 by NaN Holding BV.
 * All rights reserved.
 *
 * Contributor(s): Blender Foundation, 2002-2008 full recode
 *
 * ***** END GPL LICENSE BLOCK *****
 */

/** \file blender/editors/object/object_add.c
 *  \ingroup edobj
 */


#include <stdlib.h>
#include <string.h>

#include "MEM_guardedalloc.h"

#include "DNA_anim_types.h"
#include "DNA_camera_types.h"
#include "DNA_curve_types.h"
#include "DNA_group_types.h"
#include "DNA_lamp_types.h"
#include "DNA_key_types.h"
#include "DNA_material_types.h"
#include "DNA_mesh_types.h"
#include "DNA_meta_types.h"
#include "DNA_object_fluidsim.h"
#include "DNA_object_force.h"
#include "DNA_object_types.h"
#include "DNA_scene_types.h"
#include "DNA_vfont_types.h"
#include "DNA_actuator_types.h"
#include "DNA_gpencil_types.h"

#include "BLI_utildefines.h"
#include "BLI_ghash.h"
#include "BLI_listbase.h"
#include "BLI_math.h"
#include "BLI_string.h"

#include "BLT_translation.h"

#include "BKE_action.h"
#include "BKE_anim.h"
#include "BKE_animsys.h"
#include "BKE_armature.h"
#include "BKE_camera.h"
#include "BKE_context.h"
#include "BKE_curve.h"
#include "BKE_depsgraph.h"
#include "BKE_DerivedMesh.h"
#include "BKE_displist.h"
#include "BKE_effect.h"
#include "BKE_font.h"
#include "BKE_group.h"
#include "BKE_lamp.h"
#include "BKE_lattice.h"
#include "BKE_library.h"
#include "BKE_library_query.h"
#include "BKE_key.h"
#include "BKE_main.h"
#include "BKE_material.h"
#include "BKE_mball.h"
#include "BKE_mesh.h"
#include "BKE_nla.h"
#include "BKE_object.h"
#include "BKE_report.h"
#include "BKE_sca.h"
#include "BKE_scene.h"
#include "BKE_screen.h"
#include "BKE_speaker.h"
#include "BKE_texture.h"

#include "RNA_access.h"
#include "RNA_define.h"
#include "RNA_enum_types.h"

#include "WM_api.h"
#include "WM_types.h"

#include "ED_armature.h"
#include "ED_curve.h"
#include "ED_mball.h"
#include "ED_mesh.h"
#include "ED_node.h"
#include "ED_object.h"
#include "ED_physics.h"
#include "ED_render.h"
#include "ED_screen.h"
#include "ED_transform.h"
#include "ED_view3d.h"

#include "UI_resources.h"

#include "GPU_material.h"

#include "object_intern.h"

/* this is an exact copy of the define in rna_lamp.c
 * kept here because of linking order.
 * Icons are only defined here */
EnumPropertyItem rna_enum_lamp_type_items[] = {
	{LA_LOCAL, "POINT", ICON_LAMP_POINT, "Point", "Omnidirectional point light source"},
	{LA_SUN, "SUN", ICON_LAMP_SUN, "Sun", "Constant direction parallel ray light source"},
	{LA_SPOT, "SPOT", ICON_LAMP_SPOT, "Spot", "Directional cone light source"},
	{LA_HEMI, "HEMI", ICON_LAMP_HEMI, "Hemi", "180 degree constant light source"},
	{LA_AREA, "AREA", ICON_LAMP_AREA, "Area", "Directional area light source"},
	{0, NULL, 0, NULL, NULL}
};

/* copy from rna_object_force.c */
static EnumPropertyItem field_type_items[] = {
	{PFIELD_FORCE, "FORCE", ICON_FORCE_FORCE, "Force", ""},
	{PFIELD_WIND, "WIND", ICON_FORCE_WIND, "Wind", ""},
	{PFIELD_VORTEX, "VORTEX", ICON_FORCE_VORTEX, "Vortex", ""},
	{PFIELD_MAGNET, "MAGNET", ICON_FORCE_MAGNETIC, "Magnetic", ""},
	{PFIELD_HARMONIC, "HARMONIC", ICON_FORCE_HARMONIC, "Harmonic", ""},
	{PFIELD_CHARGE, "CHARGE", ICON_FORCE_CHARGE, "Charge", ""},
	{PFIELD_LENNARDJ, "LENNARDJ", ICON_FORCE_LENNARDJONES, "Lennard-Jones", ""},
	{PFIELD_TEXTURE, "TEXTURE", ICON_FORCE_TEXTURE, "Texture", ""},
	{PFIELD_GUIDE, "GUIDE", ICON_FORCE_CURVE, "Curve Guide", ""},
	{PFIELD_BOID, "BOID", ICON_FORCE_BOID, "Boid", ""},
	{PFIELD_TURBULENCE, "TURBULENCE", ICON_FORCE_TURBULENCE, "Turbulence", ""},
	{PFIELD_DRAG, "DRAG", ICON_FORCE_DRAG, "Drag", ""},
	{PFIELD_SMOKEFLOW, "SMOKE", ICON_FORCE_SMOKEFLOW, "Smoke Flow", ""},
	{0, NULL, 0, NULL, NULL}
};

/************************** Exported *****************************/

void ED_object_location_from_view(bContext *C, float loc[3])
{
	View3D *v3d = CTX_wm_view3d(C);
	Scene *scene = CTX_data_scene(C);
	const float *cursor;

	cursor = ED_view3d_cursor3d_get(scene, v3d);

	copy_v3_v3(loc, cursor);
}

void ED_object_rotation_from_view(bContext *C, float rot[3], const char align_axis)
{
	RegionView3D *rv3d = CTX_wm_region_view3d(C);

	BLI_assert(align_axis >= 'X' && align_axis <= 'Z');

	if (rv3d) {
		float quat[4];

		switch (align_axis) {
			case 'X':
			{
				float quat_y[4];
				axis_angle_to_quat(quat_y, rv3d->viewinv[1], -M_PI_2);
				mul_qt_qtqt(quat, rv3d->viewquat, quat_y);
				quat[0] = -quat[0];

				quat_to_eul(rot, quat);
				break;
			}
			case 'Y':
			{
				copy_qt_qt(quat, rv3d->viewquat);
				quat[0] = -quat[0];

				quat_to_eul(rot, quat);
				rot[0] -= (float)M_PI_2;
				break;
			}
			case 'Z':
			{
				copy_qt_qt(quat, rv3d->viewquat);
				quat[0] = -quat[0];

				quat_to_eul(rot, quat);
				break;
			}
		}

	}
	else {
		zero_v3(rot);
	}
}

void ED_object_base_init_transform(bContext *C, Base *base, const float loc[3], const float rot[3])
{
	Object *ob = base->object;
	Scene *scene = CTX_data_scene(C);

	if (!scene) return;

	if (loc)
		copy_v3_v3(ob->loc, loc);

	if (rot)
		copy_v3_v3(ob->rot, rot);

	BKE_object_where_is_calc(scene, ob);
}

/* Uses context to figure out transform for primitive.
 * Returns standard diameter. */
float ED_object_new_primitive_matrix(
        bContext *C, Object *obedit,
        const float loc[3], const float rot[3], float primmat[4][4])
{
	Scene *scene = CTX_data_scene(C);
	View3D *v3d = CTX_wm_view3d(C);
	float mat[3][3], rmat[3][3], cmat[3][3], imat[3][3];

	unit_m4(primmat);

	eul_to_mat3(rmat, rot);
	invert_m3(rmat);

	/* inverse transform for initial rotation and object */
	copy_m3_m4(mat, obedit->obmat);
	mul_m3_m3m3(cmat, rmat, mat);
	invert_m3_m3(imat, cmat);
	copy_m4_m3(primmat, imat);

	/* center */
	copy_v3_v3(primmat[3], loc);
	sub_v3_v3v3(primmat[3], primmat[3], obedit->obmat[3]);
	invert_m3_m3(imat, mat);
	mul_m3_v3(imat, primmat[3]);

	{
		const float dia = v3d ? ED_view3d_grid_scale(scene, v3d, NULL) : ED_scene_grid_scale(scene, NULL);
		return dia;
	}

	// return 1.0f;
}

/********************* Add Object Operator ********************/

static void view_align_update(struct Main *UNUSED(main), struct Scene *UNUSED(scene), struct PointerRNA *ptr)
{
	RNA_struct_idprops_unset(ptr, "rotation");
}

void ED_object_add_unit_props(wmOperatorType *ot)
{
	RNA_def_float_distance(ot->srna, "radius", 1.0f, 0.0, OBJECT_ADD_SIZE_MAXF, "Radius", "", 0.001, 100.00);
}

void ED_object_add_generic_props(wmOperatorType *ot, bool do_editmode)
{
	PropertyRNA *prop;

	/* note: this property gets hidden for add-camera operator */
	prop = RNA_def_boolean(ot->srna, "view_align", 0, "Align to View", "Align the new object to the view");
	RNA_def_property_update_runtime(prop, view_align_update);

	if (do_editmode) {
		prop = RNA_def_boolean(ot->srna, "enter_editmode", 0, "Enter Editmode",
		                       "Enter editmode when adding this object");
		RNA_def_property_flag(prop, PROP_HIDDEN | PROP_SKIP_SAVE);
	}

	prop = RNA_def_float_vector_xyz(ot->srna, "location", 3, NULL, -OBJECT_ADD_SIZE_MAXF, OBJECT_ADD_SIZE_MAXF,
	                                "Location", "Location for the newly added object", -1000.0f, 1000.0f);
	RNA_def_property_flag(prop, PROP_SKIP_SAVE);
	prop = RNA_def_float_rotation(ot->srna, "rotation", 3, NULL, -OBJECT_ADD_SIZE_MAXF, OBJECT_ADD_SIZE_MAXF,
	                              "Rotation", "Rotation for the newly added object",
	                              DEG2RADF(-360.0f), DEG2RADF(360.0f));
	RNA_def_property_flag(prop, PROP_SKIP_SAVE);

	prop = RNA_def_boolean_layer_member(ot->srna, "layers", 20, NULL, "Layer", "");
	RNA_def_property_flag(prop, PROP_HIDDEN | PROP_SKIP_SAVE);
}

void ED_object_add_mesh_props(wmOperatorType *ot)
{
	RNA_def_boolean(ot->srna, "calc_uvs", false, "Generate UVs", "Generate a default UV map");
}

bool ED_object_add_generic_get_opts(bContext *C, wmOperator *op, const char view_align_axis,
                                    float loc[3], float rot[3],
                                    bool *enter_editmode, unsigned int *layer, bool *is_view_aligned)
{
	View3D *v3d = CTX_wm_view3d(C);
	unsigned int _layer;
	PropertyRNA *prop;

	/* Switch to Edit mode? optional prop */
	if ((prop = RNA_struct_find_property(op->ptr, "enter_editmode"))) {
		bool _enter_editmode;
		if (!enter_editmode)
			enter_editmode = &_enter_editmode;

		if (RNA_property_is_set(op->ptr, prop) && enter_editmode)
			*enter_editmode = RNA_property_boolean_get(op->ptr, prop);
		else {
			*enter_editmode = (U.flag & USER_ADD_EDITMODE) != 0;
			RNA_property_boolean_set(op->ptr, prop, *enter_editmode);
		}
	}

	/* Get layers! */
	{
		int a, layer_values[20];
		if (!layer)
			layer = &_layer;

		prop = RNA_struct_find_property(op->ptr, "layers");
		if (RNA_property_is_set(op->ptr, prop)) {
			RNA_property_boolean_get_array(op->ptr, prop, layer_values);
			*layer = 0;
			for (a = 0; a < 20; a++) {
				if (layer_values[a])
					*layer |= (1 << a);
			}
		}
		else {
			Scene *scene = CTX_data_scene(C);
			*layer = BKE_screen_view3d_layer_active_ex(v3d, scene, false);
			for (a = 0; a < 20; a++) {
				layer_values[a] = (*layer & (1 << a)) != 0;
			}
			RNA_property_boolean_set_array(op->ptr, prop, layer_values);
		}

		/* in local view we additionally add local view layers,
		 * not part of operator properties */
		if (v3d && v3d->localvd)
			*layer |= v3d->lay;
	}

	/* Location! */
	{
		float _loc[3];
		if (!loc)
			loc = _loc;

		if (RNA_struct_property_is_set(op->ptr, "location")) {
			RNA_float_get_array(op->ptr, "location", loc);
		}
		else {
			ED_object_location_from_view(C, loc);
			RNA_float_set_array(op->ptr, "location", loc);
		}
	}

	/* Rotation! */
	{
		bool _is_view_aligned;
		float _rot[3];
		if (!is_view_aligned)
			is_view_aligned = &_is_view_aligned;
		if (!rot)
			rot = _rot;

		if (RNA_struct_property_is_set(op->ptr, "rotation"))
			*is_view_aligned = false;
		else if (RNA_struct_property_is_set(op->ptr, "view_align"))
			*is_view_aligned = RNA_boolean_get(op->ptr, "view_align");
		else {
			*is_view_aligned = (U.flag & USER_ADD_VIEWALIGNED) != 0;
			RNA_boolean_set(op->ptr, "view_align", *is_view_aligned);
		}

		if (*is_view_aligned) {
			ED_object_rotation_from_view(C, rot, view_align_axis);
			RNA_float_set_array(op->ptr, "rotation", rot);
		}
		else
			RNA_float_get_array(op->ptr, "rotation", rot);
	}

	if (layer && *layer == 0) {
		BKE_report(op->reports, RPT_ERROR, "Property 'layer' has no values set");
		return false;
	}

	return true;
}

/* For object add primitive operators.
 * Do not call undo push in this function (users of this function have to). */
Object *ED_object_add_type(
        bContext *C,
        int type, const char *name,
        const float loc[3], const float rot[3],
        bool enter_editmode, unsigned int layer)
{
	Main *bmain = CTX_data_main(C);
	Scene *scene = CTX_data_scene(C);
	Object *ob;

	/* for as long scene has editmode... */
	if (CTX_data_edit_object(C)) 
		ED_object_editmode_exit(C, EM_FREEDATA | EM_FREEUNDO | EM_WAITCURSOR | EM_DO_UNDO);  /* freedata, and undo */

	/* deselects all, sets scene->basact */
	ob = BKE_object_add(bmain, scene, type, name);
	BASACT->lay = ob->lay = layer;
	/* editor level activate, notifiers */
	ED_base_object_activate(C, BASACT);

	/* more editor stuff */
	ED_object_base_init_transform(C, BASACT, loc, rot);

	/* Ignore collisions by default for non-mesh objects */
	if (type != OB_MESH) {
		ob->body_type = OB_BODY_TYPE_NO_COLLISION;
		ob->gameflag &= ~(OB_SENSOR | OB_RIGID_BODY | OB_SOFT_BODY | OB_COLLISION | OB_CHARACTER | OB_OCCLUDER | OB_DYNAMIC | OB_NAVMESH); /* copied from rna_object.c */
	}

	DAG_id_type_tag(bmain, ID_OB);
	DAG_relations_tag_update(bmain);
	if (ob->data) {
		ED_render_id_flush_update(bmain, ob->data);
	}

	if (enter_editmode)
		ED_object_editmode_enter(C, EM_IGNORE_LAYER);

	WM_event_add_notifier(C, NC_SCENE | ND_LAYER_CONTENT, scene);

	return ob;
}

/* for object add operator */
static int object_add_exec(bContext *C, wmOperator *op)
{
	Object *ob;
	bool enter_editmode;
	unsigned int layer;
	float loc[3], rot[3], radius;

	WM_operator_view3d_unit_defaults(C, op);
	if (!ED_object_add_generic_get_opts(C, op, 'Z', loc, rot, &enter_editmode, &layer, NULL))
		return OPERATOR_CANCELLED;

	radius = RNA_float_get(op->ptr, "radius");
	ob = ED_object_add_type(C, RNA_enum_get(op->ptr, "type"), NULL, loc, rot, enter_editmode, layer);

	if (ob->type == OB_LATTICE) {
		/* lattice is a special case!
		 * we never want to scale the obdata since that is the rest-state */
		copy_v3_fl(ob->size, radius);
	}
	else {
		BKE_object_obdata_size_init(ob, radius);
	}

	return OPERATOR_FINISHED;
}

void OBJECT_OT_add(wmOperatorType *ot)
{
	/* identifiers */
	ot->name = "Add Object";
	ot->description = "Add an object to the scene";
	ot->idname = "OBJECT_OT_add";

	/* api callbacks */
	ot->exec = object_add_exec;
	ot->poll = ED_operator_objectmode;

	/* flags */
	ot->flag = OPTYPE_REGISTER | OPTYPE_UNDO;

	/* properties */
	ED_object_add_unit_props(ot);
	RNA_def_enum(ot->srna, "type", rna_enum_object_type_items, 0, "Type", "");

	ED_object_add_generic_props(ot, true);
}

/********************* Add Effector Operator ********************/

/* for object add operator */
static int effector_add_exec(bContext *C, wmOperator *op)
{
	Object *ob;
	int type;
	bool enter_editmode;
	unsigned int layer;
	float loc[3], rot[3];
	float mat[4][4];
	float dia;

	WM_operator_view3d_unit_defaults(C, op);
	if (!ED_object_add_generic_get_opts(C, op, 'Z', loc, rot, &enter_editmode, &layer, NULL))
		return OPERATOR_CANCELLED;

	type = RNA_enum_get(op->ptr, "type");
	dia = RNA_float_get(op->ptr, "radius");

	if (type == PFIELD_GUIDE) {
		Curve *cu;
		const char *name = CTX_DATA_(BLT_I18NCONTEXT_ID_OBJECT, "CurveGuide");
		ob = ED_object_add_type(C, OB_CURVE, name, loc, rot, false, layer);

		cu = ob->data;
		cu->flag |= CU_PATH | CU_3D;
		ED_object_editmode_enter(C, 0);
		ED_object_new_primitive_matrix(C, ob, loc, rot, mat);
		BLI_addtail(&cu->editnurb->nurbs, ED_curve_add_nurbs_primitive(C, ob, mat, CU_NURBS | CU_PRIM_PATH, dia));
		if (!enter_editmode)
			ED_object_editmode_exit(C, EM_FREEDATA);
	}
	else {
		const char *name = CTX_DATA_(BLT_I18NCONTEXT_ID_OBJECT, "Field");
		ob = ED_object_add_type(C, OB_EMPTY, name, loc, rot, false, layer);
		BKE_object_obdata_size_init(ob, dia);
		if (ELEM(type, PFIELD_WIND, PFIELD_VORTEX))
			ob->empty_drawtype = OB_SINGLE_ARROW;
	}

	ob->pd = object_add_collision_fields(type);

	DAG_relations_tag_update(CTX_data_main(C));

	return OPERATOR_FINISHED;
}

void OBJECT_OT_effector_add(wmOperatorType *ot)
{
	/* identifiers */
	ot->name = "Add Effector";
	ot->description = "Add an empty object with a physics effector to the scene";
	ot->idname = "OBJECT_OT_effector_add";

	/* api callbacks */
	ot->exec = effector_add_exec;
	ot->poll = ED_operator_objectmode;

	/* flags */
	ot->flag = OPTYPE_REGISTER | OPTYPE_UNDO;

	/* properties */
	ot->prop = RNA_def_enum(ot->srna, "type", field_type_items, 0, "Type", "");

	ED_object_add_unit_props(ot);
	ED_object_add_generic_props(ot, true);
}

/********************* Add Camera Operator ********************/

static int object_camera_add_exec(bContext *C, wmOperator *op)
{
	View3D *v3d = CTX_wm_view3d(C);
	Scene *scene = CTX_data_scene(C);
	Object *ob;
	Camera *cam;
	bool enter_editmode;
	unsigned int layer;
	float loc[3], rot[3];

	/* force view align for cameras */
	RNA_boolean_set(op->ptr, "view_align", true);

	if (!ED_object_add_generic_get_opts(C, op, 'Z', loc, rot, &enter_editmode, &layer, NULL))
		return OPERATOR_CANCELLED;

	ob = ED_object_add_type(C, OB_CAMERA, NULL, loc, rot, false, layer);

	if (v3d) {
		if (v3d->camera == NULL)
			v3d->camera = ob;
		if (v3d->scenelock && scene->camera == NULL) {
			scene->camera = ob;
		}
	}

	cam = ob->data;
	cam->drawsize = v3d ? ED_view3d_grid_scale(scene, v3d, NULL) : ED_scene_grid_scale(scene, NULL);

	return OPERATOR_FINISHED;
}

void OBJECT_OT_camera_add(wmOperatorType *ot)
{
	PropertyRNA *prop;

	/* identifiers */
	ot->name = "Add Camera";
	ot->description = "Add a camera object to the scene";
	ot->idname = "OBJECT_OT_camera_add";

	/* api callbacks */
	ot->exec = object_camera_add_exec;
	ot->poll = ED_operator_objectmode;

	/* flags */
	ot->flag = OPTYPE_REGISTER | OPTYPE_UNDO;

	ED_object_add_generic_props(ot, true);

	/* hide this for cameras, default */
	prop = RNA_struct_type_find_property(ot->srna, "view_align");
	RNA_def_property_flag(prop, PROP_HIDDEN);
}


/********************* Add Metaball Operator ********************/

static int object_metaball_add_exec(bContext *C, wmOperator *op)
{
	Object *obedit = CTX_data_edit_object(C);
	bool newob = false;
	bool enter_editmode;
	unsigned int layer;
	float loc[3], rot[3];
	float mat[4][4];
	float dia;

	WM_operator_view3d_unit_defaults(C, op);
	if (!ED_object_add_generic_get_opts(C, op, 'Z', loc, rot, &enter_editmode, &layer, NULL))
		return OPERATOR_CANCELLED;

	if (obedit == NULL || obedit->type != OB_MBALL) {
		obedit = ED_object_add_type(C, OB_MBALL, NULL, loc, rot, true, layer);
		newob = true;
	}
	else {
		DAG_id_tag_update(&obedit->id, OB_RECALC_DATA);
	}

	ED_object_new_primitive_matrix(C, obedit, loc, rot, mat);
	dia = RNA_float_get(op->ptr, "radius");

	ED_mball_add_primitive(C, obedit, mat, dia, RNA_enum_get(op->ptr, "type"));

	/* userdef */
	if (newob && !enter_editmode) {
		ED_object_editmode_exit(C, EM_FREEDATA);
	}

	WM_event_add_notifier(C, NC_OBJECT | ND_DRAW, obedit);

	return OPERATOR_FINISHED;
}

void OBJECT_OT_metaball_add(wmOperatorType *ot)
{
	/* identifiers */
	ot->name = "Add Metaball";
	ot->description = "Add an metaball object to the scene";
	ot->idname = "OBJECT_OT_metaball_add";

	/* api callbacks */
	ot->invoke = WM_menu_invoke;
	ot->exec = object_metaball_add_exec;
	ot->poll = ED_operator_scene_editable;

	/* flags */
	ot->flag = OPTYPE_REGISTER | OPTYPE_UNDO;

	ot->prop = RNA_def_enum(ot->srna, "type", rna_enum_metaelem_type_items, 0, "Primitive", "");

	ED_object_add_unit_props(ot);
	ED_object_add_generic_props(ot, true);
}

/********************* Add Text Operator ********************/

static int object_add_text_exec(bContext *C, wmOperator *op)
{
	Object *obedit = CTX_data_edit_object(C);
	bool enter_editmode;
	unsigned int layer;
	float loc[3], rot[3];

	WM_operator_view3d_unit_defaults(C, op);
	if (!ED_object_add_generic_get_opts(C, op, 'Z', loc, rot, &enter_editmode, &layer, NULL))
		return OPERATOR_CANCELLED;

	if (obedit && obedit->type == OB_FONT)
		return OPERATOR_CANCELLED;

	obedit = ED_object_add_type(C, OB_FONT, NULL, loc, rot, enter_editmode, layer);
	BKE_object_obdata_size_init(obedit, RNA_float_get(op->ptr, "radius"));

	WM_event_add_notifier(C, NC_OBJECT | ND_DRAW, obedit);

	return OPERATOR_FINISHED;
}

void OBJECT_OT_text_add(wmOperatorType *ot)
{
	/* identifiers */
	ot->name = "Add Text";
	ot->description = "Add a text object to the scene";
	ot->idname = "OBJECT_OT_text_add";

	/* api callbacks */
	ot->exec = object_add_text_exec;
	ot->poll = ED_operator_objectmode;

	/* flags */
	ot->flag = OPTYPE_REGISTER | OPTYPE_UNDO;

	/* properties */
	ED_object_add_unit_props(ot);
	ED_object_add_generic_props(ot, true);
}

/********************* Add Armature Operator ********************/

static int object_armature_add_exec(bContext *C, wmOperator *op)
{
	Object *obedit = CTX_data_edit_object(C);
	RegionView3D *rv3d = CTX_wm_region_view3d(C);
	bool newob = false;
	bool enter_editmode;
	unsigned int layer;
	float loc[3], rot[3], dia;
	bool view_aligned = rv3d && (U.flag & USER_ADD_VIEWALIGNED);

	WM_operator_view3d_unit_defaults(C, op);
	if (!ED_object_add_generic_get_opts(C, op, 'Z', loc, rot, &enter_editmode, &layer, NULL))
		return OPERATOR_CANCELLED;

	if ((obedit == NULL) || (obedit->type != OB_ARMATURE)) {
		obedit = ED_object_add_type(C, OB_ARMATURE, NULL, loc, rot, true, layer);
		ED_object_editmode_enter(C, 0);
		newob = true;
	}
	else {
		DAG_id_tag_update(&obedit->id, OB_RECALC_DATA);
	}

	if (obedit == NULL) {
		BKE_report(op->reports, RPT_ERROR, "Cannot create editmode armature");
		return OPERATOR_CANCELLED;
	}

	dia = RNA_float_get(op->ptr, "radius");
	ED_armature_edit_bone_add_primitive(obedit, dia, view_aligned);

	/* userdef */
	if (newob && !enter_editmode)
		ED_object_editmode_exit(C, EM_FREEDATA);

	WM_event_add_notifier(C, NC_OBJECT | ND_DRAW, obedit);

	return OPERATOR_FINISHED;
}

void OBJECT_OT_armature_add(wmOperatorType *ot)
{
	/* identifiers */
	ot->name = "Add Armature";
	ot->description = "Add an armature object to the scene";
	ot->idname = "OBJECT_OT_armature_add";

	/* api callbacks */
	ot->exec = object_armature_add_exec;
	ot->poll = ED_operator_objectmode;

	/* flags */
	ot->flag = OPTYPE_REGISTER | OPTYPE_UNDO;

	/* properties */
	ED_object_add_unit_props(ot);
	ED_object_add_generic_props(ot, true);
}

/********************* Add Empty Operator ********************/

static int object_empty_add_exec(bContext *C, wmOperator *op)
{
	Object *ob;
	int type = RNA_enum_get(op->ptr, "type");
	unsigned int layer;
	float loc[3], rot[3];

	WM_operator_view3d_unit_defaults(C, op);
	if (!ED_object_add_generic_get_opts(C, op, 'Z', loc, rot, NULL, &layer, NULL))
		return OPERATOR_CANCELLED;

	ob = ED_object_add_type(C, OB_EMPTY, NULL, loc, rot, false, layer);

	BKE_object_empty_draw_type_set(ob, type);
	BKE_object_obdata_size_init(ob, RNA_float_get(op->ptr, "radius"));

	return OPERATOR_FINISHED;
}

void OBJECT_OT_empty_add(wmOperatorType *ot)
{
	/* identifiers */
	ot->name = "Add Empty";
	ot->description = "Add an empty object to the scene";
	ot->idname = "OBJECT_OT_empty_add";

	/* api callbacks */
	ot->invoke = WM_menu_invoke;
	ot->exec = object_empty_add_exec;
	ot->poll = ED_operator_objectmode;

	/* flags */
	ot->flag = OPTYPE_REGISTER | OPTYPE_UNDO;

	/* properties */
	ot->prop = RNA_def_enum(ot->srna, "type", rna_enum_object_empty_drawtype_items, 0, "Type", "");

	ED_object_add_unit_props(ot);
	ED_object_add_generic_props(ot, false);
}

static int empty_drop_named_image_invoke(bContext *C, wmOperator *op, const wmEvent *event)
{
	Scene *scene = CTX_data_scene(C);

	Base *base = NULL;
	Image *ima = NULL;
	Object *ob = NULL;

	ima = (Image *)WM_operator_drop_load_path(C, op, ID_IM);
	if (!ima) {
		return OPERATOR_CANCELLED;
	}
	/* handled below */
	id_us_min((ID *)ima);

	base = ED_view3d_give_base_under_cursor(C, event->mval);

	/* if empty under cursor, then set object */
	if (base && base->object->type == OB_EMPTY) {
		ob = base->object;
		WM_event_add_notifier(C, NC_SCENE | ND_OB_ACTIVE, scene);
	}
	else {
		/* add new empty */
		unsigned int layer;
		float rot[3];

		if (!ED_object_add_generic_get_opts(C, op, 'Z', NULL, rot, NULL, &layer, NULL))
			return OPERATOR_CANCELLED;

		ob = ED_object_add_type(C, OB_EMPTY, NULL, NULL, rot, false, layer);

		/* add under the mouse */
		ED_object_location_from_view(C, ob->loc);
		ED_view3d_cursor3d_position(C, ob->loc, event->mval);
	}

	BKE_object_empty_draw_type_set(ob, OB_EMPTY_IMAGE);

	id_us_min(ob->data);
	ob->data = ima;
	id_us_plus(ob->data);

	return OPERATOR_FINISHED;
}

void OBJECT_OT_drop_named_image(wmOperatorType *ot)
{
	PropertyRNA *prop;

	/* identifiers */
	ot->name = "Add Empty Image/Drop Image To Empty";
	ot->description = "Add an empty image type to scene with data";
	ot->idname = "OBJECT_OT_drop_named_image";

	/* api callbacks */
	ot->invoke = empty_drop_named_image_invoke;
	ot->poll = ED_operator_objectmode;

	/* flags */
	ot->flag = OPTYPE_REGISTER | OPTYPE_UNDO;

	/* properties */
	prop = RNA_def_string(ot->srna, "filepath", NULL, FILE_MAX, "Filepath", "Path to image file");
	RNA_def_property_flag(prop, PROP_HIDDEN | PROP_SKIP_SAVE);
	RNA_def_boolean(ot->srna, "relative_path", true, "Relative Path", "Select the file relative to the blend file");
	RNA_def_property_flag(prop, PROP_HIDDEN | PROP_SKIP_SAVE);
	prop = RNA_def_string(ot->srna, "name", NULL, MAX_ID_NAME - 2, "Name", "Image name to assign");
	RNA_def_property_flag(prop, PROP_HIDDEN | PROP_SKIP_SAVE);
	ED_object_add_generic_props(ot, false);
}

/********************* Add Lamp Operator ********************/

static const char *get_lamp_defname(int type)
{
	switch (type) {
		case LA_LOCAL: return CTX_DATA_(BLT_I18NCONTEXT_ID_LAMP, "Point");
		case LA_SUN: return CTX_DATA_(BLT_I18NCONTEXT_ID_LAMP, "Sun");
		case LA_SPOT: return CTX_DATA_(BLT_I18NCONTEXT_ID_LAMP, "Spot");
		case LA_HEMI: return CTX_DATA_(BLT_I18NCONTEXT_ID_LAMP, "Hemi");
		case LA_AREA: return CTX_DATA_(BLT_I18NCONTEXT_ID_LAMP, "Area");
		default:
			return CTX_DATA_(BLT_I18NCONTEXT_ID_LAMP, "Lamp");
	}
}

static int object_lamp_add_exec(bContext *C, wmOperator *op)
{
	Scene *scene = CTX_data_scene(C);
	Object *ob;
	Lamp *la;
	int type = RNA_enum_get(op->ptr, "type");
	unsigned int layer;
	float loc[3], rot[3];

	WM_operator_view3d_unit_defaults(C, op);
	if (!ED_object_add_generic_get_opts(C, op, 'Z', loc, rot, NULL, &layer, NULL))
		return OPERATOR_CANCELLED;

	ob = ED_object_add_type(C, OB_LAMP, get_lamp_defname(type), loc, rot, false, layer);
	BKE_object_obdata_size_init(ob, RNA_float_get(op->ptr, "radius"));

	la = (Lamp *)ob->data;
	la->type = type;

	if (BKE_scene_use_new_shading_nodes(scene)) {
		ED_node_shader_default(C, &la->id);
		la->use_nodes = true;
	}

	return OPERATOR_FINISHED;
}

void OBJECT_OT_lamp_add(wmOperatorType *ot)
{
	/* identifiers */
	ot->name = "Add Lamp";
	ot->description = "Add a lamp object to the scene";
	ot->idname = "OBJECT_OT_lamp_add";

	/* api callbacks */
	ot->invoke = WM_menu_invoke;
	ot->exec = object_lamp_add_exec;
	ot->poll = ED_operator_objectmode;

	/* flags */
	ot->flag = OPTYPE_REGISTER | OPTYPE_UNDO;

	/* properties */
	ot->prop = RNA_def_enum(ot->srna, "type", rna_enum_lamp_type_items, 0, "Type", "");
	RNA_def_property_translation_context(ot->prop, BLT_I18NCONTEXT_ID_LAMP);

	ED_object_add_unit_props(ot);
	ED_object_add_generic_props(ot, false);
}

/********************* Add Group Instance Operator ********************/

static int group_instance_add_exec(bContext *C, wmOperator *op)
{
	Group *group;
	unsigned int layer;
	float loc[3], rot[3];
	
	if (RNA_struct_property_is_set(op->ptr, "name")) {
		char name[MAX_ID_NAME - 2];
		
		RNA_string_get(op->ptr, "name", name);
		group = (Group *)BKE_libblock_find_name(ID_GR, name);
		
		if (0 == RNA_struct_property_is_set(op->ptr, "location")) {
			wmEvent *event = CTX_wm_window(C)->eventstate;
			ARegion *ar = CTX_wm_region(C);
			const int mval[2] = {event->x - ar->winrct.xmin,
			                     event->y - ar->winrct.ymin};
			ED_object_location_from_view(C, loc);
			ED_view3d_cursor3d_position(C, loc, mval);
			RNA_float_set_array(op->ptr, "location", loc);
		}
	}
	else
		group = BLI_findlink(&CTX_data_main(C)->group, RNA_enum_get(op->ptr, "group"));

	if (!ED_object_add_generic_get_opts(C, op, 'Z', loc, rot, NULL, &layer, NULL))
		return OPERATOR_CANCELLED;

	if (group) {
		Main *bmain = CTX_data_main(C);
		Scene *scene = CTX_data_scene(C);
		Object *ob = ED_object_add_type(C, OB_EMPTY, group->id.name + 2, loc, rot, false, layer);
		ob->dup_group = group;
		ob->transflag |= OB_DUPLIGROUP;
		id_us_plus(&group->id);

		/* works without this except if you try render right after, see: 22027 */
		DAG_relations_tag_update(bmain);

		WM_event_add_notifier(C, NC_SCENE | ND_OB_ACTIVE, scene);

		return OPERATOR_FINISHED;
	}

	return OPERATOR_CANCELLED;
}

/* only used as menu */
void OBJECT_OT_group_instance_add(wmOperatorType *ot)
{
	PropertyRNA *prop;

	/* identifiers */
	ot->name = "Add Group Instance";
	ot->description = "Add a dupligroup instance";
	ot->idname = "OBJECT_OT_group_instance_add";

	/* api callbacks */
	ot->invoke = WM_enum_search_invoke;
	ot->exec = group_instance_add_exec;
	ot->poll = ED_operator_objectmode;

	/* flags */
	ot->flag = OPTYPE_REGISTER | OPTYPE_UNDO;

	/* properties */
	RNA_def_string(ot->srna, "name", "Group", MAX_ID_NAME - 2, "Name", "Group name to add");
	prop = RNA_def_enum(ot->srna, "group", DummyRNA_NULL_items, 0, "Group", "");
	RNA_def_enum_funcs(prop, RNA_group_itemf);
	RNA_def_property_flag(prop, PROP_ENUM_NO_TRANSLATE);
	ot->prop = prop;
	ED_object_add_generic_props(ot, false);
}

/********************* Add Speaker Operator ********************/

static int object_speaker_add_exec(bContext *C, wmOperator *op)
{
	Object *ob;
	unsigned int layer;
	float loc[3], rot[3];
	Scene *scene = CTX_data_scene(C);

	if (!ED_object_add_generic_get_opts(C, op, 'Z', loc, rot, NULL, &layer, NULL))
		return OPERATOR_CANCELLED;

	ob = ED_object_add_type(C, OB_SPEAKER, NULL, loc, rot, false, layer);

	/* to make it easier to start using this immediately in NLA, a default sound clip is created
	 * ready to be moved around to retime the sound and/or make new sound clips
	 */
	{
		/* create new data for NLA hierarchy */
		AnimData *adt = BKE_animdata_add_id(&ob->id);
		NlaTrack *nlt = add_nlatrack(adt, NULL);
		NlaStrip *strip = add_nla_soundstrip(scene, ob->data);
		strip->start = CFRA;
		strip->end += strip->start;

		/* hook them up */
		BKE_nlatrack_add_strip(nlt, strip);

		/* auto-name the strip, and give the track an interesting name  */
		BLI_strncpy(nlt->name, DATA_("SoundTrack"), sizeof(nlt->name));
		BKE_nlastrip_validate_name(adt, strip);

		WM_event_add_notifier(C, NC_ANIMATION | ND_NLA | NA_EDITED, NULL);
	}

	return OPERATOR_FINISHED;
}

void OBJECT_OT_speaker_add(wmOperatorType *ot)
{
	/* identifiers */
	ot->name = "Add Speaker";
	ot->description = "Add a speaker object to the scene";
	ot->idname = "OBJECT_OT_speaker_add";

	/* api callbacks */
	ot->exec = object_speaker_add_exec;
	ot->poll = ED_operator_objectmode;

	/* flags */
	ot->flag = OPTYPE_REGISTER | OPTYPE_UNDO;

	ED_object_add_generic_props(ot, true);
}

/**************************** Delete Object *************************/

static void object_delete_check_glsl_update(Object *ob)
{
	/* some objects could affect on GLSL shading, make sure GLSL settings
	 * are being tagged to be updated when object is removing from scene
	 */
	if (ob->type == OB_LAMP) {
		if (ob->gpulamp.first)
			GPU_lamp_free(ob);
	}
}

/* remove base from a specific scene */
/* note: now unlinks constraints as well */
void ED_base_object_free_and_unlink(Main *bmain, Scene *scene, Base *base)
{
	if (BKE_library_ID_is_indirectly_used(bmain, base->object) && ID_REAL_USERS(base->object) <= 1) {
		/* We cannot delete indirectly used object... */
		printf("WARNING, undeletable object '%s', should have been catched before reaching this function!",
		       base->object->id.name + 2);
		return;
	}

	BKE_scene_base_unlink(scene, base);
	object_delete_check_glsl_update(base->object);
	BKE_libblock_free_us(bmain, base->object);
	MEM_freeN(base);
	DAG_id_type_tag(bmain, ID_OB);
}

static int object_delete_exec(bContext *C, wmOperator *op)
{
	Main *bmain = CTX_data_main(C);
	Scene *scene = CTX_data_scene(C);
	wmWindowManager *wm = CTX_wm_manager(C);
	wmWindow *win;
	const bool use_global = RNA_boolean_get(op->ptr, "use_global");
	bool changed = false;

	if (CTX_data_edit_object(C)) 
		return OPERATOR_CANCELLED;

	CTX_DATA_BEGIN (C, Base *, base, selected_bases)
	{
		const bool is_indirectly_used = BKE_library_ID_is_indirectly_used(bmain, base->object);
		if (base->object->id.tag & LIB_TAG_INDIRECT) {
			/* Can this case ever happen? */
			BKE_reportf(op->reports, RPT_WARNING, "Cannot delete indirectly linked object '%s'", base->object->id.name + 2);
			continue;
		}
		else if (is_indirectly_used && ID_REAL_USERS(base->object) <= 1) {
			BKE_reportf(op->reports, RPT_WARNING,
			        "Cannot delete object '%s' from scene '%s', indirectly used objects need at least one user",
			        base->object->id.name + 2, scene->id.name + 2);
			continue;
		}
		/* remove from Grease Pencil parent */
		for (bGPdata *gpd = bmain->gpencil.first; gpd; gpd = gpd->id.next) {
			for (bGPDlayer *gpl = gpd->layers.first; gpl; gpl = gpl->next) {
				if (gpl->parent != NULL) {
					Object *ob = gpl->parent;
					Object *curob = base->object;
					if (ob == curob) {
						gpl->parent = NULL;
					}
				}
			}
		}

		/* deselect object -- it could be used in other scenes */
		base->object->flag &= ~SELECT;

		/* remove from current scene only */
		ED_base_object_free_and_unlink(bmain, scene, base);
		changed = true;

		if (use_global) {
			Scene *scene_iter;
			Base *base_other;

			for (scene_iter = bmain->scene.first; scene_iter; scene_iter = scene_iter->id.next) {
				if (scene_iter != scene && !ID_IS_LINKED_DATABLOCK(scene_iter)) {
					base_other = BKE_scene_base_find(scene_iter, base->object);
					if (base_other) {
						if (is_indirectly_used && ID_REAL_USERS(base->object) <= 1) {
							BKE_reportf(op->reports, RPT_WARNING,
							            "Cannot delete object '%s' from scene '%s', indirectly used objects need at least one user",
							            base->object->id.name + 2, scene_iter->id.name + 2);
							break;
						}
						ED_base_object_free_and_unlink(bmain, scene_iter, base_other);
					}
				}
			}
		}
		/* end global */
	}
	CTX_DATA_END;

	if (!changed)
		return OPERATOR_CANCELLED;

	/* delete has to handle all open scenes */
	BKE_main_id_tag_listbase(&bmain->scene, LIB_TAG_DOIT, true);
	for (win = wm->windows.first; win; win = win->next) {
		scene = win->screen->scene;
		
		if (scene->id.tag & LIB_TAG_DOIT) {
			scene->id.tag &= ~LIB_TAG_DOIT;
			
			DAG_relations_tag_update(bmain);

			WM_event_add_notifier(C, NC_SCENE | ND_OB_ACTIVE, scene);
			WM_event_add_notifier(C, NC_SCENE | ND_LAYER_CONTENT, scene);
		}
	}

	return OPERATOR_FINISHED;
}

void OBJECT_OT_delete(wmOperatorType *ot)
{
	/* identifiers */
	ot->name = "Delete";
	ot->description = "Delete selected objects";
	ot->idname = "OBJECT_OT_delete";

	/* api callbacks */
	ot->invoke = WM_operator_confirm;
	ot->exec = object_delete_exec;
	ot->poll = ED_operator_objectmode;

	/* flags */
	ot->flag = OPTYPE_REGISTER | OPTYPE_UNDO;

	RNA_def_boolean(ot->srna, "use_global", 0, "Delete Globally", "Remove object from all scenes");
}

/**************************** Copy Utilities ******************************/

/* after copying objects, copied data should get new pointers */
static void copy_object_set_idnew(bContext *C)
{
	Main *bmain = CTX_data_main(C);

	CTX_DATA_BEGIN (C, Object *, ob, selected_editable_objects)
	{
		BKE_libblock_relink(&ob->id);
	}
	CTX_DATA_END;

	set_sca_new_poins();

	BKE_main_id_clear_newpoins(bmain);
}

/********************* Make Duplicates Real ************************/

/**
 * \note regarding hashing dupli-objects when using OB_DUPLIGROUP, skip the first member of #DupliObject.persistent_id
 * since its a unique index and we only want to know if the group objects are from the same dupli-group instance.
 */
static unsigned int dupliobject_group_hash(const void *ptr)
{
	const DupliObject *dob = ptr;
	unsigned int hash = BLI_ghashutil_ptrhash(dob->ob);
	unsigned int i;
	for (i = 1; (i < MAX_DUPLI_RECUR) && dob->persistent_id[i] != INT_MAX; i++) {
		hash ^= (dob->persistent_id[i] ^ i);
	}
	return hash;
}

/**
 * \note regarding hashing dupli-objects when NOT using OB_DUPLIGROUP, include the first member of #DupliObject.persistent_id
 * since its the index of the vertex/face the object is instantiated on and we want to identify objects on the same vertex/face.
 */
static unsigned int dupliobject_hash(const void *ptr)
{
	const DupliObject *dob = ptr;
	unsigned int hash = BLI_ghashutil_ptrhash(dob->ob);
	hash ^= (dob->persistent_id[0] ^ 0);
	return hash;
}

/* Compare function that matches dupliobject_group_hash */
static bool dupliobject_group_cmp(const void *a_, const void *b_)
{
	const DupliObject *a = a_;
	const DupliObject *b = b_;
	unsigned int i;

	if (a->ob != b->ob) {
		return true;
	}

	for (i = 1; (i < MAX_DUPLI_RECUR); i++) {
		if (a->persistent_id[i] != b->persistent_id[i]) {
			return true;
		}
		else if (a->persistent_id[i] == INT_MAX) {
			break;
		}
	}

	/* matching */
	return false;
}

/* Compare function that matches dupliobject_hash */
static bool dupliobject_cmp(const void *a_, const void *b_)
{
	const DupliObject *a = a_;
	const DupliObject *b = b_;

	if (a->ob != b->ob) {
		return true;
	}

	if (a->persistent_id[0] != b->persistent_id[0]) {
		return true;
	}

	/* matching */
	return false;
}

static void make_object_duplilist_real(bContext *C, Scene *scene, Base *base,
                                       const bool use_base_parent,
                                       const bool use_hierarchy)
{
	Main *bmain = CTX_data_main(C);
	ListBase *lb;
	DupliObject *dob;
	GHash *dupli_gh = NULL, *parent_gh = NULL;
	Object *object;

	if (!(base->object->transflag & OB_DUPLI))
		return;

	lb = object_duplilist(bmain->eval_ctx, scene, base->object);

	if (use_hierarchy || use_base_parent) {
		dupli_gh = BLI_ghash_ptr_new(__func__);
		if (use_hierarchy) {
			if (base->object->transflag & OB_DUPLIGROUP) {
				parent_gh = BLI_ghash_new(dupliobject_group_hash, dupliobject_group_cmp, __func__);
			}
			else {
				parent_gh = BLI_ghash_new(dupliobject_hash, dupliobject_cmp, __func__);
			}
		}
	}

	for (dob = lb->first; dob; dob = dob->next) {
		Base *basen;
		Object *ob = ID_NEW_SET(dob->ob, BKE_object_copy(bmain, dob->ob));

		/* font duplis can have a totcol without material, we get them from parent
		 * should be implemented better...
		 */
		if (ob->mat == NULL) ob->totcol = 0;

		basen = MEM_dupallocN(base);
		basen->flag &= ~(OB_FROMDUPLI | OB_FROMGROUP);
		ob->flag = basen->flag;
		basen->lay = base->lay;
		BLI_addhead(&scene->base, basen);   /* addhead: othwise eternal loop */
		basen->object = ob;

		/* make sure apply works */
		BKE_animdata_free(&ob->id, true);
		ob->adt = NULL;

		/* Proxies are not to be copied. */
		ob->proxy_from = NULL;
		ob->proxy_group = NULL;
		ob->proxy = NULL;

		ob->parent = NULL;
		BLI_listbase_clear(&ob->constraints);
		ob->curve_cache = NULL;
		ob->transflag &= ~OB_DUPLI;
		ob->lay = base->lay;

		copy_m4_m4(ob->obmat, dob->mat);
		BKE_object_apply_mat4(ob, ob->obmat, false, false);

		if (dupli_gh) {
			BLI_ghash_insert(dupli_gh, dob, ob);
		}
		if (parent_gh) {
			void **val;
			/* Due to nature of hash/comparison of this ghash, a lot of duplis may be considered as 'the same',
			 * this avoids trying to insert same key several time and raise asserts in debug builds... */
			if (!BLI_ghash_ensure_p(parent_gh, dob, &val)) {
				*val = ob;
			}
		}

		/* Remap new object to itself, and clear again newid pointer of orig object. */
		BKE_libblock_relink(&ob->id);
		set_sca_new_poins_ob(ob);
		BKE_id_clear_newpoin(&dob->ob->id);

		DAG_id_tag_update(&ob->id, OB_RECALC_DATA);
	}

	if (use_hierarchy) {
		for (dob = lb->first; dob; dob = dob->next) {
			/* original parents */
			Object *ob_src =     dob->ob;
			Object *ob_src_par = ob_src->parent;

			Object *ob_dst =     BLI_ghash_lookup(dupli_gh, dob);
			Object *ob_dst_par = NULL;

			/* find parent that was also made real */
			if (ob_src_par) {
				/* OK to keep most of the members uninitialized,
				 * they won't be read, this is simply for a hash lookup. */
				DupliObject dob_key;
				dob_key.ob = ob_src_par;
				if (base->object->transflag & OB_DUPLIGROUP) {
					memcpy(&dob_key.persistent_id[1],
						   &dob->persistent_id[1],
						   sizeof(dob->persistent_id[1]) * (MAX_DUPLI_RECUR - 1));
				}
				else {
					dob_key.persistent_id[0] = dob->persistent_id[0];
				}
				ob_dst_par = BLI_ghash_lookup(parent_gh, &dob_key);
			}

			if (ob_dst_par) {
				/* allow for all possible parent types */
				ob_dst->partype = ob_src->partype;
				BLI_strncpy(ob_dst->parsubstr, ob_src->parsubstr, sizeof(ob_dst->parsubstr));
				ob_dst->par1 = ob_src->par1;
				ob_dst->par2 = ob_src->par2;
				ob_dst->par3 = ob_src->par3;

				copy_m4_m4(ob_dst->parentinv, ob_src->parentinv);

				ob_dst->parent = ob_dst_par;
			}
			else if (use_base_parent) {
				ob_dst->parent = base->object;
				ob_dst->partype = PAROBJECT;
			}

			if (ob_dst->parent) {
				invert_m4_m4(ob_dst->parentinv, dob->mat);

				/* note, this may be the parent of other objects, but it should
				 * still work out ok */
				BKE_object_apply_mat4(ob_dst, dob->mat, false, true);

				/* to set ob_dst->orig and in case theres any other discrepicies */
				DAG_id_tag_update(&ob_dst->id, OB_RECALC_OB);
			}
		}
	}
	else if (use_base_parent) {
		/* since we are ignoring the internal hierarchy - parent all to the
		 * base object */
		for (dob = lb->first; dob; dob = dob->next) {
			/* original parents */
			Object *ob_dst = BLI_ghash_lookup(dupli_gh, dob);

			ob_dst->parent = base->object;
			ob_dst->partype = PAROBJECT;

			/* similer to the code above, see comments */
			invert_m4_m4(ob_dst->parentinv, dob->mat);
			BKE_object_apply_mat4(ob_dst, dob->mat, false, true);
			DAG_id_tag_update(&ob_dst->id, OB_RECALC_OB);
		}
	}

	if (base->object->transflag & OB_DUPLIGROUP && base->object->dup_group) {
		for (object = bmain->object.first; object; object = object->id.next) {
			if (object->proxy_group == base->object) {
				object->proxy = NULL;
				object->proxy_from = NULL;
				DAG_id_tag_update(&object->id, OB_RECALC_OB);
			}
		}
	}

	if (dupli_gh)
		BLI_ghash_free(dupli_gh, NULL, NULL);
	if (parent_gh)
		BLI_ghash_free(parent_gh, NULL, NULL);

	free_object_duplilist(lb);

	base->object->transflag &= ~OB_DUPLI;
}

static int object_duplicates_make_real_exec(bContext *C, wmOperator *op)
{
	Main *bmain = CTX_data_main(C);
	Scene *scene = CTX_data_scene(C);

	const bool use_base_parent = RNA_boolean_get(op->ptr, "use_base_parent");
	const bool use_hierarchy = RNA_boolean_get(op->ptr, "use_hierarchy");

	BKE_main_id_clear_newpoins(bmain);

	CTX_DATA_BEGIN (C, Base *, base, selected_editable_bases)
	{
		make_object_duplilist_real(C, scene, base, use_base_parent, use_hierarchy);

		/* dependencies were changed */
		WM_event_add_notifier(C, NC_OBJECT | ND_PARENT, base->object);
	}
	CTX_DATA_END;

	DAG_relations_tag_update(bmain);
	WM_event_add_notifier(C, NC_SCENE, scene);
	WM_main_add_notifier(NC_OBJECT | ND_DRAW, NULL);

	return OPERATOR_FINISHED;
}

void OBJECT_OT_duplicates_make_real(wmOperatorType *ot)
{
	/* identifiers */
	ot->name = "Make Duplicates Real";
	ot->description = "Make dupli objects attached to this object real";
	ot->idname = "OBJECT_OT_duplicates_make_real";

	/* api callbacks */
	ot->exec = object_duplicates_make_real_exec;

	ot->poll = ED_operator_objectmode;

	/* flags */
	ot->flag = OPTYPE_REGISTER | OPTYPE_UNDO;

	RNA_def_boolean(ot->srna, "use_base_parent", 0, "Parent", "Parent newly created objects to the original duplicator");
	RNA_def_boolean(ot->srna, "use_hierarchy", 0, "Keep Hierarchy", "Maintain parent child relationships");
}

/**************************** Convert **************************/

static EnumPropertyItem convert_target_items[] = {
	{OB_CURVE, "CURVE", ICON_OUTLINER_OB_CURVE, "Curve from Mesh/Text", ""},
	{OB_MESH, "MESH", ICON_OUTLINER_OB_MESH, "Mesh from Curve/Meta/Surf/Text", ""},
	{0, NULL, 0, NULL, NULL}
};

static void convert_ensure_curve_cache(Main *bmain, Scene *scene, Object *ob)
{
	if (ob->curve_cache == NULL) {
		/* Force creation. This is normally not needed but on operator
		 * redo we might end up with an object which isn't evaluated yet.
		 */
		if (ELEM(ob->type, OB_SURF, OB_CURVE, OB_FONT)) {
			BKE_displist_make_curveTypes(scene, ob, false);
		}
		else if (ob->type == OB_MBALL) {
			BKE_displist_make_mball(bmain->eval_ctx, scene, ob);
		}
	}
}

static void curvetomesh(Main *bmain, Scene *scene, Object *ob)
{
	convert_ensure_curve_cache(bmain, scene, ob);
	BKE_mesh_from_nurbs(ob); /* also does users */

	if (ob->type == OB_MESH) {
		BKE_object_free_modifiers(ob);

		/* Game engine defaults for mesh objects */
		ob->body_type = OB_BODY_TYPE_STATIC;
		ob->gameflag = OB_PROP | OB_COLLISION;
	}
}

static int convert_poll(bContext *C)
{
	Object *obact = CTX_data_active_object(C);
	Scene *scene = CTX_data_scene(C);

	return (!ID_IS_LINKED_DATABLOCK(scene) && obact && scene->obedit != obact &&
	        (obact->flag & SELECT) && !ID_IS_LINKED_DATABLOCK(obact));
}

/* Helper for convert_exec */
static Base *duplibase_for_convert(Main *bmain, Scene *scene, Base *base, Object *ob)
{
	Object *obn;
	Base *basen;

	if (ob == NULL) {
		ob = base->object;
	}

	obn = BKE_object_copy(bmain, ob);
	DAG_id_tag_update(&ob->id, OB_RECALC_OB | OB_RECALC_DATA | OB_RECALC_TIME);

	basen = MEM_mallocN(sizeof(Base), "duplibase");
	*basen = *base;
	BLI_addhead(&scene->base, basen);   /* addhead: otherwise eternal loop */
	basen->object = obn;
	basen->flag |= SELECT;
	obn->flag |= SELECT;
	base->flag &= ~SELECT;
	ob->flag &= ~SELECT;

	return basen;
}

static int convert_exec(bContext *C, wmOperator *op)
{
	Main *bmain = CTX_data_main(C);
	Scene *scene = CTX_data_scene(C);
	Base *basen = NULL, *basact = NULL;
	Object *ob, *ob1, *newob, *obact = CTX_data_active_object(C);
	DerivedMesh *dm;
	Curve *cu;
	Nurb *nu;
	MetaBall *mb;
	Mesh *me;
	const short target = RNA_enum_get(op->ptr, "target");
	const bool keep_original = RNA_boolean_get(op->ptr, "keep_original");
	int a, mballConverted = 0;

	/* don't forget multiple users! */

	{
		Base *base;

		for (base = scene->base.first; base; base = base->next) {
			ob = base->object;
			ob->flag &= ~OB_DONE;

			/* flag data thats not been edited (only needed for !keep_original) */
			if (ob->data) {
				((ID *)ob->data)->tag |= LIB_TAG_DOIT;
			}

			/* possible metaball basis is not in this scene */
			if (ob->type == OB_MBALL && target == OB_MESH) {
				if (BKE_mball_is_basis(ob) == false) {
					Object *ob_basis;
					ob_basis = BKE_mball_basis_find(scene, ob);
					if (ob_basis) {
						ob_basis->flag &= ~OB_DONE;
					}
				}
			}
		}
	}

	CTX_DATA_BEGIN (C, Base *, base, selected_editable_bases)
	{
		ob = base->object;

		if (ob->flag & OB_DONE || !IS_TAGGED(ob->data)) {
			if (ob->type != target) {
				base->flag &= ~SELECT;
				ob->flag &= ~SELECT;
			}

			/* obdata already modified */
			if (!IS_TAGGED(ob->data)) {
				/* When 2 objects with linked data are selected, converting both
				 * would keep modifiers on all but the converted object [#26003] */
				if (ob->type == OB_MESH) {
					BKE_object_free_modifiers(ob);  /* after derivedmesh calls! */
				}
			}
		}
		else if (ob->type == OB_MESH && target == OB_CURVE) {
			ob->flag |= OB_DONE;

			if (keep_original) {
				basen = duplibase_for_convert(bmain, scene, base, NULL);
				newob = basen->object;

				/* decrement original mesh's usage count  */
				me = newob->data;
				id_us_min(&me->id);

				/* make a new copy of the mesh */
				newob->data = BKE_mesh_copy(bmain, me);
			}
			else {
				newob = ob;
			}

			BKE_mesh_to_curve(scene, newob);

			if (newob->type == OB_CURVE) {
				BKE_object_free_modifiers(newob);   /* after derivedmesh calls! */
				ED_rigidbody_object_remove(bmain, scene, newob);
			}
		}
		else if (ob->type == OB_MESH && ob->modifiers.first) { /* converting a mesh with no modifiers causes a segfault */
			ob->flag |= OB_DONE;

			if (keep_original) {
				basen = duplibase_for_convert(bmain, scene, base, NULL);
				newob = basen->object;

				/* decrement original mesh's usage count  */
				me = newob->data;
				id_us_min(&me->id);

				/* make a new copy of the mesh */
				newob->data = BKE_mesh_copy(bmain, me);
			}
			else {
				newob = ob;
				DAG_id_tag_update(&ob->id, OB_RECALC_OB | OB_RECALC_DATA | OB_RECALC_TIME);
			}

			/* make new mesh data from the original copy */
			/* note: get the mesh from the original, not from the copy in some
			 * cases this doesnt give correct results (when MDEF is used for eg)
			 */
			dm = mesh_get_derived_final(scene, newob, CD_MASK_MESH);
			// dm = mesh_create_derived_no_deform(ob1, NULL);  /* this was called original (instead of get_derived). man o man why! (ton) */

			DM_to_mesh(dm, newob->data, newob, CD_MASK_MESH, true);

			/* re-tessellation is called by DM_to_mesh */

			BKE_object_free_modifiers(newob);   /* after derivedmesh calls! */
		}
		else if (ob->type == OB_FONT) {
			ob->flag |= OB_DONE;

			if (keep_original) {
				basen = duplibase_for_convert(bmain, scene, base, NULL);
				newob = basen->object;

				/* decrement original curve's usage count  */
				id_us_min(&((Curve *)newob->data)->id);

				/* make a new copy of the curve */
				newob->data = BKE_curve_copy(bmain, ob->data);
			}
			else {
				newob = ob;
			}

			cu = newob->data;

			/* TODO(sergey): Ideally DAG will create nurbs list for a curve data
			 *               datablock, but for until we've got granular update
			 *               lets take care by selves.
			 */
			BKE_vfont_to_curve(bmain, newob, FO_EDIT);

			newob->type = OB_CURVE;
			cu->type = OB_CURVE;

			if (cu->vfont) {
				id_us_min(&cu->vfont->id);
				cu->vfont = NULL;
			}
			if (cu->vfontb) {
				id_us_min(&cu->vfontb->id);
				cu->vfontb = NULL;
			}
			if (cu->vfonti) {
				id_us_min(&cu->vfonti->id);
				cu->vfonti = NULL;
			}
			if (cu->vfontbi) {
				id_us_min(&cu->vfontbi->id);
				cu->vfontbi = NULL;
			}

			if (!keep_original) {
				/* other users */
				if (cu->id.us > 1) {
					for (ob1 = bmain->object.first; ob1; ob1 = ob1->id.next) {
						if (ob1->data == ob->data) {
							ob1->type = OB_CURVE;
							DAG_id_tag_update(&ob1->id, OB_RECALC_OB | OB_RECALC_DATA | OB_RECALC_TIME);
						}
					}
				}
			}

			for (nu = cu->nurb.first; nu; nu = nu->next)
				nu->charidx = 0;

			cu->flag &= ~CU_3D;
			BKE_curve_curve_dimension_update(cu);

			if (target == OB_MESH) {
				curvetomesh(bmain, scene, newob);

				/* meshes doesn't use displist */
				BKE_object_free_curve_cache(newob);
			}
		}
		else if (ELEM(ob->type, OB_CURVE, OB_SURF)) {
			ob->flag |= OB_DONE;

			if (target == OB_MESH) {
				if (keep_original) {
					basen = duplibase_for_convert(bmain, scene, base, NULL);
					newob = basen->object;

					/* decrement original curve's usage count  */
					id_us_min(&((Curve *)newob->data)->id);

					/* make a new copy of the curve */
					newob->data = BKE_curve_copy(bmain, ob->data);
				}
				else {
					newob = ob;
				}

				curvetomesh(bmain, scene, newob);

				/* meshes doesn't use displist */
				BKE_object_free_curve_cache(newob);
			}
		}
		else if (ob->type == OB_MBALL && target == OB_MESH) {
			Object *baseob;

			base->flag &= ~SELECT;
			ob->flag &= ~SELECT;

			baseob = BKE_mball_basis_find(scene, ob);

			if (ob != baseob) {
				/* if motherball is converting it would be marked as done later */
				ob->flag |= OB_DONE;
			}

			if (!(baseob->flag & OB_DONE)) {
				baseob->flag |= OB_DONE;

				basen = duplibase_for_convert(bmain, scene, base, baseob);
				newob = basen->object;

				mb = newob->data;
				id_us_min(&mb->id);

				newob->data = BKE_mesh_add(bmain, "Mesh");
				newob->type = OB_MESH;

				me = newob->data;
				me->totcol = mb->totcol;
				if (newob->totcol) {
					me->mat = MEM_dupallocN(mb->mat);
					for (a = 0; a < newob->totcol; a++) id_us_plus((ID *)me->mat[a]);
				}

				convert_ensure_curve_cache(bmain, scene, baseob);
				BKE_mesh_from_metaball(&baseob->curve_cache->disp, newob->data);

				if (obact->type == OB_MBALL) {
					basact = basen;
				}

				mballConverted = 1;
			}
		}
		else {
			continue;
		}

		/* tag obdata if it was been changed */

		/* If the original object is active then make this object active */
		if (basen) {
			if (ob == obact) {
				/* store new active base to update BASACT */
				basact = basen;
			}

			basen = NULL;
		}

		if (!keep_original && (ob->flag & OB_DONE)) {
			DAG_id_tag_update(&ob->id, OB_RECALC_DATA);
			((ID *)ob->data)->tag &= ~LIB_TAG_DOIT; /* flag not to convert this datablock again */
		}
	}
	CTX_DATA_END;

	if (!keep_original) {
		if (mballConverted) {
			Base *base, *base_next;

			for (base = scene->base.first; base; base = base_next) {
				base_next = base->next;

				ob = base->object;
				if (ob->type == OB_MBALL) {
					if (ob->flag & OB_DONE) {
						Object *ob_basis = NULL;
						if (BKE_mball_is_basis(ob) ||
						    ((ob_basis = BKE_mball_basis_find(scene, ob)) && (ob_basis->flag & OB_DONE)))
						{
							ED_base_object_free_and_unlink(bmain, scene, base);
						}
					}
				}
			}
		}

		/* delete object should renew depsgraph */
		DAG_relations_tag_update(bmain);
	}

// XXX	ED_object_editmode_enter(C, 0);
// XXX	exit_editmode(C, EM_FREEDATA|EM_WAITCURSOR); /* freedata, but no undo */

	if (basact) {
		/* active base was changed */
		ED_base_object_activate(C, basact);
		BASACT = basact;
	}
	else if (BASACT->object->flag & OB_DONE) {
		WM_event_add_notifier(C, NC_OBJECT | ND_MODIFIER, BASACT->object);
		WM_event_add_notifier(C, NC_OBJECT | ND_DATA, BASACT->object);
	}

	DAG_relations_tag_update(bmain);
	WM_event_add_notifier(C, NC_OBJECT | ND_DRAW, scene);
	WM_event_add_notifier(C, NC_SCENE | ND_OB_SELECT, scene);

	return OPERATOR_FINISHED;
}


void OBJECT_OT_convert(wmOperatorType *ot)
{
	/* identifiers */
	ot->name = "Convert to";
	ot->description = "Convert selected objects to another type";
	ot->idname = "OBJECT_OT_convert";

	/* api callbacks */
	ot->invoke = WM_menu_invoke;
	ot->exec = convert_exec;
	ot->poll = convert_poll;

	/* flags */
	ot->flag = OPTYPE_REGISTER | OPTYPE_UNDO;

	/* properties */
	ot->prop = RNA_def_enum(ot->srna, "target", convert_target_items, OB_MESH, "Target", "Type of object to convert to");
	RNA_def_boolean(ot->srna, "keep_original", 0, "Keep Original", "Keep original objects instead of replacing them");
}

/**************************** Duplicate ************************/

/* 
 * dupflag: a flag made from constants declared in DNA_userdef_types.h
 * The flag tells adduplicate() whether to copy data linked to the object, or to reference the existing data.
 * U.dupflag for default operations or you can construct a flag as python does
 * if the dupflag is 0 then no data will be copied (linked duplicate) */

/* used below, assumes id.new is correct */
/* leaves selection of base/object unaltered */
/* Does set ID->newid pointers. */
static Base *object_add_duplicate_internal(Main *bmain, Scene *scene, Base *base, int dupflag)
{
#define ID_NEW_REMAP_US(a)	if (      (a)->id.newid) { (a) = (void *)(a)->id.newid;       (a)->id.us++; }
#define ID_NEW_REMAP_US2(a)	if (((ID *)a)->newid)    { (a) = ((ID  *)a)->newid;     ((ID *)a)->us++;    }

	Base *basen = NULL;
	Material ***matarar;
	Object *ob, *obn;
	ID *id;
	int a, didit;

	ob = base->object;
	if (ob->mode & OB_MODE_POSE) {
		; /* nothing? */
	}
	else {
		obn = ID_NEW_SET(ob, BKE_object_copy(bmain, ob));
		DAG_id_tag_update(&obn->id, OB_RECALC_OB | OB_RECALC_DATA | OB_RECALC_TIME);

		basen = MEM_mallocN(sizeof(Base), "duplibase");
		*basen = *base;
		BLI_addhead(&scene->base, basen);   /* addhead: prevent eternal loop */
		basen->object = obn;

		/* 1) duplis should end up in same group as the original
		 * 2) Rigid Body sim participants MUST always be part of a group...
		 */
		// XXX: is 2) really a good measure here?
		if ((basen->flag & OB_FROMGROUP) || ob->rigidbody_object || ob->rigidbody_constraint) {
			Group *group;
			for (group = bmain->group.first; group; group = group->id.next) {
				if (BKE_group_object_exists(group, ob))
					BKE_group_object_add(group, obn, scene, basen);
			}
		}

		/* duplicates using userflags */
		if (dupflag & USER_DUP_ACT) {
			BKE_animdata_copy_id_action(&obn->id, true);
		}

		if (dupflag & USER_DUP_MAT) {
			for (a = 0; a < obn->totcol; a++) {
				id = (ID *)obn->mat[a];
				if (id) {
					ID_NEW_REMAP_US(obn->mat[a])
					else {
						obn->mat[a] = ID_NEW_SET(obn->mat[a], BKE_material_copy(bmain, obn->mat[a]));
					}
					id_us_min(id);

					if (dupflag & USER_DUP_ACT) {
						BKE_animdata_copy_id_action(&obn->mat[a]->id, true);
					}
				}
			}
		}
<<<<<<< HEAD
=======
		if (dupflag & USER_DUP_PSYS) {
			ParticleSystem *psys;
			for (psys = obn->particlesystem.first; psys; psys = psys->next) {
				id = (ID *) psys->part;
				if (id) {
					ID_NEW_REMAP_US(psys->part)
					else {
						psys->part = ID_NEW_SET(psys->part, BKE_particlesettings_copy(bmain, psys->part));
					}

					if (dupflag & USER_DUP_ACT) {
						BKE_animdata_copy_id_action(&psys->part->id, true);
					}

					id_us_min(id);
				}
			}
		}
>>>>>>> 58877d6d

		id = obn->data;
		didit = 0;

		switch (obn->type) {
			case OB_MESH:
				if (dupflag & USER_DUP_MESH) {
					ID_NEW_REMAP_US2(obn->data)
					else {
						obn->data = ID_NEW_SET(obn->data, BKE_mesh_copy(bmain, obn->data));
						didit = 1;
					}
					id_us_min(id);
				}
				break;
			case OB_CURVE:
				if (dupflag & USER_DUP_CURVE) {
					ID_NEW_REMAP_US2(obn->data)
					else {
						obn->data = ID_NEW_SET(obn->data, BKE_curve_copy(bmain, obn->data));
						didit = 1;
					}
					id_us_min(id);
				}
				break;
			case OB_SURF:
				if (dupflag & USER_DUP_SURF) {
					ID_NEW_REMAP_US2(obn->data)
					else {
						obn->data = ID_NEW_SET(obn->data, BKE_curve_copy(bmain, obn->data));
						didit = 1;
					}
					id_us_min(id);
				}
				break;
			case OB_FONT:
				if (dupflag & USER_DUP_FONT) {
					ID_NEW_REMAP_US2(obn->data)
					else {
						obn->data = ID_NEW_SET(obn->data, BKE_curve_copy(bmain, obn->data));
						didit = 1;
					}
					id_us_min(id);
				}
				break;
			case OB_MBALL:
				if (dupflag & USER_DUP_MBALL) {
					ID_NEW_REMAP_US2(obn->data)
					else {
						obn->data = ID_NEW_SET(obn->data, BKE_mball_copy(bmain, obn->data));
						didit = 1;
					}
					id_us_min(id);
				}
				break;
			case OB_LAMP:
				if (dupflag & USER_DUP_LAMP) {
					ID_NEW_REMAP_US2(obn->data)
					else {
						obn->data = ID_NEW_SET(obn->data, BKE_lamp_copy(bmain, obn->data));
						didit = 1;
					}
					id_us_min(id);
				}
				break;
			case OB_ARMATURE:
				DAG_id_tag_update(&obn->id, OB_RECALC_DATA);
				if (obn->pose)
					BKE_pose_tag_recalc(bmain, obn->pose);
				if (dupflag & USER_DUP_ARM) {
					ID_NEW_REMAP_US2(obn->data)
					else {
						obn->data = ID_NEW_SET(obn->data, BKE_armature_copy(bmain, obn->data));
						BKE_pose_rebuild(obn, obn->data);
						didit = 1;
					}
					id_us_min(id);
				}
				break;
			case OB_LATTICE:
				if (dupflag != 0) {
					ID_NEW_REMAP_US2(obn->data)
					else {
						obn->data = ID_NEW_SET(obn->data, BKE_lattice_copy(bmain, obn->data));
						didit = 1;
					}
					id_us_min(id);
				}
				break;
			case OB_CAMERA:
				if (dupflag != 0) {
					ID_NEW_REMAP_US2(obn->data)
					else {
						obn->data = ID_NEW_SET(obn->data, BKE_camera_copy(bmain, obn->data));
						didit = 1;
					}
					id_us_min(id);
				}
				break;
			case OB_SPEAKER:
				if (dupflag != 0) {
					ID_NEW_REMAP_US2(obn->data)
					else {
						obn->data = ID_NEW_SET(obn->data, BKE_speaker_copy(bmain, obn->data));
						didit = 1;
					}
					id_us_min(id);
				}
				break;
		}

		/* check if obdata is copied */
		if (didit) {
			Key *key = BKE_key_from_object(obn);

			if (dupflag & USER_DUP_ACT) {
				bActuator *act;

				BKE_animdata_copy_id_action((ID *)obn->data, true);
				if (key) {
					BKE_animdata_copy_id_action((ID *)key, true);
				}

				/* Update the duplicated action in the action actuators */
				/* XXX TODO this code is all wrong! actact->act is user-refcounted (see readfile.c),
				 * and what about other ID pointers of other BGE logic bricks,
				 * and since this is object-level, why is it only ran if obdata was duplicated??? -mont29 */
				for (act = obn->actuators.first; act; act = act->next) {
					if (act->type == ACT_ACTION) {
						bActionActuator *actact = (bActionActuator *) act->data;
						if (ob->adt && actact->act == ob->adt->action) {
							actact->act = obn->adt->action;
						}
					}
				}
			}

			if (dupflag & USER_DUP_MAT) {
				matarar = give_matarar(obn);
				if (matarar) {
					for (a = 0; a < obn->totcol; a++) {
						id = (ID *)(*matarar)[a];
						if (id) {
							ID_NEW_REMAP_US((*matarar)[a])
							else {
								(*matarar)[a] = ID_NEW_SET((*matarar)[a], BKE_material_copy(bmain, (*matarar)[a]));
							}
							id_us_min(id);
						}
					}
				}
			}
		}
	}
	return basen;

#undef ID_NEW_REMAP_US
#undef ID_NEW_REMAP_US2
}

/* single object duplicate, if dupflag==0, fully linked, else it uses the flags given */
/* leaves selection of base/object unaltered.
 * note: don't call this within a loop since clear_* funcs loop over the entire database.
 * note: caller must do DAG_relations_tag_update(bmain);
 *       this is not done automatic since we may duplicate many objects in a batch */
Base *ED_object_add_duplicate(Main *bmain, Scene *scene, Base *base, int dupflag)
{
	Base *basen;
	Object *ob;

	clear_sca_new_poins();  /* BGE logic */

	basen = object_add_duplicate_internal(bmain, scene, base, dupflag);
	if (basen == NULL) {
		return NULL;
	}

	ob = basen->object;

	/* link own references to the newly duplicated data [#26816] */
	BKE_libblock_relink(&ob->id);
	set_sca_new_poins_ob(ob);

	/* DAG_relations_tag_update(bmain); */ /* caller must do */

	if (ob->data) {
		ED_render_id_flush_update(bmain, ob->data);
	}

	BKE_main_id_clear_newpoins(bmain);

	return basen;
}

/* contextual operator dupli */
static int duplicate_exec(bContext *C, wmOperator *op)
{
	Main *bmain = CTX_data_main(C);
	Scene *scene = CTX_data_scene(C);
	const bool linked = RNA_boolean_get(op->ptr, "linked");
	int dupflag = (linked) ? 0 : U.dupflag;

	clear_sca_new_poins();  /* BGE logic */

	CTX_DATA_BEGIN (C, Base *, base, selected_bases)
	{
		Base *basen = object_add_duplicate_internal(bmain, scene, base, dupflag);

		/* note that this is safe to do with this context iterator,
		 * the list is made in advance */
		ED_base_object_select(base, BA_DESELECT);

		if (basen == NULL) {
			continue;
		}

		/* new object becomes active */
		if (BASACT == base)
			ED_base_object_activate(C, basen);

		if (basen->object->data) {
			DAG_id_tag_update(basen->object->data, 0);
		}
	}
	CTX_DATA_END;

	copy_object_set_idnew(C);

	BKE_main_id_clear_newpoins(bmain);

	DAG_relations_tag_update(bmain);

	WM_event_add_notifier(C, NC_SCENE | ND_OB_SELECT, scene);

	return OPERATOR_FINISHED;
}

void OBJECT_OT_duplicate(wmOperatorType *ot)
{
	PropertyRNA *prop;

	/* identifiers */
	ot->name = "Duplicate Objects";
	ot->description = "Duplicate selected objects";
	ot->idname = "OBJECT_OT_duplicate";

	/* api callbacks */
	ot->exec = duplicate_exec;
	ot->poll = ED_operator_objectmode;

	/* flags */
	ot->flag = OPTYPE_REGISTER | OPTYPE_UNDO;

	/* to give to transform */
	RNA_def_boolean(ot->srna, "linked", 0, "Linked", "Duplicate object but not object data, linking to the original data");
	prop = RNA_def_enum(ot->srna, "mode", rna_enum_transform_mode_types, TFM_TRANSLATION, "Mode", "");
	RNA_def_property_flag(prop, PROP_HIDDEN);
}

/* **************** add named object, for dragdrop ************* */

static int add_named_exec(bContext *C, wmOperator *op)
{
	wmWindow *win = CTX_wm_window(C);
	const wmEvent *event = win ? win->eventstate : NULL;
	Main *bmain = CTX_data_main(C);
	View3D *v3d = CTX_wm_view3d(C);  /* may be NULL */
	Scene *scene = CTX_data_scene(C);
	Base *basen, *base;
	Object *ob;
	const bool linked = RNA_boolean_get(op->ptr, "linked");
	int dupflag = (linked) ? 0 : U.dupflag;
	char name[MAX_ID_NAME - 2];

	/* find object, create fake base */
	RNA_string_get(op->ptr, "name", name);
	ob = (Object *)BKE_libblock_find_name(ID_OB, name);

	if (ob == NULL) {
		BKE_report(op->reports, RPT_ERROR, "Object not found");
		return OPERATOR_CANCELLED;
	}

	base = MEM_callocN(sizeof(Base), "duplibase");
	base->object = ob;
	base->flag = ob->flag;

	/* prepare dupli */
	clear_sca_new_poins();  /* BGE logic */

	basen = object_add_duplicate_internal(bmain, scene, base, dupflag);

	if (basen == NULL) {
		MEM_freeN(base);
		BKE_report(op->reports, RPT_ERROR, "Object could not be duplicated");
		return OPERATOR_CANCELLED;
	}

	basen->lay = basen->object->lay = BKE_screen_view3d_layer_active(v3d, scene);
	basen->object->restrictflag &= ~OB_RESTRICT_VIEW;

	if (event) {
		ARegion *ar = CTX_wm_region(C);
		const int mval[2] = {event->x - ar->winrct.xmin,
		                     event->y - ar->winrct.ymin};
		ED_object_location_from_view(C, basen->object->loc);
		ED_view3d_cursor3d_position(C, basen->object->loc, mval);
	}
	
	ED_base_object_select(basen, BA_SELECT);
	ED_base_object_activate(C, basen);

	copy_object_set_idnew(C);

	BKE_main_id_clear_newpoins(bmain);

	DAG_relations_tag_update(bmain);

	MEM_freeN(base);

	WM_event_add_notifier(C, NC_SCENE | ND_OB_SELECT | ND_OB_ACTIVE, scene);

	return OPERATOR_FINISHED;
}

void OBJECT_OT_add_named(wmOperatorType *ot)
{
	/* identifiers */
	ot->name = "Add Named Object";
	ot->description = "Add named object";
	ot->idname = "OBJECT_OT_add_named";

	/* api callbacks */
	ot->exec = add_named_exec;
	ot->poll = ED_operator_objectmode;

	/* flags */
	ot->flag = OPTYPE_REGISTER | OPTYPE_UNDO;

	RNA_def_boolean(ot->srna, "linked", 0, "Linked", "Duplicate object but not object data, linking to the original data");
	RNA_def_string(ot->srna, "name", NULL, MAX_ID_NAME - 2, "Name", "Object name to add");
}

/**************************** Join *************************/

static int join_poll(bContext *C)
{
	Object *ob = CTX_data_active_object(C);

	if (!ob || ID_IS_LINKED_DATABLOCK(ob)) return 0;

	if (ELEM(ob->type, OB_MESH, OB_CURVE, OB_SURF, OB_ARMATURE))
		return ED_operator_screenactive(C);
	else
		return 0;
}

static int join_exec(bContext *C, wmOperator *op)
{
	Scene *scene = CTX_data_scene(C);
	Object *ob = CTX_data_active_object(C);

	if (scene->obedit) {
		BKE_report(op->reports, RPT_ERROR, "This data does not support joining in edit mode");
		return OPERATOR_CANCELLED;
	}
	else if (BKE_object_obdata_is_libdata(ob)) {
		BKE_report(op->reports, RPT_ERROR, "Cannot edit external libdata");
		return OPERATOR_CANCELLED;
	}

	if (ob->type == OB_MESH)
		return join_mesh_exec(C, op);
	else if (ELEM(ob->type, OB_CURVE, OB_SURF))
		return join_curve_exec(C, op);
	else if (ob->type == OB_ARMATURE)
		return join_armature_exec(C, op);

	return OPERATOR_CANCELLED;
}

void OBJECT_OT_join(wmOperatorType *ot)
{
	/* identifiers */
	ot->name = "Join";
	ot->description = "Join selected objects into active object";
	ot->idname = "OBJECT_OT_join";

	/* api callbacks */
	ot->exec = join_exec;
	ot->poll = join_poll;

	/* flags */
	ot->flag = OPTYPE_REGISTER | OPTYPE_UNDO;
}

/**************************** Join as Shape Key*************************/

static int join_shapes_poll(bContext *C)
{
	Object *ob = CTX_data_active_object(C);

	if (!ob || ID_IS_LINKED_DATABLOCK(ob)) return 0;

	/* only meshes supported at the moment */
	if (ob->type == OB_MESH)
		return ED_operator_screenactive(C);
	else
		return 0;
}

static int join_shapes_exec(bContext *C, wmOperator *op)
{
	Scene *scene = CTX_data_scene(C);
	Object *ob = CTX_data_active_object(C);

	if (scene->obedit) {
		BKE_report(op->reports, RPT_ERROR, "This data does not support joining in edit mode");
		return OPERATOR_CANCELLED;
	}
	else if (BKE_object_obdata_is_libdata(ob)) {
		BKE_report(op->reports, RPT_ERROR, "Cannot edit external libdata");
		return OPERATOR_CANCELLED;
	}

	if (ob->type == OB_MESH)
		return join_mesh_shapes_exec(C, op);

	return OPERATOR_CANCELLED;
}

void OBJECT_OT_join_shapes(wmOperatorType *ot)
{
	/* identifiers */
	ot->name = "Join as Shapes";
	ot->description = "Merge selected objects to shapes of active object";
	ot->idname = "OBJECT_OT_join_shapes";

	/* api callbacks */
	ot->exec = join_shapes_exec;
	ot->poll = join_shapes_poll;

	/* flags */
	ot->flag = OPTYPE_REGISTER | OPTYPE_UNDO;
}<|MERGE_RESOLUTION|>--- conflicted
+++ resolved
@@ -2020,27 +2020,6 @@
 				}
 			}
 		}
-<<<<<<< HEAD
-=======
-		if (dupflag & USER_DUP_PSYS) {
-			ParticleSystem *psys;
-			for (psys = obn->particlesystem.first; psys; psys = psys->next) {
-				id = (ID *) psys->part;
-				if (id) {
-					ID_NEW_REMAP_US(psys->part)
-					else {
-						psys->part = ID_NEW_SET(psys->part, BKE_particlesettings_copy(bmain, psys->part));
-					}
-
-					if (dupflag & USER_DUP_ACT) {
-						BKE_animdata_copy_id_action(&psys->part->id, true);
-					}
-
-					id_us_min(id);
-				}
-			}
-		}
->>>>>>> 58877d6d
 
 		id = obn->data;
 		didit = 0;

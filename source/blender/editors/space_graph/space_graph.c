/*
 * ***** BEGIN GPL LICENSE BLOCK *****
 *
 * This program is free software; you can redistribute it and/or
 * modify it under the terms of the GNU General Public License
 * as published by the Free Software Foundation; either version 2
 * of the License, or (at your option) any later version.
 *
 * This program is distributed in the hope that it will be useful,
 * but WITHOUT ANY WARRANTY; without even the implied warranty of
 * MERCHANTABILITY or FITNESS FOR A PARTICULAR PURPOSE.  See the
 * GNU General Public License for more details.
 *
 * You should have received a copy of the GNU General Public License
 * along with this program; if not, write to the Free Software Foundation,
 * Inc., 51 Franklin Street, Fifth Floor, Boston, MA 02110-1301, USA.
 *
 * The Original Code is Copyright (C) 2008 Blender Foundation.
 * All rights reserved.
 *
 *
 * Contributor(s): Blender Foundation
 *
 * ***** END GPL LICENSE BLOCK *****
 */

/** \file blender/editors/space_graph/space_graph.c
 *  \ingroup spgraph
 */


#include <string.h>
#include <stdio.h>

#include "DNA_anim_types.h"
#include "DNA_group_types.h"
#include "DNA_scene_types.h"

#include "MEM_guardedalloc.h"

#include "BLI_blenlib.h"
#include "BLI_math.h"
#include "BLI_utildefines.h"

#include "BKE_context.h"
#include "BKE_global.h"
#include "BKE_main.h"
#include "BKE_fcurve.h"
#include "BKE_screen.h"

#include "ED_space_api.h"
#include "ED_screen.h"
#include "ED_anim_api.h"
#include "ED_markers.h"

#include "GPU_immediate.h"

#include "WM_api.h"
#include "WM_types.h"
#include "WM_message.h"

#include "RNA_access.h"

#include "UI_resources.h"
#include "UI_view2d.h"

#include "graph_intern.h"   // own include

/* ******************** manage regions ********************* */

ARegion *graph_has_buttons_region(ScrArea *sa)
{
	ARegion *ar, *arnew;

	ar = BKE_area_find_region_type(sa, RGN_TYPE_UI);
	if (ar) return ar;

	/* add subdiv level; after main */
	ar = BKE_area_find_region_type(sa, RGN_TYPE_WINDOW);

	/* is error! */
	if (ar == NULL) return NULL;

	arnew = MEM_callocN(sizeof(ARegion), "buttons for graph");

	BLI_insertlinkafter(&sa->regionbase, ar, arnew);
	arnew->regiontype = RGN_TYPE_UI;
	arnew->alignment = RGN_ALIGN_RIGHT;

	arnew->flag = RGN_FLAG_HIDDEN;

	return arnew;
}


/* ******************** default callbacks for ipo space ***************** */

static SpaceLink *graph_new(const ScrArea *UNUSED(sa), const Scene *scene)
{
	ARegion *ar;
	SpaceIpo *sipo;

	/* Graph Editor - general stuff */
	sipo = MEM_callocN(sizeof(SpaceIpo), "init graphedit");
	sipo->spacetype = SPACE_IPO;

	sipo->autosnap = SACTSNAP_FRAME;

	/* allocate DopeSheet data for Graph Editor */
	sipo->ads = MEM_callocN(sizeof(bDopeSheet), "GraphEdit DopeSheet");
	sipo->ads->source = (ID *)scene;

	/* settings for making it easier by default to just see what you're interested in tweaking */
	sipo->ads->filterflag |= ADS_FILTER_ONLYSEL;
	sipo->flag |= SIPO_SELVHANDLESONLY;

	/* header */
	ar = MEM_callocN(sizeof(ARegion), "header for graphedit");

	BLI_addtail(&sipo->regionbase, ar);
	ar->regiontype = RGN_TYPE_HEADER;
<<<<<<< HEAD
	ar->alignment = RGN_ALIGN_TOP;
	
=======
	ar->alignment = RGN_ALIGN_BOTTOM;

>>>>>>> 44505b38
	/* channels */
	ar = MEM_callocN(sizeof(ARegion), "channels region for graphedit");

	BLI_addtail(&sipo->regionbase, ar);
	ar->regiontype = RGN_TYPE_CHANNELS;
	ar->alignment = RGN_ALIGN_LEFT;

	ar->v2d.scroll = (V2D_SCROLL_RIGHT | V2D_SCROLL_BOTTOM);

	/* ui buttons */
	ar = MEM_callocN(sizeof(ARegion), "buttons region for graphedit");

	BLI_addtail(&sipo->regionbase, ar);
	ar->regiontype = RGN_TYPE_UI;
	ar->alignment = RGN_ALIGN_RIGHT;
	ar->flag = RGN_FLAG_HIDDEN;

	/* main region */
	ar = MEM_callocN(sizeof(ARegion), "main region for graphedit");

	BLI_addtail(&sipo->regionbase, ar);
	ar->regiontype = RGN_TYPE_WINDOW;

	ar->v2d.tot.xmin = 0.0f;
	ar->v2d.tot.ymin = (float)scene->r.sfra - 10.0f;
	ar->v2d.tot.xmax = (float)scene->r.efra;
	ar->v2d.tot.ymax = 10.0f;

	ar->v2d.cur = ar->v2d.tot;

	ar->v2d.min[0] = FLT_MIN;
	ar->v2d.min[1] = FLT_MIN;

	ar->v2d.max[0] = MAXFRAMEF;
	ar->v2d.max[1] = FLT_MAX;

	ar->v2d.scroll = (V2D_SCROLL_BOTTOM | V2D_SCROLL_SCALE_HORIZONTAL);
	ar->v2d.scroll |= (V2D_SCROLL_LEFT | V2D_SCROLL_SCALE_VERTICAL);

	ar->v2d.keeptot = 0;

	return (SpaceLink *)sipo;
}

/* not spacelink itself */
static void graph_free(SpaceLink *sl)
{
	SpaceIpo *si = (SpaceIpo *)sl;

	if (si->ads) {
		BLI_freelistN(&si->ads->chanbase);
		MEM_freeN(si->ads);
	}

	if (si->ghostCurves.first)
		free_fcurves(&si->ghostCurves);
}


/* spacetype; init callback */
static void graph_init(struct wmWindowManager *UNUSED(wm), ScrArea *sa)
{
	SpaceIpo *sipo = (SpaceIpo *)sa->spacedata.first;

	/* init dopesheet data if non-existent (i.e. for old files) */
	if (sipo->ads == NULL) {
		sipo->ads = MEM_callocN(sizeof(bDopeSheet), "GraphEdit DopeSheet");
		sipo->ads->source = (ID *)(G.main->scene.first); // FIXME: this is a really nasty hack here for now...
	}

	/* force immediate init of any invalid F-Curve colors */
	/* XXX: but, don't do SIPO_TEMP_NEEDCHANSYNC (i.e. channel select state sync)
	 * as this is run on each region resize; setting this here will cause selection
	 * state to be lost on area/region resizing. [#35744]
	 */
	ED_area_tag_refresh(sa);
}

static SpaceLink *graph_duplicate(SpaceLink *sl)
{
	SpaceIpo *sipon = MEM_dupallocN(sl);

	/* clear or remove stuff from old */
	BLI_duplicatelist(&sipon->ghostCurves, &((SpaceIpo *)sl)->ghostCurves);
	sipon->ads = MEM_dupallocN(sipon->ads);

	return (SpaceLink *)sipon;
}

/* add handlers, stuff you only do once or on area/region changes */
static void graph_main_region_init(wmWindowManager *wm, ARegion *ar)
{
	wmKeyMap *keymap;

	UI_view2d_region_reinit(&ar->v2d, V2D_COMMONVIEW_CUSTOM, ar->winx, ar->winy);

	/* own keymap */
	keymap = WM_keymap_find(wm->defaultconf, "Graph Editor", SPACE_IPO, 0);
	WM_event_add_keymap_handler_bb(&ar->handlers, keymap, &ar->v2d.mask, &ar->winrct);
	keymap = WM_keymap_find(wm->defaultconf, "Graph Editor Generic", SPACE_IPO, 0);
	WM_event_add_keymap_handler(&ar->handlers, keymap);
}

static void graph_main_region_draw(const bContext *C, ARegion *ar)
{
	/* draw entirely, view changes should be handled here */
	SpaceIpo *sipo = CTX_wm_space_graph(C);
	Scene *scene = CTX_data_scene(C);
	bAnimContext ac;
	View2D *v2d = &ar->v2d;
	View2DGrid *grid;
	View2DScrollers *scrollers;
	float col[3];
<<<<<<< HEAD
	short unitx = 0, unity = V2D_UNIT_VALUES, cfra_flag = 0;
	
=======
	short unitx = 0, unity = V2D_UNIT_VALUES, flag = 0;

>>>>>>> 44505b38
	/* clear and setup matrix */
	UI_GetThemeColor3fv(TH_BACK, col);
	glClearColor(col[0], col[1], col[2], 0.0);
	glClear(GL_COLOR_BUFFER_BIT);

	UI_view2d_view_ortho(v2d);

	/* grid */
	unitx = ((sipo->mode == SIPO_MODE_ANIMATION) && (sipo->flag & SIPO_DRAWTIME)) ? V2D_UNIT_SECONDS : V2D_UNIT_FRAMESCALE;
	grid = UI_view2d_grid_calc(CTX_data_scene(C), v2d, unitx, V2D_GRID_NOCLAMP, unity, V2D_GRID_NOCLAMP, ar->winx, ar->winy);
	UI_view2d_grid_draw(v2d, grid, V2D_GRIDLINES_ALL);

	ED_region_draw_cb_draw(C, ar, REGION_DRAW_PRE_VIEW);
	
	/* start and end frame (in F-Curve mode only) */
	if (sipo->mode != SIPO_MODE_DRIVERS) {
		ANIM_draw_framerange(scene, v2d);
	}
	
	/* draw data */
	if (ANIM_animdata_get_context(C, &ac)) {
		/* draw ghost curves */
		graph_draw_ghost_curves(&ac, sipo, ar);

		/* draw curves twice - unselected, then selected, so that the are fewer occlusion problems */
		graph_draw_curves(&ac, sipo, ar, grid, 0);
		graph_draw_curves(&ac, sipo, ar, grid, 1);

		/* XXX the slow way to set tot rect... but for nice sliders needed (ton) */
		get_graph_keyframe_extents(&ac, &v2d->tot.xmin, &v2d->tot.xmax, &v2d->tot.ymin, &v2d->tot.ymax, false, true);
		/* extra offset so that these items are visible */
		v2d->tot.xmin -= 10.0f;
		v2d->tot.xmax += 10.0f;
	}

	/* only free grid after drawing data, as we need to use it to determine sampling rate */
	UI_view2d_grid_free(grid);
<<<<<<< HEAD

	if (((sipo->flag & SIPO_NODRAWCURSOR) == 0) || (sipo->mode == SIPO_MODE_DRIVERS)) {
		unsigned int pos = GWN_vertformat_attr_add(immVertexFormat(), "pos", GWN_COMP_F32, 2, GWN_FETCH_FLOAT);
=======

	/* horizontal component of value-cursor (value line before the current frame line) */
	if ((sipo->flag & SIPO_NODRAWCURSOR) == 0) {

		float y = sipo->cursorVal;

		/* Draw a green line to indicate the cursor value */
		UI_ThemeColorShadeAlpha(TH_CFRAME, -10, -50);
		glEnable(GL_BLEND);
		glLineWidth(2.0);
>>>>>>> 44505b38

		immBindBuiltinProgram(GPU_SHADER_2D_UNIFORM_COLOR);

<<<<<<< HEAD
		/* horizontal component of value-cursor (value line before the current frame line) */
		if ((sipo->flag & SIPO_NODRAWCURSOR) == 0) {
			float y = sipo->cursorVal;

			/* Draw a green line to indicate the cursor value */
			immUniformThemeColorShadeAlpha(TH_CFRAME, -10, -50);
			glEnable(GL_BLEND);
			glLineWidth(2.0);

			immBegin(GWN_PRIM_LINES, 2);
			immVertex2f(pos, v2d->cur.xmin, y);
			immVertex2f(pos, v2d->cur.xmax, y);
			immEnd();

			glDisable(GL_BLEND);
		}

		/* current frame or vertical component of vertical component of the cursor */
		if (sipo->mode == SIPO_MODE_DRIVERS) {
			/* cursor x-value */
			float x = sipo->cursorTime;

			/* to help differentiate this from the current frame, draw slightly darker like the horizontal one */
			immUniformThemeColorShadeAlpha(TH_CFRAME, -40, -50);
			glEnable(GL_BLEND);
			glLineWidth(2.0);

			immBegin(GWN_PRIM_LINES, 2);
			immVertex2f(pos, x, v2d->cur.ymin);
			immVertex2f(pos, x, v2d->cur.ymax);
			immEnd();
=======
		glDisable(GL_BLEND);
	}

	/* current frame or vertical component of vertical component of the cursor */
	if (sipo->mode == SIPO_MODE_DRIVERS) {
		/* cursor x-value */
		float x = sipo->cursorTime;

		/* to help differentiate this from the current frame, draw slightly darker like the horizontal one */
		UI_ThemeColorShadeAlpha(TH_CFRAME, -40, -50);
		glEnable(GL_BLEND);
		glLineWidth(2.0);

		glBegin(GL_LINES);
		glVertex2f(x, v2d->cur.ymin);
		glVertex2f(x, v2d->cur.ymax);
		glEnd();
>>>>>>> 44505b38

			glDisable(GL_BLEND);
		}

		immUnbindProgram();
	}

	if (sipo->mode != SIPO_MODE_DRIVERS) {
		/* current frame */
		if (sipo->flag & SIPO_DRAWTIME) cfra_flag |= DRAWCFRA_UNIT_SECONDS;
		ANIM_draw_cfra(C, v2d, cfra_flag);
	}

	/* markers */
	UI_view2d_view_orthoSpecial(ar, v2d, 1);
	ED_markers_draw(C, DRAW_MARKERS_MARGIN);

	/* preview range */
	UI_view2d_view_ortho(v2d);
	ANIM_draw_previewrange(C, v2d, 0);

	/* callback */
	UI_view2d_view_ortho(v2d);
	ED_region_draw_cb_draw(C, ar, REGION_DRAW_POST_VIEW);

	/* reset view matrix */
	UI_view2d_view_restore(C);

	/* scrollers */
	// FIXME: args for scrollers depend on the type of data being shown...
	scrollers = UI_view2d_scrollers_calc(C, v2d, unitx, V2D_GRID_NOCLAMP, unity, V2D_GRID_NOCLAMP);
	UI_view2d_scrollers_draw(C, v2d, scrollers);
	UI_view2d_scrollers_free(scrollers);
	
	/* draw current frame number-indicator on top of scrollers */
	if ((sipo->mode != SIPO_MODE_DRIVERS) && ((sipo->flag & SIPO_NODRAWCFRANUM) == 0)) {
		UI_view2d_view_orthoSpecial(ar, v2d, 1);
		ANIM_draw_cfra_number(C, v2d, cfra_flag);
	}
}

static void graph_channel_region_init(wmWindowManager *wm, ARegion *ar)
{
	wmKeyMap *keymap;

	/* make sure we keep the hide flags */
	ar->v2d.scroll |= V2D_SCROLL_RIGHT;
	ar->v2d.scroll &= ~(V2D_SCROLL_LEFT | V2D_SCROLL_TOP | V2D_SCROLL_BOTTOM);	/* prevent any noise of past */
	ar->v2d.scroll |= V2D_SCROLL_HORIZONTAL_HIDE;
	ar->v2d.scroll |= V2D_SCROLL_VERTICAL_HIDE;

	UI_view2d_region_reinit(&ar->v2d, V2D_COMMONVIEW_LIST, ar->winx, ar->winy);

	/* own keymap */
	keymap = WM_keymap_find(wm->defaultconf, "Animation Channels", 0, 0);
	WM_event_add_keymap_handler_bb(&ar->handlers, keymap, &ar->v2d.mask, &ar->winrct);
	keymap = WM_keymap_find(wm->defaultconf, "Graph Editor Generic", SPACE_IPO, 0);
	WM_event_add_keymap_handler(&ar->handlers, keymap);
}

static void graph_channel_region_draw(const bContext *C, ARegion *ar)
{
	bAnimContext ac;
	View2D *v2d = &ar->v2d;
	View2DScrollers *scrollers;
	float col[3];

	/* clear and setup matrix */
	UI_GetThemeColor3fv(TH_BACK, col);
	glClearColor(col[0], col[1], col[2], 0.0);
	glClear(GL_COLOR_BUFFER_BIT);

	UI_view2d_view_ortho(v2d);

	/* draw channels */
	if (ANIM_animdata_get_context(C, &ac)) {
		graph_draw_channel_names((bContext *)C, &ac, ar);
	}

	/* reset view matrix */
	UI_view2d_view_restore(C);

	/* scrollers */
	scrollers = UI_view2d_scrollers_calc(C, v2d, V2D_ARG_DUMMY, V2D_ARG_DUMMY, V2D_ARG_DUMMY, V2D_ARG_DUMMY);
	UI_view2d_scrollers_draw(C, v2d, scrollers);
	UI_view2d_scrollers_free(scrollers);
}

/* add handlers, stuff you only do once or on area/region changes */
static void graph_header_region_init(wmWindowManager *UNUSED(wm), ARegion *ar)
{
	ED_region_header_init(ar);
}

static void graph_header_region_draw(const bContext *C, ARegion *ar)
{
	ED_region_header(C, ar);
}

/* add handlers, stuff you only do once or on area/region changes */
static void graph_buttons_region_init(wmWindowManager *wm, ARegion *ar)
{
	wmKeyMap *keymap;

	ED_region_panels_init(wm, ar);

	keymap = WM_keymap_find(wm->defaultconf, "Graph Editor Generic", SPACE_IPO, 0);
	WM_event_add_keymap_handler_bb(&ar->handlers, keymap, &ar->v2d.mask, &ar->winrct);
}

static void graph_buttons_region_draw(const bContext *C, ARegion *ar)
{
	ED_region_panels(C, ar, NULL, -1, true);
}

static void graph_region_listener(
        bScreen *UNUSED(sc), ScrArea *UNUSED(sa), ARegion *ar,
        wmNotifier *wmn, const Scene *UNUSED(scene))
{
	/* context changes */
	switch (wmn->category) {
		case NC_ANIMATION:
			ED_region_tag_redraw(ar);
			break;
		case NC_SCENE:
			switch (wmn->data) {
				case ND_RENDER_OPTIONS:
				case ND_OB_ACTIVE:
				case ND_FRAME:
				case ND_FRAME_RANGE:
				case ND_MARKERS:
					ED_region_tag_redraw(ar);
					break;
				case ND_SEQUENCER:
					if (wmn->action == NA_SELECTED)
						ED_region_tag_redraw(ar);
					break;
			}
			break;
		case NC_OBJECT:
			switch (wmn->data) {
				case ND_BONE_ACTIVE:
				case ND_BONE_SELECT:
				case ND_KEYS:
					ED_region_tag_redraw(ar);
					break;
				case ND_MODIFIER:
					if (wmn->action == NA_RENAME)
						ED_region_tag_redraw(ar);
					break;
			}
			break;
		case NC_NODE:
			switch (wmn->action) {
				case NA_EDITED:
				case NA_SELECTED:
					ED_region_tag_redraw(ar);
					break;
			}
			break;
		case NC_ID:
			if (wmn->action == NA_RENAME)
				ED_region_tag_redraw(ar);
			break;
		case NC_SCREEN:
			if (ELEM(wmn->data, ND_LAYER)) {
				ED_region_tag_redraw(ar);
			}
			break;
		default:
			if (wmn->data == ND_KEYS)
				ED_region_tag_redraw(ar);
			break;

	}
}

static void graph_region_message_subscribe(
        const struct bContext *UNUSED(C),
        struct WorkSpace *UNUSED(workspace), struct Scene *scene,
        struct bScreen *screen, struct ScrArea *sa, struct ARegion *ar,
        struct wmMsgBus *mbus)
{
	PointerRNA ptr;
	RNA_pointer_create(&screen->id, &RNA_SpaceGraphEditor, sa->spacedata.first, &ptr);

	wmMsgSubscribeValue msg_sub_value_region_tag_redraw = {
		.owner = ar,
		.user_data = ar,
		.notify = ED_region_do_msg_notify_tag_redraw,
	};

	/* Timeline depends on scene properties. */
	{
		bool use_preview = (scene->r.flag & SCER_PRV_RANGE);
		extern PropertyRNA rna_Scene_frame_start;
		extern PropertyRNA rna_Scene_frame_end;
		extern PropertyRNA rna_Scene_frame_preview_start;
		extern PropertyRNA rna_Scene_frame_preview_end;
		extern PropertyRNA rna_Scene_use_preview_range;
		extern PropertyRNA rna_Scene_frame_current;
		const PropertyRNA *props[] = {
			use_preview ? &rna_Scene_frame_preview_start : &rna_Scene_frame_start,
			use_preview ? &rna_Scene_frame_preview_end   : &rna_Scene_frame_end,
			&rna_Scene_use_preview_range,
			&rna_Scene_frame_current,
		};

		PointerRNA idptr;
		RNA_id_pointer_create(&scene->id, &idptr);

		for (int i = 0; i < ARRAY_SIZE(props); i++) {
			WM_msg_subscribe_rna(mbus, &idptr, props[i], &msg_sub_value_region_tag_redraw, __func__);
		}
	}
	
	/* All dopesheet filter settings, etc. affect the drawing of this editor,
	 * also same applies for all animation-related datatypes that may appear here,
	 * so just whitelist the entire structs for updates
	 */
	{
		wmMsgParams_RNA msg_key_params = {{{0}}};
		StructRNA *type_array[] = {
			&RNA_DopeSheet,   /* dopesheet filters */
			
			&RNA_ActionGroup, /* channel groups */
			&RNA_FCurve,      /* F-Curve */
			&RNA_Keyframe,
			&RNA_FCurveSample,
			
			&RNA_FModifier,   /* F-Modifiers (XXX: Why can't we just do all subclasses too?) */
			&RNA_FModifierCycles,
			&RNA_FModifierEnvelope,
			&RNA_FModifierEnvelopeControlPoint,
			&RNA_FModifierFunctionGenerator,
			&RNA_FModifierGenerator,
			&RNA_FModifierLimits,
			&RNA_FModifierNoise,
			&RNA_FModifierPython,
			&RNA_FModifierStepped,
		};

		for (int i = 0; i < ARRAY_SIZE(type_array); i++) {
			msg_key_params.ptr.type = type_array[i];
			WM_msg_subscribe_rna_params(
			        mbus,
			        &msg_key_params,
			        &msg_sub_value_region_tag_redraw,
			        __func__);
		}
	}
}

/* editor level listener */
static void graph_listener(bScreen *UNUSED(sc), ScrArea *sa, wmNotifier *wmn, Scene *UNUSED(scene),
                           WorkSpace *UNUSED(workspace))
{
	SpaceIpo *sipo = (SpaceIpo *)sa->spacedata.first;

	/* context changes */
	switch (wmn->category) {
		case NC_ANIMATION:
			/* for selection changes of animation data, we can just redraw... otherwise autocolor might need to be done again */
			if (ELEM(wmn->data, ND_KEYFRAME, ND_ANIMCHAN) && (wmn->action == NA_SELECTED))
				ED_area_tag_redraw(sa);
			else
				ED_area_tag_refresh(sa);
			break;
		case NC_SCENE:
			switch (wmn->data) {
				case ND_OB_ACTIVE:  /* selection changed, so force refresh to flush (needs flag set to do syncing)  */
				case ND_OB_SELECT:
					sipo->flag |= SIPO_TEMP_NEEDCHANSYNC;
					ED_area_tag_refresh(sa);
					break;

				default: /* just redrawing the view will do */
					ED_area_tag_redraw(sa);
					break;
			}
			break;
		case NC_OBJECT:
			switch (wmn->data) {
				case ND_BONE_SELECT:    /* selection changed, so force refresh to flush (needs flag set to do syncing) */
				case ND_BONE_ACTIVE:
					sipo->flag |= SIPO_TEMP_NEEDCHANSYNC;
					ED_area_tag_refresh(sa);
					break;
				case ND_TRANSFORM:
					break; /*do nothing*/

				default: /* just redrawing the view will do */
					ED_area_tag_redraw(sa);
					break;
			}
			break;
		case NC_NODE:
			if (wmn->action == NA_SELECTED) {
				/* selection changed, so force refresh to flush (needs flag set to do syncing) */
				sipo->flag |= SIPO_TEMP_NEEDCHANSYNC;
				ED_area_tag_refresh(sa);
			}
			break;
		case NC_SPACE:
			if (wmn->data == ND_SPACE_GRAPH)
				ED_area_tag_redraw(sa);
			break;
		case NC_WINDOW:
			if (sipo->flag & SIPO_TEMP_NEEDCHANSYNC) {
				/* force redraw/refresh after undo/redo - prevents "black curve" problem */
				ED_area_tag_refresh(sa);
			}
			break;

			// XXX: restore the case below if not enough updates occur...
			//default:
			//	if (wmn->data == ND_KEYS)
			//		ED_area_tag_redraw(sa);
	}
}

/* Update F-Curve colors */
static void graph_refresh_fcurve_colors(const bContext *C)
{
	bAnimContext ac;

	ListBase anim_data = {NULL, NULL};
	bAnimListElem *ale;
	size_t items;
	int filter;
	int i;

	if (ANIM_animdata_get_context(C, &ac) == false)
		return;

	UI_SetTheme(SPACE_IPO, RGN_TYPE_WINDOW);

	/* build list of F-Curves which will be visible as channels in channel-region
	 *  - we don't include ANIMFILTER_CURVEVISIBLE filter, as that will result in a
	 *    mismatch between channel-colors and the drawn curves
	 */
	filter = (ANIMFILTER_DATA_VISIBLE | ANIMFILTER_NODUPLIS);
	items = ANIM_animdata_filter(&ac, &anim_data, filter, ac.data, ac.datatype);

	/* loop over F-Curves, assigning colors */
	for (ale = anim_data.first, i = 0; ale; ale = ale->next, i++) {
		FCurve *fcu = (FCurve *)ale->data;

		/* set color of curve here */
		switch (fcu->color_mode) {
			case FCURVE_COLOR_CUSTOM:
			{
				/* User has defined a custom color for this curve already (we assume it's not going to cause clashes with text colors),
				 * which should be left alone... Nothing needs to be done here.
				 */
				break;
			}
			case FCURVE_COLOR_AUTO_RGB:
			{
				/* F-Curve's array index is automatically mapped to RGB values. This works best of 3-value vectors.
				 * TODO: find a way to module the hue so that not all curves have same color...
				 */
				float *col = fcu->color;

				switch (fcu->array_index) {
					case 0:
						UI_GetThemeColor3fv(TH_AXIS_X, col);
						break;
					case 1:
						UI_GetThemeColor3fv(TH_AXIS_Y, col);
						break;
					case 2:
						UI_GetThemeColor3fv(TH_AXIS_Z, col);
						break;
					default:
						/* 'unknown' color - bluish so as to not conflict with handles */
						col[0] = 0.3f; col[1] = 0.8f; col[2] = 1.0f;
						break;
				}
				break;
			}
			case FCURVE_COLOR_AUTO_YRGB:
			{
				/* Like FCURVE_COLOR_AUTO_RGB, except this is for quaternions... */
				float *col = fcu->color;

				switch (fcu->array_index) {
					case 1:
						UI_GetThemeColor3fv(TH_AXIS_X, col);
						break;
					case 2:
						UI_GetThemeColor3fv(TH_AXIS_Y, col);
						break;
					case 3:
						UI_GetThemeColor3fv(TH_AXIS_Z, col);
						break;

					case 0:
					{
						/* Special Case: "W" channel should be yellowish, so blend X and Y channel colors... */
						float c1[3], c2[3];
						float h1[3], h2[3];
						float hresult[3];

						/* - get colors (rgb) */
						UI_GetThemeColor3fv(TH_AXIS_X, c1);
						UI_GetThemeColor3fv(TH_AXIS_Y, c2);

						/* - perform blending in HSV space (to keep brightness similar) */
						rgb_to_hsv_v(c1, h1);
						rgb_to_hsv_v(c2, h2);

						interp_v3_v3v3(hresult, h1, h2, 0.5f);

						/* - convert back to RGB for display */
						hsv_to_rgb_v(hresult, col);
						break;
					}

					default:
						/* 'unknown' color - bluish so as to not conflict with handles */
						col[0] = 0.3f; col[1] = 0.8f; col[2] = 1.0f;
						break;
				}
				break;
			}
			case FCURVE_COLOR_AUTO_RAINBOW:
			default:
			{
				/* determine color 'automatically' using 'magic function' which uses the given args
				 * of current item index + total items to determine some RGB color
				 */
				getcolor_fcurve_rainbow(i, items, fcu->color);
				break;
			}
		}
	}

	/* free temp list */
	ANIM_animdata_freelist(&anim_data);
}

static void graph_refresh(const bContext *C, ScrArea *sa)
{
	SpaceIpo *sipo = (SpaceIpo *)sa->spacedata.first;

	/* updates to data needed depends on Graph Editor mode... */
	switch (sipo->mode) {
		case SIPO_MODE_ANIMATION: /* all animation */
		{
			break;
		}

		case SIPO_MODE_DRIVERS: /* drivers only  */
		{
			break;
		}
	}

	/* region updates? */
	// XXX re-sizing y-extents of tot should go here?

	/* update the state of the animchannels in response to changes from the data they represent
	 * NOTE: the temp flag is used to indicate when this needs to be done, and will be cleared once handled
	 */
	if (sipo->flag & SIPO_TEMP_NEEDCHANSYNC) {
		ANIM_sync_animchannels_to_data(C);
		sipo->flag &= ~SIPO_TEMP_NEEDCHANSYNC;
		ED_area_tag_redraw(sa);
	}

	/* init/adjust F-Curve colors */
	graph_refresh_fcurve_colors(C);
}

static void graph_id_remap(ScrArea *UNUSED(sa), SpaceLink *slink, ID *old_id, ID *new_id)
{
	SpaceIpo *sgraph = (SpaceIpo *)slink;

	if (sgraph->ads) {
		if ((ID *)sgraph->ads->filter_grp == old_id) {
			sgraph->ads->filter_grp = (Collection *)new_id;
		}
		if ((ID *)sgraph->ads->source == old_id) {
			sgraph->ads->source = new_id;
		}
	}
}

/* only called once, from space/spacetypes.c */
void ED_spacetype_ipo(void)
{
	SpaceType *st = MEM_callocN(sizeof(SpaceType), "spacetype ipo");
	ARegionType *art;

	st->spaceid = SPACE_IPO;
	strncpy(st->name, "Graph", BKE_ST_MAXNAME);

	st->new = graph_new;
	st->free = graph_free;
	st->init = graph_init;
	st->duplicate = graph_duplicate;
	st->operatortypes = graphedit_operatortypes;
	st->keymap = graphedit_keymap;
	st->listener = graph_listener;
	st->refresh = graph_refresh;
	st->id_remap = graph_id_remap;

	/* regions: main window */
	art = MEM_callocN(sizeof(ARegionType), "spacetype graphedit region");
	art->regionid = RGN_TYPE_WINDOW;
	art->init = graph_main_region_init;
	art->draw = graph_main_region_draw;
	art->listener = graph_region_listener;
	art->message_subscribe = graph_region_message_subscribe;
	art->keymapflag = ED_KEYMAP_VIEW2D | ED_KEYMAP_MARKERS | ED_KEYMAP_ANIMATION | ED_KEYMAP_FRAMES;

	BLI_addhead(&st->regiontypes, art);

	/* regions: header */
	art = MEM_callocN(sizeof(ARegionType), "spacetype graphedit region");
	art->regionid = RGN_TYPE_HEADER;
	art->prefsizey = HEADERY;
	art->keymapflag = ED_KEYMAP_UI | ED_KEYMAP_VIEW2D | ED_KEYMAP_FRAMES | ED_KEYMAP_HEADER;
	art->listener = graph_region_listener;
	art->init = graph_header_region_init;
	art->draw = graph_header_region_draw;

	BLI_addhead(&st->regiontypes, art);

	/* regions: channels */
	art = MEM_callocN(sizeof(ARegionType), "spacetype graphedit region");
	art->regionid = RGN_TYPE_CHANNELS;
	art->prefsizex = 200 + V2D_SCROLL_WIDTH; /* 200 is the 'standard', but due to scrollers, we want a bit more to fit the lock icons in */
	art->keymapflag = ED_KEYMAP_UI | ED_KEYMAP_VIEW2D | ED_KEYMAP_FRAMES;
	art->listener = graph_region_listener;
	art->message_subscribe = graph_region_message_subscribe;
	art->init = graph_channel_region_init;
	art->draw = graph_channel_region_draw;

	BLI_addhead(&st->regiontypes, art);

	/* regions: UI buttons */
	art = MEM_callocN(sizeof(ARegionType), "spacetype graphedit region");
	art->regionid = RGN_TYPE_UI;
	art->prefsizex = 200;
	art->keymapflag = ED_KEYMAP_UI | ED_KEYMAP_FRAMES;
	art->listener = graph_region_listener;
	art->init = graph_buttons_region_init;
	art->draw = graph_buttons_region_draw;

	BLI_addhead(&st->regiontypes, art);

	graph_buttons_register(art);

	BKE_spacetype_register(st);
}
<|MERGE_RESOLUTION|>--- conflicted
+++ resolved
@@ -119,13 +119,8 @@
 
 	BLI_addtail(&sipo->regionbase, ar);
 	ar->regiontype = RGN_TYPE_HEADER;
-<<<<<<< HEAD
 	ar->alignment = RGN_ALIGN_TOP;
-	
-=======
-	ar->alignment = RGN_ALIGN_BOTTOM;
-
->>>>>>> 44505b38
+
 	/* channels */
 	ar = MEM_callocN(sizeof(ARegion), "channels region for graphedit");
 
@@ -239,13 +234,8 @@
 	View2DGrid *grid;
 	View2DScrollers *scrollers;
 	float col[3];
-<<<<<<< HEAD
 	short unitx = 0, unity = V2D_UNIT_VALUES, cfra_flag = 0;
-	
-=======
-	short unitx = 0, unity = V2D_UNIT_VALUES, flag = 0;
-
->>>>>>> 44505b38
+
 	/* clear and setup matrix */
 	UI_GetThemeColor3fv(TH_BACK, col);
 	glClearColor(col[0], col[1], col[2], 0.0);
@@ -259,12 +249,12 @@
 	UI_view2d_grid_draw(v2d, grid, V2D_GRIDLINES_ALL);
 
 	ED_region_draw_cb_draw(C, ar, REGION_DRAW_PRE_VIEW);
-	
+
 	/* start and end frame (in F-Curve mode only) */
 	if (sipo->mode != SIPO_MODE_DRIVERS) {
 		ANIM_draw_framerange(scene, v2d);
 	}
-	
+
 	/* draw data */
 	if (ANIM_animdata_get_context(C, &ac)) {
 		/* draw ghost curves */
@@ -283,26 +273,12 @@
 
 	/* only free grid after drawing data, as we need to use it to determine sampling rate */
 	UI_view2d_grid_free(grid);
-<<<<<<< HEAD
 
 	if (((sipo->flag & SIPO_NODRAWCURSOR) == 0) || (sipo->mode == SIPO_MODE_DRIVERS)) {
 		unsigned int pos = GWN_vertformat_attr_add(immVertexFormat(), "pos", GWN_COMP_F32, 2, GWN_FETCH_FLOAT);
-=======
-
-	/* horizontal component of value-cursor (value line before the current frame line) */
-	if ((sipo->flag & SIPO_NODRAWCURSOR) == 0) {
-
-		float y = sipo->cursorVal;
-
-		/* Draw a green line to indicate the cursor value */
-		UI_ThemeColorShadeAlpha(TH_CFRAME, -10, -50);
-		glEnable(GL_BLEND);
-		glLineWidth(2.0);
->>>>>>> 44505b38
 
 		immBindBuiltinProgram(GPU_SHADER_2D_UNIFORM_COLOR);
 
-<<<<<<< HEAD
 		/* horizontal component of value-cursor (value line before the current frame line) */
 		if ((sipo->flag & SIPO_NODRAWCURSOR) == 0) {
 			float y = sipo->cursorVal;
@@ -334,25 +310,6 @@
 			immVertex2f(pos, x, v2d->cur.ymin);
 			immVertex2f(pos, x, v2d->cur.ymax);
 			immEnd();
-=======
-		glDisable(GL_BLEND);
-	}
-
-	/* current frame or vertical component of vertical component of the cursor */
-	if (sipo->mode == SIPO_MODE_DRIVERS) {
-		/* cursor x-value */
-		float x = sipo->cursorTime;
-
-		/* to help differentiate this from the current frame, draw slightly darker like the horizontal one */
-		UI_ThemeColorShadeAlpha(TH_CFRAME, -40, -50);
-		glEnable(GL_BLEND);
-		glLineWidth(2.0);
-
-		glBegin(GL_LINES);
-		glVertex2f(x, v2d->cur.ymin);
-		glVertex2f(x, v2d->cur.ymax);
-		glEnd();
->>>>>>> 44505b38
 
 			glDisable(GL_BLEND);
 		}
@@ -386,7 +343,7 @@
 	scrollers = UI_view2d_scrollers_calc(C, v2d, unitx, V2D_GRID_NOCLAMP, unity, V2D_GRID_NOCLAMP);
 	UI_view2d_scrollers_draw(C, v2d, scrollers);
 	UI_view2d_scrollers_free(scrollers);
-	
+
 	/* draw current frame number-indicator on top of scrollers */
 	if ((sipo->mode != SIPO_MODE_DRIVERS) && ((sipo->flag & SIPO_NODRAWCFRANUM) == 0)) {
 		UI_view2d_view_orthoSpecial(ar, v2d, 1);
@@ -568,7 +525,7 @@
 			WM_msg_subscribe_rna(mbus, &idptr, props[i], &msg_sub_value_region_tag_redraw, __func__);
 		}
 	}
-	
+
 	/* All dopesheet filter settings, etc. affect the drawing of this editor,
 	 * also same applies for all animation-related datatypes that may appear here,
 	 * so just whitelist the entire structs for updates
@@ -577,12 +534,12 @@
 		wmMsgParams_RNA msg_key_params = {{{0}}};
 		StructRNA *type_array[] = {
 			&RNA_DopeSheet,   /* dopesheet filters */
-			
+
 			&RNA_ActionGroup, /* channel groups */
 			&RNA_FCurve,      /* F-Curve */
 			&RNA_Keyframe,
 			&RNA_FCurveSample,
-			
+
 			&RNA_FModifier,   /* F-Modifiers (XXX: Why can't we just do all subclasses too?) */
 			&RNA_FModifierCycles,
 			&RNA_FModifierEnvelope,

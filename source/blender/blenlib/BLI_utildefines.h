/*
 * $Id$
 *
 * ***** BEGIN GPL LICENSE BLOCK *****
 *
 * This program is free software; you can redistribute it and/or
 * modify it under the terms of the GNU General Public License
 * as published by the Free Software Foundation; either version 2
 * of the License, or (at your option) any later version.
 *
 * This program is distributed in the hope that it will be useful,
 * but WITHOUT ANY WARRANTY; without even the implied warranty of
 * MERCHANTABILITY or FITNESS FOR A PARTICULAR PURPOSE.  See the
 * GNU General Public License for more details.
 *
 * You should have received a copy of the GNU General Public License
 * along with this program; if not, write to the Free Software Foundation,
 * Inc., 51 Franklin Street, Fifth Floor, Boston, MA 02110-1301, USA.
 *
 * The Original Code is Copyright (C) 2001-2002 by NaN Holding BV.
 * All rights reserved.
 *
 * The Original Code is: all of this file.
 *
 * Contributor(s): none yet.
 *
 * ***** END GPL LICENSE BLOCK *****
*/

#ifndef BLI_UTILDEFINES_H
#define BLI_UTILDEFINES_H

/** \file BLI_utildefines.h
 *  \ingroup bli
 */

#ifndef FALSE
#  define FALSE 0
#endif

#ifndef TRUE
#  define TRUE 1
#endif


#define ELEM(a, b, c)           ( (a)==(b) || (a)==(c) )
#define ELEM3(a, b, c, d)       ( ELEM(a, b, c) || (a)==(d) )
#define ELEM4(a, b, c, d, e)    ( ELEM(a, b, c) || ELEM(a, d, e) )
#define ELEM5(a, b, c, d, e, f) ( ELEM(a, b, c) || ELEM3(a, d, e, f) )
#define ELEM6(a, b, c, d, e, f, g)      ( ELEM(a, b, c) || ELEM4(a, d, e, f, g) )
#define ELEM7(a, b, c, d, e, f, g, h)   ( ELEM3(a, b, c, d) || ELEM4(a, e, f, g, h) )
#define ELEM8(a, b, c, d, e, f, g, h, i)        ( ELEM4(a, b, c, d, e) || ELEM4(a, f, g, h, i) )
#define ELEM9(a, b, c, d, e, f, g, h, i, j)        ( ELEM4(a, b, c, d, e) || ELEM5(a, f, g, h, i, j) )
#define ELEM10(a, b, c, d, e, f, g, h, i, j, k)        ( ELEM4(a, b, c, d, e) || ELEM6(a, f, g, h, i, j, k) )
#define ELEM11(a, b, c, d, e, f, g, h, i, j, k, l)        ( ELEM4(a, b, c, d, e) || ELEM7(a, f, g, h, i, j, k, l) )

/* shift around elements */
#define SHIFT3(type, a, b, c) { type tmp; tmp = a; a = c; c = b; b = tmp; }
#define SHIFT4(type, a, b, c, d) { type tmp; tmp = a; a = d; d = c; c = b; b = tmp; }

/* min/max */
#define MIN2(x,y)               ( (x)<(y) ? (x) : (y) )
#define MIN3(x,y,z)             MIN2( MIN2((x),(y)) , (z) )
#define MIN4(x,y,z,a)           MIN2( MIN2((x),(y)) , MIN2((z),(a)) )

#define MAX2(x,y)               ( (x)>(y) ? (x) : (y) )
#define MAX3(x,y,z)             MAX2( MAX2((x),(y)) , (z) )
#define MAX4(x,y,z,a)           MAX2( MAX2((x),(y)) , MAX2((z),(a)) )

#define INIT_MINMAX(min, max) {                                               \
		(min)[0]= (min)[1]= (min)[2]= 1.0e30f;                                \
		(max)[0]= (max)[1]= (max)[2]= -1.0e30f;                               \
	}
#define INIT_MINMAX2(min, max) {                                              \
		(min)[0]= (min)[1]= 1.0e30f;                                          \
		(max)[0]= (max)[1]= -1.0e30f;                                         \
	}
#define DO_MIN(vec, min) {                                                    \
		if( (min)[0]>(vec)[0] ) (min)[0]= (vec)[0];                           \
		if( (min)[1]>(vec)[1] ) (min)[1]= (vec)[1];                           \
		if( (min)[2]>(vec)[2] ) (min)[2]= (vec)[2];                           \
	}
#define DO_MAX(vec, max) {                                                    \
		if( (max)[0]<(vec)[0] ) (max)[0]= (vec)[0];                           \
		if( (max)[1]<(vec)[1] ) (max)[1]= (vec)[1];                           \
		if( (max)[2]<(vec)[2] ) (max)[2]= (vec)[2];                           \
	}
#define DO_MINMAX(vec, min, max) {                                            \
		if( (min)[0]>(vec)[0] ) (min)[0]= (vec)[0];                           \
		if( (min)[1]>(vec)[1] ) (min)[1]= (vec)[1];                           \
		if( (min)[2]>(vec)[2] ) (min)[2]= (vec)[2];                           \
		if( (max)[0]<(vec)[0] ) (max)[0]= (vec)[0];                           \
		if( (max)[1]<(vec)[1] ) (max)[1]= (vec)[1];                           \
		if( (max)[2]<(vec)[2] ) (max)[2]= (vec)[2];                           \
	}
#define DO_MINMAX2(vec, min, max) {                                           \
		if( (min)[0]>(vec)[0] ) (min)[0]= (vec)[0];                           \
		if( (min)[1]>(vec)[1] ) (min)[1]= (vec)[1];                           \
		if( (max)[0]<(vec)[0] ) (max)[0]= (vec)[0];                           \
		if( (max)[1]<(vec)[1] ) (max)[1]= (vec)[1];                           \
	}

/* some math and copy defines */

#ifndef SWAP
#  define SWAP(type, a, b)       { type sw_ap; sw_ap=(a); (a)=(b); (b)=sw_ap; }
#endif

#define ABS(a)          ( (a)<0 ? (-(a)) : (a) )

#define FTOCHAR(val) ((val)<=0.0f)? 0 : (((val)>(1.0f-0.5f/255.0f))? 255 : (char)((255.0f*(val))+0.5f))
#define FTOUSHORT(val) ((val >= 1.0f-0.5f/65535)? 65535: (val <= 0.0f)? 0: (unsigned short)(val*65535.0f + 0.5f))
<<<<<<< HEAD
#define F3TOCHAR3(v2,v1) (v1)[0]=FTOCHAR((v2[0])); (v1)[1]=FTOCHAR((v2[1])); (v1)[2]=FTOCHAR((v2[2]))
#define F3TOCHAR4(v2,v1) { (v1)[0]=FTOCHAR((v2[0])); (v1)[1]=FTOCHAR((v2[1])); (v1)[2]=FTOCHAR((v2[2])); \
						(v1)[3] = 255; }
#define F4TOCHAR4(v2,v1) { (v1)[0]=FTOCHAR((v2[0])); (v1)[1]=FTOCHAR((v2[1])); (v1)[2]=FTOCHAR((v2[2])); \
						(v1)[3]=FTOCHAR((v2[3])); }


#define VECCOPY(v1,v2)          {*(v1)= *(v2); *(v1+1)= *(v2+1); *(v1+2)= *(v2+2);}
#define VECCOPY2D(v1,v2)          {*(v1)= *(v2); *(v1+1)= *(v2+1);}
#define QUATCOPY(v1,v2)         {*(v1)= *(v2); *(v1+1)= *(v2+1); *(v1+2)= *(v2+2); *(v1+3)= *(v2+3);}
#define LONGCOPY(a, b, c)	{int lcpc=c, *lcpa=(int *)a, *lcpb=(int *)b; while(lcpc-->0) *(lcpa++)= *(lcpb++);}


#define VECADD(v1,v2,v3) 	{*(v1)= *(v2) + *(v3); *(v1+1)= *(v2+1) + *(v3+1); *(v1+2)= *(v2+2) + *(v3+2);}
#define VECSUB(v1,v2,v3) 	{*(v1)= *(v2) - *(v3); *(v1+1)= *(v2+1) - *(v3+1); *(v1+2)= *(v2+2) - *(v3+2);}
#define VECSUB2D(v1,v2,v3) 	{*(v1)= *(v2) - *(v3); *(v1+1)= *(v2+1) - *(v3+1);}
#define VECINTERP(v1,v2,v3, fac) {*(v1) = *(v2) + (*(v3)-*(v2))*(fac); *(v1+1) = *(v2+1) + (*(v3+1)-*(v2+1))*(fac); *(v1+2) = *(v2+2) + (*(v3+2)-*(v2+2))*(fac);}
#define VECADDFAC(v1,v2,v3,fac) {*(v1)= *(v2) + *(v3)*(fac); *(v1+1)= *(v2+1) + *(v3+1)*(fac); *(v1+2)= *(v2+2) + *(v3+2)*(fac);}
#define VECSUBFAC(v1,v2,v3,fac) {*(v1)= *(v2) - *(v3)*(fac); *(v1+1)= *(v2+1) - *(v3+1)*(fac); *(v1+2)= *(v2+2) - *(v3+2)*(fac);}
#define QUATADDFAC(v1,v2,v3,fac) {*(v1)= *(v2) + *(v3)*(fac); *(v1+1)= *(v2+1) + *(v3+1)*(fac); *(v1+2)= *(v2+2) + *(v3+2)*(fac); *(v1+3)= *(v2+3) + *(v3+3)*(fac);}

#define INPR(v1, v2)		( (v1)[0]*(v2)[0] + (v1)[1]*(v2)[1] + (v1)[2]*(v2)[2] )
=======
#define F3TOCHAR3(v2, v1) {                                                   \
		(v1)[0]= FTOCHAR((v2[0]));                                            \
		(v1)[1]= FTOCHAR((v2[1]));                                            \
		(v1)[2]= FTOCHAR((v2[2]));                                            \
	}
#define F3TOCHAR4(v2, v1) {                                                   \
		(v1)[0]= FTOCHAR((v2[0]));                                            \
		(v1)[1]= FTOCHAR((v2[1]));                                            \
		(v1)[2]= FTOCHAR((v2[2]));                                            \
		(v1)[3]= 255;                                                         \
	}
#define F4TOCHAR4(v2, v1) {                                                   \
		(v1)[0]= FTOCHAR((v2[0]));                                            \
		(v1)[1]= FTOCHAR((v2[1]));                                            \
		(v1)[2]= FTOCHAR((v2[2]));                                            \
		(v1)[3]= FTOCHAR((v2[3]));                                            \
	}
#define VECCOPY(v1, v2) {                                                     \
		*(v1)=   *(v2);                                                       \
		*(v1+1)= *(v2+1);                                                     \
		*(v1+2)= *(v2+2);                                                     \
	}
#define VECCOPY2D(v1, v2) {                                                   \
		*(v1)=   *(v2);                                                       \
		*(v1+1)= *(v2+1);                                                     \
	}
#define QUATCOPY(v1, v2) {                                                    \
		*(v1)=   *(v2);                                                       \
		*(v1+1)= *(v2+1);                                                     \
		*(v1+2)= *(v2+2);                                                     \
		*(v1+3)= *(v2+3);                                                     \
	}
#define VECADD(v1,v2,v3) {                                                    \
		*(v1)=   *(v2)   + *(v3);                                             \
		*(v1+1)= *(v2+1) + *(v3+1);                                           \
		*(v1+2)= *(v2+2) + *(v3+2);                                           \
	}
#define VECSUB(v1,v2,v3) {                                                    \
		*(v1)=   *(v2)   - *(v3);                                             \
		*(v1+1)= *(v2+1) - *(v3+1);                                           \
		*(v1+2)= *(v2+2) - *(v3+2);                                           \
	}
#define VECSUB2D(v1,v2,v3)     {                                              \
		*(v1)=   *(v2)   - *(v3);                                             \
		*(v1+1)= *(v2+1) - *(v3+1);                                           \
	}
#define VECADDFAC(v1,v2,v3,fac) {                                             \
		*(v1)=   *(v2)   + *(v3)*(fac);                                       \
		*(v1+1)= *(v2+1) + *(v3+1)*(fac);                                     \
		*(v1+2)= *(v2+2) + *(v3+2)*(fac);                                     \
	}
#define VECSUBFAC(v1,v2,v3,fac) {                                             \
		*(v1)=   *(v2)   - *(v3)*(fac);                                       \
		*(v1+1)= *(v2+1) - *(v3+1)*(fac);                                     \
		*(v1+2)= *(v2+2) - *(v3+2)*(fac);                                     \
	}
#define QUATADDFAC(v1,v2,v3,fac) {                                            \
		*(v1)=   *(v2)   + *(v3)*(fac);                                       \
		*(v1+1)= *(v2+1) + *(v3+1)*(fac);                                     \
		*(v1+2)= *(v2+2) + *(v3+2)*(fac);                                     \
		*(v1+3)= *(v2+3) + *(v3+3)*(fac);                                     \
	}

#define INPR(v1, v2) ( (v1)[0]*(v2)[0] + (v1)[1]*(v2)[1] + (v1)[2]*(v2)[2] )
>>>>>>> 1bdf652b

/* some misc stuff.... */
#define CLAMP(a, b, c)		if((a)<(b)) (a)=(b); else if((a)>(c)) (a)=(c)
#define CLAMPIS(a, b, c) ((a)<(b) ? (b) : (a)>(c) ? (c) : (a))
#define CLAMPTEST(a, b, c)	if((b)<(c)) {CLAMP(a, b, c);} else {CLAMP(a, c, b);}

#define IS_EQ(a,b) ((fabs((double)(a)-(b)) >= (double) FLT_EPSILON) ? 0 : 1)
#define IS_EQF(a,b) ((fabsf((float)(a)-(b)) >= (float) FLT_EPSILON) ? 0 : 1)

#define IS_EQT(a, b, c) ((a > b)? (((a-b) <= c)? 1:0) : ((((b-a) <= c)? 1:0)))
#define IN_RANGE(a, b, c) ((b < c)? ((b<a && a<c)? 1:0) : ((c<a && a<b)? 1:0))
#define IN_RANGE_INCL(a, b, c) ((b < c)? ((b<=a && a<=c)? 1:0) : ((c<=a && a<=b)? 1:0))

/* array helpers */
#define ARRAY_LAST_ITEM(arr_start, arr_dtype, elem_size, tot)                 \
		(arr_dtype *)((char*)arr_start + (elem_size*(tot - 1)))

#define ARRAY_HAS_ITEM(item, arr_start, arr_dtype, elem_size, tot) (          \
		(item >= arr_start) &&                                                \
		(item <= ARRAY_LAST_ITEM(arr_start, arr_dtype, elem_size, tot))       \
	)

/* This one rotates the bytes in an int64, int (32) and short (16) */
#define SWITCH_INT64(a) {                                                     \
		char s_i, *p_i;                                                       \
		p_i= (char *)&(a);                                                    \
		s_i= p_i[0]; p_i[0]= p_i[7]; p_i[7]= s_i;                             \
		s_i= p_i[1]; p_i[1]= p_i[6]; p_i[6]= s_i;                             \
		s_i= p_i[2]; p_i[2]= p_i[5]; p_i[5]= s_i;                             \
		s_i= p_i[3]; p_i[3]= p_i[4]; p_i[4]= s_i;                             \
	}

#define SWITCH_INT(a) {                                                       \
		char s_i, *p_i;                                                       \
		p_i= (char *)&(a);                                                    \
		s_i= p_i[0]; p_i[0]= p_i[3]; p_i[3]= s_i;                             \
		s_i= p_i[1]; p_i[1]= p_i[2]; p_i[2]= s_i;                             \
	}

#define SWITCH_SHORT(a) {                                                     \
		char s_i, *p_i;                                                       \
		p_i= (char *)&(a);                                                    \
		s_i=p_i[0]; p_i[0]=p_i[1]; p_i[1]=s_i;                                \
	}


/* Warning-free macros for storing ints in pointers. Use these _only_
 * for storing an int in a pointer, not a pointer in an int (64bit)! */
#define SET_INT_IN_POINTER(i) ((void*)(intptr_t)(i))
#define GET_INT_FROM_POINTER(i) ((int)(intptr_t)(i))

/* Macro to convert a value to string in the preprocessor
 * STRINGIFY_ARG: gives the defined name in the string
 * STRINGIFY: gives the defined value. */
#define STRINGIFY_ARG(x) #x
#define STRINGIFY(x) STRINGIFY_ARG(x)

/* useful for debugging */
#define AT __FILE__ ":" STRINGIFY(__LINE__)

/* so we can use __func__ everywhere */
#if defined(_MSC_VER)
#  define __func__ __FUNCTION__
#endif


/* UNUSED macro, for function argument */
#ifdef __GNUC__
#  define UNUSED(x) UNUSED_ ## x __attribute__((__unused__))
#else
#  define UNUSED(x) UNUSED_ ## x
#endif

#ifdef __GNUC__
#  define UNUSED_FUNCTION(x) __attribute__((__unused__)) UNUSED_ ## x
#else
#  define UNUSED_FUNCTION(x) UNUSED_ ## x
#endif

#ifdef __GNUC__
#  define WARN_UNUSED  __attribute__((warn_unused_result))
#else
#  define WARN_UNUSED
#endif

/*little macro so inline keyword works*/
#if defined(_MSC_VER)
#  define BM_INLINE static __forceinline
#elif defined(__GNUC__)
#  define BM_INLINE static inline __attribute((always_inline))
#else
/* #warning "MSC/GNUC defines not found, inline non-functional" */
#  define BM_INLINE static
#endif


/* BLI_assert(), default only to print
 * for aborting need to define WITH_ASSERT_ABORT
 */
#if !defined NDEBUG
#  ifdef WITH_ASSERT_ABORT
#    define _dummy_abort abort
#  else
#    define _dummy_abort() (void)0
#  endif
#  if defined(__GNUC__) || defined(_MSC_VER) /* check __func__ is available */
#    define BLI_assert(a)                                                     \
do {                                                                          \
	if (!(a)) {                                                               \
		fprintf(stderr,                                                       \
			"BLI_assert failed: %s, %s(), %d at \'%s\'\n",                    \
			__FILE__, __func__, __LINE__, STRINGIFY(a));                      \
		_dummy_abort();                                                       \
	}                                                                         \
} while (0)
#  else
#    define BLI_assert(a) \
do {                                                                          \
	if (0 == (a)) {                                                           \
		fprintf(stderr,                                                       \
			"BLI_assert failed: %s, %d at \'%s\'\n",                          \
			__FILE__, __LINE__, STRINGIFY(a));                                \
		_dummy_abort();                                                       \
	}                                                                         \
} while (0)
#  endif
#else
#  define BLI_assert(a) (void)0
#endif

#define BMEMSET(mem, val, size) {unsigned int _i, _size = (size); char *_c = (char*) mem; for (_i=0; _i<_size; _i++) *_c++ = val;}

#endif // BLI_UTILDEFINES_H<|MERGE_RESOLUTION|>--- conflicted
+++ resolved
@@ -110,30 +110,6 @@
 
 #define FTOCHAR(val) ((val)<=0.0f)? 0 : (((val)>(1.0f-0.5f/255.0f))? 255 : (char)((255.0f*(val))+0.5f))
 #define FTOUSHORT(val) ((val >= 1.0f-0.5f/65535)? 65535: (val <= 0.0f)? 0: (unsigned short)(val*65535.0f + 0.5f))
-<<<<<<< HEAD
-#define F3TOCHAR3(v2,v1) (v1)[0]=FTOCHAR((v2[0])); (v1)[1]=FTOCHAR((v2[1])); (v1)[2]=FTOCHAR((v2[2]))
-#define F3TOCHAR4(v2,v1) { (v1)[0]=FTOCHAR((v2[0])); (v1)[1]=FTOCHAR((v2[1])); (v1)[2]=FTOCHAR((v2[2])); \
-						(v1)[3] = 255; }
-#define F4TOCHAR4(v2,v1) { (v1)[0]=FTOCHAR((v2[0])); (v1)[1]=FTOCHAR((v2[1])); (v1)[2]=FTOCHAR((v2[2])); \
-						(v1)[3]=FTOCHAR((v2[3])); }
-
-
-#define VECCOPY(v1,v2)          {*(v1)= *(v2); *(v1+1)= *(v2+1); *(v1+2)= *(v2+2);}
-#define VECCOPY2D(v1,v2)          {*(v1)= *(v2); *(v1+1)= *(v2+1);}
-#define QUATCOPY(v1,v2)         {*(v1)= *(v2); *(v1+1)= *(v2+1); *(v1+2)= *(v2+2); *(v1+3)= *(v2+3);}
-#define LONGCOPY(a, b, c)	{int lcpc=c, *lcpa=(int *)a, *lcpb=(int *)b; while(lcpc-->0) *(lcpa++)= *(lcpb++);}
-
-
-#define VECADD(v1,v2,v3) 	{*(v1)= *(v2) + *(v3); *(v1+1)= *(v2+1) + *(v3+1); *(v1+2)= *(v2+2) + *(v3+2);}
-#define VECSUB(v1,v2,v3) 	{*(v1)= *(v2) - *(v3); *(v1+1)= *(v2+1) - *(v3+1); *(v1+2)= *(v2+2) - *(v3+2);}
-#define VECSUB2D(v1,v2,v3) 	{*(v1)= *(v2) - *(v3); *(v1+1)= *(v2+1) - *(v3+1);}
-#define VECINTERP(v1,v2,v3, fac) {*(v1) = *(v2) + (*(v3)-*(v2))*(fac); *(v1+1) = *(v2+1) + (*(v3+1)-*(v2+1))*(fac); *(v1+2) = *(v2+2) + (*(v3+2)-*(v2+2))*(fac);}
-#define VECADDFAC(v1,v2,v3,fac) {*(v1)= *(v2) + *(v3)*(fac); *(v1+1)= *(v2+1) + *(v3+1)*(fac); *(v1+2)= *(v2+2) + *(v3+2)*(fac);}
-#define VECSUBFAC(v1,v2,v3,fac) {*(v1)= *(v2) - *(v3)*(fac); *(v1+1)= *(v2+1) - *(v3+1)*(fac); *(v1+2)= *(v2+2) - *(v3+2)*(fac);}
-#define QUATADDFAC(v1,v2,v3,fac) {*(v1)= *(v2) + *(v3)*(fac); *(v1+1)= *(v2+1) + *(v3+1)*(fac); *(v1+2)= *(v2+2) + *(v3+2)*(fac); *(v1+3)= *(v2+3) + *(v3+3)*(fac);}
-
-#define INPR(v1, v2)		( (v1)[0]*(v2)[0] + (v1)[1]*(v2)[1] + (v1)[2]*(v2)[2] )
-=======
 #define F3TOCHAR3(v2, v1) {                                                   \
 		(v1)[0]= FTOCHAR((v2[0]));                                            \
 		(v1)[1]= FTOCHAR((v2[1]));                                            \
@@ -198,7 +174,6 @@
 	}
 
 #define INPR(v1, v2) ( (v1)[0]*(v2)[0] + (v1)[1]*(v2)[1] + (v1)[2]*(v2)[2] )
->>>>>>> 1bdf652b
 
 /* some misc stuff.... */
 #define CLAMP(a, b, c)		if((a)<(b)) (a)=(b); else if((a)>(c)) (a)=(c)

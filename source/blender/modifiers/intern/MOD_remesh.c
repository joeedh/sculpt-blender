/*
 * ***** BEGIN GPL LICENSE BLOCK *****
 *
 * This program is free software; you can redistribute it and/or
 * modify it under the terms of the GNU General Public License
 * as published by the Free Software Foundation; either version 2
 * of the License, or (at your option) any later version.
 *
 * This program is distributed in the hope that it will be useful,
 * but WITHOUT ANY WARRANTY; without even the implied warranty of
 * MERCHANTABILITY or FITNESS FOR A PARTICULAR PURPOSE.  See the
 * GNU General Public License for more details.
 *
 * You should have received a copy of the GNU General Public License
 * along with this program; if not, write to the Free Software Foundation,
 * Inc., 51 Franklin Street, Fifth Floor, Boston, MA 02110-1301, USA.
 *
 * The Original Code is Copyright (C) 2011 by Nicholas Bishop.
 *
 * ***** END GPL LICENSE BLOCK *****
 */

/** \file blender/modifiers/intern/MOD_remesh.c
 *  \ingroup modifiers
 */

#include "MEM_guardedalloc.h"

#include "BLI_math_base.h"
#include "BLI_math_vector.h"
#include "BLI_utildefines.h"

#include "BKE_cdderivedmesh.h"
#include "BKE_DerivedMesh.h"

#include "DNA_meshdata_types.h"
#include "DNA_modifier_types.h"
#include "DNA_object_types.h"

#include "MOD_modifiertypes.h"

#include <assert.h>
#include <stdlib.h>
#include <string.h>

#ifdef WITH_MOD_REMESH
#  include "dualcon.h"
#endif

static void initData(ModifierData *md)
{
	RemeshModifierData *rmd = (RemeshModifierData *) md;

	rmd->scale = 0.9;
	rmd->depth = 4;
	rmd->hermite_num = 1;
	rmd->flag = MOD_REMESH_FLOOD_FILL;
	rmd->mode = MOD_REMESH_SHARP_FEATURES;
	rmd->threshold = 1;
}

#ifdef WITH_MOD_REMESH

static void init_dualcon_mesh(DualConInput *mesh, DerivedMesh *dm)
{
	memset(mesh, 0, sizeof(DualConInput));

	mesh->co = (void *)dm->getVertArray(dm);
	mesh->co_stride = sizeof(MVert);
	mesh->totco = dm->getNumVerts(dm);

	mesh->mloop = (void *)dm->getLoopArray(dm);
	mesh->loop_stride = sizeof(MLoop);
	mesh->looptri = (void *)dm->getLoopTriArray(dm);
	mesh->tri_stride = sizeof(MLoopTri);
	mesh->tottri = dm->getNumLoopTri(dm);

	INIT_MINMAX(mesh->min, mesh->max);
	dm->getMinMax(dm, mesh->min, mesh->max);
}

/* simple structure to hold the output: a CDDM and two counters to
 * keep track of the current elements */
typedef struct {
	DerivedMesh *dm;
	int curvert, curface;
} DualConOutput;

/* allocate and initialize a DualConOutput */
static void *dualcon_alloc_output(int totvert, int totquad)
{
	DualConOutput *output;

	if (!(output = MEM_callocN(sizeof(DualConOutput),
	                           "DualConOutput")))
	{
		return NULL;
	}
	
	output->dm = CDDM_new(totvert, 0, 0, 4 * totquad, totquad);
	return output;
}

static void dualcon_add_vert(void *output_v, const float co[3])
{
	DualConOutput *output = output_v;
	DerivedMesh *dm = output->dm;
	
	assert(output->curvert < dm->getNumVerts(dm));
	
	copy_v3_v3(CDDM_get_verts(dm)[output->curvert].co, co);
	output->curvert++;
}

static void dualcon_add_quad(void *output_v, const int vert_indices[4])
{
	DualConOutput *output = output_v;
	DerivedMesh *dm = output->dm;
	MLoop *mloop;
	MPoly *cur_poly;
	int i;
	
	assert(output->curface < dm->getNumPolys(dm));

	mloop = CDDM_get_loops(dm);
	cur_poly = CDDM_get_poly(dm, output->curface);
	
	cur_poly->loopstart = output->curface * 4;
	cur_poly->totloop = 4;
	for (i = 0; i < 4; i++)
		mloop[output->curface * 4 + i].v = vert_indices[i];
	
	output->curface++;
}

<<<<<<< HEAD
static DerivedMesh *applyModifier(ModifierData *md,
                                  const ModifierEvalContext *UNUSED(ctx),
                                  DerivedMesh *dm)
=======
static DerivedMesh *applyModifier(
        ModifierData *md,
        Object *UNUSED(ob),
        DerivedMesh *dm,
        ModifierApplyFlag UNUSED(flag))
>>>>>>> c84b8d48
{
	RemeshModifierData *rmd;
	DualConOutput *output;
	DualConInput input;
	DerivedMesh *result;
	DualConFlags flags = 0;
	DualConMode mode = 0;

	rmd = (RemeshModifierData *)md;

	init_dualcon_mesh(&input, dm);

	if (rmd->flag & MOD_REMESH_FLOOD_FILL)
		flags |= DUALCON_FLOOD_FILL;

	switch (rmd->mode) {
		case MOD_REMESH_CENTROID:
			mode = DUALCON_CENTROID;
			break;
		case MOD_REMESH_MASS_POINT:
			mode = DUALCON_MASS_POINT;
			break;
		case MOD_REMESH_SHARP_FEATURES:
			mode = DUALCON_SHARP_FEATURES;
			break;
	}
	
	output = dualcon(&input,
	                 dualcon_alloc_output,
	                 dualcon_add_vert,
	                 dualcon_add_quad,
	                 flags,
	                 mode,
	                 rmd->threshold,
	                 rmd->hermite_num,
	                 rmd->scale,
	                 rmd->depth);
	result = output->dm;
	MEM_freeN(output);

	if (rmd->flag & MOD_REMESH_SMOOTH_SHADING) {
		MPoly *mpoly = CDDM_get_polys(result);
		int i, totpoly = result->getNumPolys(result);
		
		/* Apply smooth shading to output faces */
		for (i = 0; i < totpoly; i++) {
			mpoly[i].flag |= ME_SMOOTH;
		}
	}

	CDDM_calc_edges(result);
	result->dirty |= DM_DIRTY_NORMALS;
	return result;
}

#else /* !WITH_MOD_REMESH */

<<<<<<< HEAD
static DerivedMesh *applyModifier(ModifierData *UNUSED(md),
                                  const ModifierEvalContext *UNUSED(ctx),
                                  DerivedMesh *derivedData)
=======
static DerivedMesh *applyModifier(
        ModifierData *UNUSED(md), Object *UNUSED(ob),
        DerivedMesh *derivedData,
        ModifierApplyFlag UNUSED(flag))
>>>>>>> c84b8d48
{
	return derivedData;
}

#endif /* !WITH_MOD_REMESH */

ModifierTypeInfo modifierType_Remesh = {
	/* name */              "Remesh",
	/* structName */        "RemeshModifierData",
	/* structSize */        sizeof(RemeshModifierData),
	/* type */              eModifierTypeType_Nonconstructive,
	/* flags */             eModifierTypeFlag_AcceptsMesh |
	                        eModifierTypeFlag_AcceptsCVs |
	                        eModifierTypeFlag_SupportsEditmode,

	/* copyData */          modifier_copyData_generic,

	/* deformVerts_DM */    NULL,
	/* deformMatrices_DM */ NULL,
	/* deformVertsEM_DM */  NULL,
	/* deformMatricesEM_DM*/NULL,
	/* applyModifier_DM */  applyModifier,
	/* applyModifierEM_DM */NULL,

	/* deformVerts */       NULL,
	/* deformMatrices */    NULL,
	/* deformVertsEM */     NULL,
	/* deformMatricesEM */  NULL,
	/* applyModifier */     NULL,
	/* applyModifierEM */   NULL,

	/* initData */          initData,
	/* requiredDataMask */  NULL,
	/* freeData */          NULL,
	/* isDisabled */        NULL,
	/* updateDepsgraph */   NULL,
	/* dependsOnTime */     NULL,
	/* dependsOnNormals */	NULL,
	/* foreachObjectLink */ NULL,
	/* foreachIDLink */     NULL,
};<|MERGE_RESOLUTION|>--- conflicted
+++ resolved
@@ -133,17 +133,10 @@
 	output->curface++;
 }
 
-<<<<<<< HEAD
-static DerivedMesh *applyModifier(ModifierData *md,
-                                  const ModifierEvalContext *UNUSED(ctx),
-                                  DerivedMesh *dm)
-=======
 static DerivedMesh *applyModifier(
         ModifierData *md,
-        Object *UNUSED(ob),
-        DerivedMesh *dm,
-        ModifierApplyFlag UNUSED(flag))
->>>>>>> c84b8d48
+        const ModifierEvalContext *UNUSED(ctx),
+        DerivedMesh *dm)
 {
 	RemeshModifierData *rmd;
 	DualConOutput *output;
@@ -201,16 +194,10 @@
 
 #else /* !WITH_MOD_REMESH */
 
-<<<<<<< HEAD
-static DerivedMesh *applyModifier(ModifierData *UNUSED(md),
-                                  const ModifierEvalContext *UNUSED(ctx),
-                                  DerivedMesh *derivedData)
-=======
 static DerivedMesh *applyModifier(
-        ModifierData *UNUSED(md), Object *UNUSED(ob),
-        DerivedMesh *derivedData,
-        ModifierApplyFlag UNUSED(flag))
->>>>>>> c84b8d48
+        ModifierData *UNUSED(md),
+        const ModifierEvalContext *UNUSED(ctx),
+        DerivedMesh *derivedData)
 {
 	return derivedData;
 }

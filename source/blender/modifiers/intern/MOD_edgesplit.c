--- conflicted
+++ resolved
@@ -124,23 +124,9 @@
 	emd->flags = MOD_EDGESPLIT_FROMANGLE | MOD_EDGESPLIT_FROMFLAG;
 }
 
-<<<<<<< HEAD
-static void copyData(ModifierData *md, ModifierData *target)
-{
-#if 0
-	EdgeSplitModifierData *emd = (EdgeSplitModifierData *) md;
-	EdgeSplitModifierData *temd = (EdgeSplitModifierData *) target;
-#endif
-	modifier_copyData_generic(md, target);
-}
-
 static Mesh *applyModifier(ModifierData *md,
                            const ModifierEvalContext *ctx,
                            Mesh *mesh)
-=======
-static DerivedMesh *applyModifier(ModifierData *md, Object *UNUSED(ob), DerivedMesh *dm,
-                                  ModifierApplyFlag UNUSED(flag))
->>>>>>> 3740f759
 {
 	Mesh *result;
 	EdgeSplitModifierData *emd = (EdgeSplitModifierData *) md;
@@ -165,8 +151,7 @@
 	                        eModifierTypeFlag_SupportsEditmode |
 	                        eModifierTypeFlag_EnableInEditmode,
 
-<<<<<<< HEAD
-	/* copyData */          copyData,
+	/* copyData */          modifier_copyData_generic,
 
 	/* deformVerts_DM */    NULL,
 	/* deformMatrices_DM */ NULL,
@@ -175,9 +160,6 @@
 	/* applyModifier_DM */  NULL,
 	/* applyModifierEM_DM */NULL,
 
-=======
-	/* copyData */          modifier_copyData_generic,
->>>>>>> 3740f759
 	/* deformVerts */       NULL,
 	/* deformMatrices */    NULL,
 	/* deformVertsEM */     NULL,

--- conflicted
+++ resolved
@@ -64,13 +64,7 @@
 
 				   int keep_bind_info);
 
-<<<<<<< HEAD
-int collada_export(const struct EvaluationContext *eval_ctx,
-                   struct Scene *sce,
-                   struct ViewLayer *view_layer,
-=======
 int collada_export(struct bContext *C,
->>>>>>> d91f2ac3
                    const char *filepath,
                    int apply_modifiers,
                    BC_export_mesh_type export_mesh_type,

--- conflicted
+++ resolved
@@ -16,6 +16,7 @@
 #include "BLI_span.hh"
 
 #include "BKE_ccg.h"
+#include "BKE_dyntopo_set.hh"
 
 #ifdef __cplusplus
 extern "C" {
@@ -33,6 +34,8 @@
 struct CustomData;
 struct SubdivCCG;
 struct BMesh;
+struct BMVert;
+struct BMFace;
 
 struct PBVH_GPU_Args {
   int pbvh_type;
@@ -43,15 +46,10 @@
   blender::OffsetIndices<int> faces;
   blender::Span<int> corner_verts;
   blender::Span<int> corner_edges;
-<<<<<<< HEAD
   int mesh_verts_num, mesh_faces_num, mesh_grids_num;
-  struct CustomData *vdata, *ldata, *pdata;
-=======
-  int mesh_grids_num;
   const CustomData *vert_data;
   const CustomData *loop_data;
   const CustomData *face_data;
->>>>>>> dd9a9278
   blender::Span<blender::float3> vert_normals;
   blender::Span<blender::float3> face_normals;
 
@@ -61,15 +59,9 @@
   int face_sets_color_seed, face_sets_color_default;
   const int *face_sets; /* for PBVH_FACES and PBVH_GRIDS */
 
-<<<<<<< HEAD
-  struct SubdivCCG *subdiv_ccg;
-  const struct DMFlagMat *grid_flag_mats;
-  const int *grid_indices;
-=======
   SubdivCCG *subdiv_ccg;
   const DMFlagMat *grid_flag_mats;
   blender::Span<int> grid_indices;
->>>>>>> dd9a9278
   CCGKey ccg_key;
   CCGElem **grids;
   BLI_bitmap **grid_hidden;
@@ -78,25 +70,21 @@
 
   const bool *hide_poly;
 
-<<<<<<< HEAD
-  int node_verts_num;
-
-  const struct MLoopTri *mlooptri;
-  const int *looptri_polys;
-  struct PBVHNode *node;
+  blender::Span<MLoopTri> mlooptri;
+  blender::Span<int> looptri_faces;
+  PBVHNode *node;
 
   /* Debug mode to show original coordinates instead of vertex positions. */
   bool show_orig;
-=======
-  blender::Span<MLoopTri> mlooptri;
-  blender::Span<int> looptri_faces;
-  PBVHNode *node;
->>>>>>> dd9a9278
 
   int cd_mask_layer;
   struct PBVHTriBuf *tribuf, *tri_buffers;
   int tot_tri_buffers, updategen;
   blender::Span<blender::float3> origco, origno;
+
+  blender::bke::dyntopo::DyntopoSet<BMFace> *bm_faces;
+  blender::bke::dyntopo::DyntopoSet<BMVert> *bm_unique_verts;
+  blender::bke::dyntopo::DyntopoSet<BMVert> *bm_other_verts;
 };
 
 void DRW_pbvh_node_update(PBVHBatches *batches, const PBVH_GPU_Args &args);

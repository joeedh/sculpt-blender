--- conflicted
+++ resolved
@@ -55,11 +55,7 @@
 int brush_clone_image_delete(struct Brush *brush);
 
 /* brush curve */
-<<<<<<< HEAD
-void brush_curve_preset(struct Brush *b, enum CurveMappingPreset preset);
-=======
 void brush_curve_preset(struct Brush *b, /*enum CurveMappingPreset*/int preset);
->>>>>>> 7a76bc9a
 float brush_curve_strength_clamp(struct Brush *br, float p, const float len);
 float brush_curve_strength(struct Brush *br, float p, const float len); /* used for sculpt */
 

/*
 * ***** BEGIN GPL LICENSE BLOCK *****
 *
 * This program is free software; you can redistribute it and/or
 * modify it under the terms of the GNU General Public License
 * as published by the Free Software Foundation; either version 2
 * of the License, or (at your option) any later version.
 *
 * This program is distributed in the hope that it will be useful,
 * but WITHOUT ANY WARRANTY; without even the implied warranty of
 * MERCHANTABILITY or FITNESS FOR A PARTICULAR PURPOSE.  See the
 * GNU General Public License for more details.
 *
 * You should have received a copy of the GNU General Public License
 * along with this program; if not, write to the Free Software Foundation,
 * Inc., 51 Franklin Street, Fifth Floor, Boston, MA 02110-1301, USA.
 *
 * The Original Code is Copyright (C) 2001-2002 by NaN Holding BV.
 * All rights reserved.
 *
 * The Original Code is: all of this file.
 *
 * Contributor(s): none yet.
 *
 * ***** END GPL LICENSE BLOCK *****
 */

/** \file blender/blenkernel/intern/scene.c
 *  \ingroup bke
 */


#include <stddef.h>
#include <stdio.h>
#include <string.h>

#include "MEM_guardedalloc.h"

#include "DNA_anim_types.h"
#include "DNA_group_types.h"
#include "DNA_linestyle_types.h"
#include "DNA_mesh_types.h"
#include "DNA_node_types.h"
#include "DNA_object_types.h"
#include "DNA_rigidbody_types.h"
#include "DNA_scene_types.h"
#include "DNA_screen_types.h"
#include "DNA_sequence_types.h"
#include "DNA_space_types.h"
#include "DNA_view3d_types.h"
#include "DNA_windowmanager_types.h"
#include "DNA_gpencil_types.h"

#include "BLI_math.h"
#include "BLI_blenlib.h"
#include "BLI_utildefines.h"
#include "BLI_callbacks.h"
#include "BLI_string.h"
#include "BLI_threads.h"
#include "BLI_task.h"

#include "BLT_translation.h"

#include "BKE_anim.h"
#include "BKE_animsys.h"
#include "BKE_action.h"
#include "BKE_armature.h"
#include "BKE_cachefile.h"
#include "BKE_colortools.h"
#include "BKE_depsgraph.h"
#include "BKE_editmesh.h"
#include "BKE_fcurve.h"
#include "BKE_freestyle.h"
#include "BKE_global.h"
#include "BKE_gpencil.h"
#include "BKE_group.h"
#include "BKE_icons.h"
#include "BKE_idprop.h"
#include "BKE_image.h"
#include "BKE_library.h"
#include "BKE_linestyle.h"
#include "BKE_main.h"
#include "BKE_mask.h"
#include "BKE_node.h"
#include "BKE_object.h"
#include "BKE_paint.h"
#include "BKE_rigidbody.h"
#include "BKE_scene.h"
#include "BKE_screen.h"
#include "BKE_sequencer.h"
#include "BKE_sound.h"
#include "BKE_unit.h"
#include "BKE_world.h"

#include "DEG_depsgraph.h"

#include "RE_engine.h"

#include "PIL_time.h"

#include "IMB_colormanagement.h"
#include "IMB_imbuf.h"

#include "bmesh.h"

const char *RE_engine_id_BLENDER_RENDER = "BLENDER_RENDER";
const char *RE_engine_id_BLENDER_GAME = "BLENDER_GAME";
const char *RE_engine_id_CYCLES = "CYCLES";

void free_avicodecdata(AviCodecData *acd)
{
	if (acd) {
		if (acd->lpFormat) {
			MEM_freeN(acd->lpFormat);
			acd->lpFormat = NULL;
			acd->cbFormat = 0;
		}
		if (acd->lpParms) {
			MEM_freeN(acd->lpParms);
			acd->lpParms = NULL;
			acd->cbParms = 0;
		}
	}
}

void free_qtcodecdata(QuicktimeCodecData *qcd)
{
	if (qcd) {
		if (qcd->cdParms) {
			MEM_freeN(qcd->cdParms);
			qcd->cdParms = NULL;
			qcd->cdSize = 0;
		}
	}
}

static void remove_sequencer_fcurves(Scene *sce)
{
	AnimData *adt = BKE_animdata_from_id(&sce->id);

	if (adt && adt->action) {
		FCurve *fcu, *nextfcu;
		
		for (fcu = adt->action->curves.first; fcu; fcu = nextfcu) {
			nextfcu = fcu->next;
			
			if ((fcu->rna_path) && strstr(fcu->rna_path, "sequences_all")) {
				action_groups_remove_channel(adt->action, fcu);
				free_fcurve(fcu);
			}
		}
	}
}

Scene *BKE_scene_copy(Main *bmain, Scene *sce, int type)
{
	Scene *scen;
	SceneRenderLayer *srl, *new_srl;
	FreestyleLineSet *lineset;
	ToolSettings *ts;
	Base *base, *obase;
	
	if (type == SCE_COPY_EMPTY) {
		ListBase rl, rv;
		/* XXX. main should become an arg */
		scen = BKE_scene_add(bmain, sce->id.name + 2);
		
		rl = scen->r.layers;
		rv = scen->r.views;
		curvemapping_free_data(&scen->r.mblur_shutter_curve);
		scen->r = sce->r;
		scen->r.layers = rl;
		scen->r.actlay = 0;
		scen->r.views = rv;
		scen->unit = sce->unit;
		scen->physics_settings = sce->physics_settings;
		scen->gm = sce->gm;
		scen->audio = sce->audio;

		if (sce->id.properties)
			scen->id.properties = IDP_CopyProperty(sce->id.properties);

		MEM_freeN(scen->toolsettings);
		BKE_sound_destroy_scene(scen);
	}
	else {
		scen = BKE_libblock_copy(bmain, &sce->id);
		BLI_duplicatelist(&(scen->base), &(sce->base));
		
		BKE_main_id_clear_newpoins(bmain);
		
		id_us_plus((ID *)scen->world);
		id_us_plus((ID *)scen->set);
		/* id_us_plus((ID *)scen->gm.dome.warptext); */  /* XXX Not refcounted? see readfile.c */

		scen->ed = NULL;
		scen->theDag = NULL;
		scen->depsgraph = NULL;
		scen->obedit = NULL;
		scen->stats = NULL;
		scen->fps_info = NULL;

		if (sce->rigidbody_world)
			scen->rigidbody_world = BKE_rigidbody_world_copy(sce->rigidbody_world);

		BLI_duplicatelist(&(scen->markers), &(sce->markers));
		BLI_duplicatelist(&(scen->transform_spaces), &(sce->transform_spaces));
		BLI_duplicatelist(&(scen->r.layers), &(sce->r.layers));
		BLI_duplicatelist(&(scen->r.views), &(sce->r.views));
		BKE_keyingsets_copy(&(scen->keyingsets), &(sce->keyingsets));

		if (sce->nodetree) {
			/* ID's are managed on both copy and switch */
			scen->nodetree = ntreeCopyTree(bmain, sce->nodetree);
			ntreeSwitchID(scen->nodetree, &sce->id, &scen->id);
		}

		obase = sce->base.first;
		base = scen->base.first;
		while (base) {
			id_us_plus(&base->object->id);
			if (obase == sce->basact) scen->basact = base;
	
			obase = obase->next;
			base = base->next;
		}

		/* copy action and remove animation used by sequencer */
		BKE_animdata_copy_id_action(&scen->id);

		if (type != SCE_COPY_FULL)
			remove_sequencer_fcurves(scen);

		/* copy Freestyle settings */
		new_srl = scen->r.layers.first;
		for (srl = sce->r.layers.first; srl; srl = srl->next) {
			BKE_freestyle_config_copy(&new_srl->freestyleConfig, &srl->freestyleConfig);
			if (type == SCE_COPY_FULL) {
				for (lineset = new_srl->freestyleConfig.linesets.first; lineset; lineset = lineset->next) {
					if (lineset->linestyle) {
						id_us_plus((ID *)lineset->linestyle);
						lineset->linestyle = BKE_linestyle_copy(bmain, lineset->linestyle);
					}
				}
			}
			new_srl = new_srl->next;
		}
	}

	/* copy color management settings */
	BKE_color_managed_display_settings_copy(&scen->display_settings, &sce->display_settings);
	BKE_color_managed_view_settings_copy(&scen->view_settings, &sce->view_settings);
	BKE_color_managed_colorspace_settings_copy(&scen->sequencer_colorspace_settings, &sce->sequencer_colorspace_settings);

	BKE_color_managed_display_settings_copy(&scen->r.im_format.display_settings, &sce->r.im_format.display_settings);
	BKE_color_managed_view_settings_copy(&scen->r.im_format.view_settings, &sce->r.im_format.view_settings);

	BKE_color_managed_display_settings_copy(&scen->r.bake.im_format.display_settings, &sce->r.bake.im_format.display_settings);
	BKE_color_managed_view_settings_copy(&scen->r.bake.im_format.view_settings, &sce->r.bake.im_format.view_settings);

	curvemapping_copy_data(&scen->r.mblur_shutter_curve, &sce->r.mblur_shutter_curve);

	/* tool settings */
	scen->toolsettings = MEM_dupallocN(sce->toolsettings);

	ts = scen->toolsettings;
	if (ts) {
		if (ts->vpaint) {
			ts->vpaint = MEM_dupallocN(ts->vpaint);
			ts->vpaint->paintcursor = NULL;
			ts->vpaint->vpaint_prev = NULL;
			ts->vpaint->wpaint_prev = NULL;
			BKE_paint_copy(&ts->vpaint->paint, &ts->vpaint->paint);
		}
		if (ts->wpaint) {
			ts->wpaint = MEM_dupallocN(ts->wpaint);
			ts->wpaint->paintcursor = NULL;
			ts->wpaint->vpaint_prev = NULL;
			ts->wpaint->wpaint_prev = NULL;
			BKE_paint_copy(&ts->wpaint->paint, &ts->wpaint->paint);
		}
		if (ts->sculpt) {
			ts->sculpt = MEM_dupallocN(ts->sculpt);
			BKE_paint_copy(&ts->sculpt->paint, &ts->sculpt->paint);
		}

		BKE_paint_copy(&ts->imapaint.paint, &ts->imapaint.paint);
		ts->imapaint.paintcursor = NULL;
		id_us_plus((ID *)ts->imapaint.stencil);
<<<<<<< HEAD
=======
		ts->particle.paintcursor = NULL;
		/* duplicate Grease Pencil Drawing Brushes */
		BLI_listbase_clear(&ts->gp_brushes);
		for (bGPDbrush *brush = sce->toolsettings->gp_brushes.first; brush; brush = brush->next) {
			bGPDbrush *newbrush = BKE_gpencil_brush_duplicate(brush);
			BLI_addtail(&ts->gp_brushes, newbrush);
		}

>>>>>>> 28c3bdf5
	}
	
	/* make a private copy of the avicodecdata */
	if (sce->r.avicodecdata) {
		scen->r.avicodecdata = MEM_dupallocN(sce->r.avicodecdata);
		scen->r.avicodecdata->lpFormat = MEM_dupallocN(scen->r.avicodecdata->lpFormat);
		scen->r.avicodecdata->lpParms = MEM_dupallocN(scen->r.avicodecdata->lpParms);
	}
	
	/* make a private copy of the qtcodecdata */
	if (sce->r.qtcodecdata) {
		scen->r.qtcodecdata = MEM_dupallocN(sce->r.qtcodecdata);
		scen->r.qtcodecdata->cdParms = MEM_dupallocN(scen->r.qtcodecdata->cdParms);
	}
	
	if (sce->r.ffcodecdata.properties) { /* intentionally check scen not sce. */
		scen->r.ffcodecdata.properties = IDP_CopyProperty(sce->r.ffcodecdata.properties);
	}

	/* NOTE: part of SCE_COPY_LINK_DATA and SCE_COPY_FULL operations
	 * are done outside of blenkernel with ED_objects_single_users! */

	/*  camera */
	if (type == SCE_COPY_LINK_DATA || type == SCE_COPY_FULL) {
		ID_NEW(scen->camera);
	}
	
	/* before scene copy */
	BKE_sound_create_scene(scen);

	/* world */
	if (type == SCE_COPY_FULL) {
		if (scen->world) {
			id_us_plus((ID *)scen->world);
			scen->world = BKE_world_copy(bmain, scen->world);
			BKE_animdata_copy_id_action((ID *)scen->world);
		}

		if (sce->ed) {
			scen->ed = MEM_callocN(sizeof(Editing), "addseq");
			scen->ed->seqbasep = &scen->ed->seqbase;
			BKE_sequence_base_dupli_recursive(sce, scen, &scen->ed->seqbase, &sce->ed->seqbase, SEQ_DUPE_ALL);
		}
	}
	
	/* grease pencil */
	if (scen->gpd) {
		if (type == SCE_COPY_FULL) {
			scen->gpd = BKE_gpencil_data_duplicate(bmain, scen->gpd, false);
		}
		else if (type == SCE_COPY_EMPTY) {
			scen->gpd = NULL;
		}
		else {
			id_us_plus((ID *)scen->gpd);
		}
	}

	BKE_previewimg_id_copy(&scen->id, &sce->id);

	return scen;
}

void BKE_scene_groups_relink(Scene *sce)
{
	if (sce->rigidbody_world)
		BKE_rigidbody_world_groups_relink(sce->rigidbody_world);
}

void BKE_scene_make_local(Main *bmain, Scene *sce, const bool lib_local)
{
	/* For now should work, may need more work though to support all possible corner cases
	 * (also scene_copy probably needs some love). */
	BKE_id_make_local_generic(bmain, &sce->id, true, lib_local);
}

/** Free (or release) any data used by this scene (does not free the scene itself). */
void BKE_scene_free(Scene *sce)
{
	SceneRenderLayer *srl;

	BKE_animdata_free((ID *)sce, false);

	/* check all sequences */
	BKE_sequencer_clear_scene_in_allseqs(G.main, sce);

	sce->basact = NULL;
	BLI_freelistN(&sce->base);
	BKE_sequencer_editing_free(sce);

	BKE_keyingsets_free(&sce->keyingsets);

	/* is no lib link block, but scene extension */
	if (sce->nodetree) {
		ntreeFreeTree(sce->nodetree);
		MEM_freeN(sce->nodetree);
		sce->nodetree = NULL;
	}

	if (sce->rigidbody_world) {
		BKE_rigidbody_free_world(sce->rigidbody_world);
		sce->rigidbody_world = NULL;
	}

	if (sce->r.avicodecdata) {
		free_avicodecdata(sce->r.avicodecdata);
		MEM_freeN(sce->r.avicodecdata);
		sce->r.avicodecdata = NULL;
	}
	if (sce->r.qtcodecdata) {
		free_qtcodecdata(sce->r.qtcodecdata);
		MEM_freeN(sce->r.qtcodecdata);
		sce->r.qtcodecdata = NULL;
	}
	if (sce->r.ffcodecdata.properties) {
		IDP_FreeProperty(sce->r.ffcodecdata.properties);
		MEM_freeN(sce->r.ffcodecdata.properties);
		sce->r.ffcodecdata.properties = NULL;
	}
	
	for (srl = sce->r.layers.first; srl; srl = srl->next) {
		BKE_freestyle_config_free(&srl->freestyleConfig);
	}
	
	BLI_freelistN(&sce->markers);
	BLI_freelistN(&sce->transform_spaces);
	BLI_freelistN(&sce->r.layers);
	BLI_freelistN(&sce->r.views);
	
	if (sce->toolsettings) {
		if (sce->toolsettings->vpaint) {
			BKE_paint_free(&sce->toolsettings->vpaint->paint);
			MEM_freeN(sce->toolsettings->vpaint);
		}
		if (sce->toolsettings->wpaint) {
			BKE_paint_free(&sce->toolsettings->wpaint->paint);
			MEM_freeN(sce->toolsettings->wpaint);
		}
		if (sce->toolsettings->sculpt) {
			BKE_paint_free(&sce->toolsettings->sculpt->paint);
			MEM_freeN(sce->toolsettings->sculpt);
		}
		if (sce->toolsettings->uvsculpt) {
			BKE_paint_free(&sce->toolsettings->uvsculpt->paint);
			MEM_freeN(sce->toolsettings->uvsculpt);
		}
		/* free Grease Pencil Drawing Brushes */
		BKE_gpencil_free_brushes(&sce->toolsettings->gp_brushes);
		BLI_freelistN(&sce->toolsettings->gp_brushes);

		BKE_paint_free(&sce->toolsettings->imapaint.paint);

		MEM_freeN(sce->toolsettings);
		sce->toolsettings = NULL;
	}
	
	DAG_scene_free(sce);
	if (sce->depsgraph)
		DEG_graph_free(sce->depsgraph);
	
	MEM_SAFE_FREE(sce->stats);
	MEM_SAFE_FREE(sce->fps_info);

	BKE_sound_destroy_scene(sce);

	BKE_color_managed_view_settings_free(&sce->view_settings);

	BKE_previewimg_free(&sce->preview);
	curvemapping_free_data(&sce->r.mblur_shutter_curve);
}

void BKE_scene_init(Scene *sce)
{
	const char *colorspace_name;
	SceneRenderView *srv;
	CurveMapping *mblur_shutter_curve;

	BLI_assert(MEMCMP_STRUCT_OFS_IS_ZERO(sce, id));

	sce->lay = sce->layact = 1;
	
	sce->r.mode = R_GAMMA | R_OSA | R_SHADOW | R_SSS | R_ENVMAP | R_RAYTRACE;
	sce->r.cfra = 1;
	sce->r.sfra = 1;
	sce->r.efra = 250;
	sce->r.frame_step = 1;
	sce->r.xsch = 1920;
	sce->r.ysch = 1080;
	sce->r.xasp = 1;
	sce->r.yasp = 1;
	sce->r.tilex = 256;
	sce->r.tiley = 256;
	sce->r.mblur_samples = 1;
	sce->r.filtertype = R_FILTER_MITCH;
	sce->r.size = 50;

	sce->r.im_format.planes = R_IMF_PLANES_RGBA;
	sce->r.im_format.imtype = R_IMF_IMTYPE_PNG;
	sce->r.im_format.depth = R_IMF_CHAN_DEPTH_8;
	sce->r.im_format.quality = 90;
	sce->r.im_format.compress = 15;

	sce->r.displaymode = R_OUTPUT_AREA;
	sce->r.framapto = 100;
	sce->r.images = 100;
	sce->r.framelen = 1.0;
	sce->r.blurfac = 0.5;
	sce->r.frs_sec = 24;
	sce->r.frs_sec_base = 1;
	sce->r.edgeint = 10;
	sce->r.ocres = 128;

	/* OCIO_TODO: for forwards compatibility only, so if no tonecurve are used,
	 *            images would look in the same way as in current blender
	 *
	 *            perhaps at some point should be completely deprecated?
	 */
	sce->r.color_mgt_flag |= R_COLOR_MANAGEMENT;

	sce->r.gauss = 1.0;
	
	/* deprecated but keep for upwards compat */
	sce->r.postgamma = 1.0;
	sce->r.posthue = 0.0;
	sce->r.postsat = 1.0;

	sce->r.bake_mode = 1;    /* prevent to include render stuff here */
	sce->r.bake_filter = 16;
	sce->r.bake_osa = 5;
	sce->r.bake_flag = R_BAKE_CLEAR;
	sce->r.bake_normal_space = R_BAKE_SPACE_TANGENT;
	sce->r.bake_samples = 256;
	sce->r.bake_biasdist = 0.001;

	sce->r.bake.flag = R_BAKE_CLEAR;
	sce->r.bake.pass_filter = R_BAKE_PASS_FILTER_ALL;
	sce->r.bake.width = 512;
	sce->r.bake.height = 512;
	sce->r.bake.margin = 16;
	sce->r.bake.normal_space = R_BAKE_SPACE_TANGENT;
	sce->r.bake.normal_swizzle[0] = R_BAKE_POSX;
	sce->r.bake.normal_swizzle[1] = R_BAKE_POSY;
	sce->r.bake.normal_swizzle[2] = R_BAKE_POSZ;
	BLI_strncpy(sce->r.bake.filepath, U.renderdir, sizeof(sce->r.bake.filepath));

	sce->r.bake.im_format.planes = R_IMF_PLANES_RGBA;
	sce->r.bake.im_format.imtype = R_IMF_IMTYPE_PNG;
	sce->r.bake.im_format.depth = R_IMF_CHAN_DEPTH_8;
	sce->r.bake.im_format.quality = 90;
	sce->r.bake.im_format.compress = 15;

	sce->r.scemode = R_DOCOMP | R_DOSEQ | R_EXTENSION;
	sce->r.stamp = R_STAMP_TIME | R_STAMP_FRAME | R_STAMP_DATE | R_STAMP_CAMERA | R_STAMP_SCENE | R_STAMP_FILENAME | R_STAMP_RENDERTIME | R_STAMP_MEMORY;
	sce->r.stamp_font_id = 12;
	sce->r.fg_stamp[0] = sce->r.fg_stamp[1] = sce->r.fg_stamp[2] = 0.8f;
	sce->r.fg_stamp[3] = 1.0f;
	sce->r.bg_stamp[0] = sce->r.bg_stamp[1] = sce->r.bg_stamp[2] = 0.0f;
	sce->r.bg_stamp[3] = 0.25f;
	sce->r.raytrace_options = R_RAYTRACE_USE_INSTANCES;

	sce->r.seq_prev_type = OB_SOLID;
	sce->r.seq_rend_type = OB_SOLID;
	sce->r.seq_flag = R_SEQ_GL_PREV;

	sce->r.threads = 1;

	sce->r.simplify_subsurf = 6;
	sce->r.simplify_particles = 1.0f;
	sce->r.simplify_shadowsamples = 16;
	sce->r.simplify_aosss = 1.0f;

	sce->r.border.xmin = 0.0f;
	sce->r.border.ymin = 0.0f;
	sce->r.border.xmax = 1.0f;
	sce->r.border.ymax = 1.0f;

	sce->r.preview_start_resolution = 64;
	
	sce->r.line_thickness_mode = R_LINE_THICKNESS_ABSOLUTE;
	sce->r.unit_line_thickness = 1.0f;

	mblur_shutter_curve = &sce->r.mblur_shutter_curve;
	curvemapping_set_defaults(mblur_shutter_curve, 1, 0.0f, 0.0f, 1.0f, 1.0f);
	curvemapping_initialize(mblur_shutter_curve);
	curvemap_reset(mblur_shutter_curve->cm,
	               &mblur_shutter_curve->clipr,
	               CURVE_PRESET_MAX,
	               CURVEMAP_SLOPE_POS_NEG);

	sce->toolsettings = MEM_callocN(sizeof(struct ToolSettings), "Tool Settings Struct");
	sce->toolsettings->doublimit = 0.001;
	sce->toolsettings->vgroup_weight = 1.0f;
	sce->toolsettings->uvcalc_margin = 0.001f;
	sce->toolsettings->unwrapper = 1;
	sce->toolsettings->select_thresh = 0.01f;

	sce->toolsettings->selectmode = SCE_SELECT_VERTEX;
	sce->toolsettings->uv_selectmode = UV_SELECT_VERTEX;
	sce->toolsettings->normalsize = 0.1;
	sce->toolsettings->autokey_mode = U.autokey_mode;

	sce->toolsettings->snap_node_mode = SCE_SNAP_MODE_GRID;

	sce->toolsettings->skgen_resolution = 100;
	sce->toolsettings->skgen_threshold_internal     = 0.01f;
	sce->toolsettings->skgen_threshold_external     = 0.01f;
	sce->toolsettings->skgen_angle_limit            = 45.0f;
	sce->toolsettings->skgen_length_ratio           = 1.3f;
	sce->toolsettings->skgen_length_limit           = 1.5f;
	sce->toolsettings->skgen_correlation_limit      = 0.98f;
	sce->toolsettings->skgen_symmetry_limit         = 0.1f;
	sce->toolsettings->skgen_postpro = SKGEN_SMOOTH;
	sce->toolsettings->skgen_postpro_passes = 1;
	sce->toolsettings->skgen_options = SKGEN_FILTER_INTERNAL | SKGEN_FILTER_EXTERNAL | SKGEN_FILTER_SMART | SKGEN_HARMONIC | SKGEN_SUB_CORRELATION | SKGEN_STICK_TO_EMBEDDING;
	sce->toolsettings->skgen_subdivisions[0] = SKGEN_SUB_CORRELATION;
	sce->toolsettings->skgen_subdivisions[1] = SKGEN_SUB_LENGTH;
	sce->toolsettings->skgen_subdivisions[2] = SKGEN_SUB_ANGLE;

	sce->toolsettings->curve_paint_settings.curve_type = CU_BEZIER;
	sce->toolsettings->curve_paint_settings.flag |= CURVE_PAINT_FLAG_CORNERS_DETECT;
	sce->toolsettings->curve_paint_settings.error_threshold = 8;
	sce->toolsettings->curve_paint_settings.radius_max = 1.0f;
	sce->toolsettings->curve_paint_settings.corner_angle = DEG2RADF(70.0f);

	sce->toolsettings->statvis.overhang_axis = OB_NEGZ;
	sce->toolsettings->statvis.overhang_min = 0;
	sce->toolsettings->statvis.overhang_max = DEG2RADF(45.0f);
	sce->toolsettings->statvis.thickness_max = 0.1f;
	sce->toolsettings->statvis.thickness_samples = 1;
	sce->toolsettings->statvis.distort_min = DEG2RADF(5.0f);
	sce->toolsettings->statvis.distort_max = DEG2RADF(45.0f);

	sce->toolsettings->statvis.sharp_min = DEG2RADF(90.0f);
	sce->toolsettings->statvis.sharp_max = DEG2RADF(180.0f);

	sce->toolsettings->proportional_size = 1.0f;

	sce->toolsettings->imapaint.paint.flags |= PAINT_SHOW_BRUSH;
	sce->toolsettings->imapaint.normal_angle = 80;
	sce->toolsettings->imapaint.seam_bleed = 2;

	sce->physics_settings.gravity[0] = 0.0f;
	sce->physics_settings.gravity[1] = 0.0f;
	sce->physics_settings.gravity[2] = -9.81f;
	sce->physics_settings.flag = PHYS_GLOBAL_GRAVITY;

	sce->unit.scale_length = 1.0f;

	sce->r.ffcodecdata.audio_mixrate = 48000;
	sce->r.ffcodecdata.audio_volume = 1.0f;
	sce->r.ffcodecdata.audio_bitrate = 192;
	sce->r.ffcodecdata.audio_channels = 2;

	BLI_strncpy(sce->r.engine, RE_engine_id_BLENDER_RENDER, sizeof(sce->r.engine));

	sce->audio.distance_model = 2.0f;
	sce->audio.doppler_factor = 1.0f;
	sce->audio.speed_of_sound = 343.3f;
	sce->audio.volume = 1.0f;

	BLI_strncpy(sce->r.pic, U.renderdir, sizeof(sce->r.pic));

	BLI_rctf_init(&sce->r.safety, 0.1f, 0.9f, 0.1f, 0.9f);
	sce->r.osa = 8;

	/* note; in header_info.c the scene copy happens..., if you add more to renderdata it has to be checked there */
	BKE_scene_add_render_layer(sce, NULL);

	/* multiview - stereo */
	BKE_scene_add_render_view(sce, STEREO_LEFT_NAME);
	srv = sce->r.views.first;
	BLI_strncpy(srv->suffix, STEREO_LEFT_SUFFIX, sizeof(srv->suffix));

	BKE_scene_add_render_view(sce, STEREO_RIGHT_NAME);
	srv = sce->r.views.last;
	BLI_strncpy(srv->suffix, STEREO_RIGHT_SUFFIX, sizeof(srv->suffix));

	/* game data */
	sce->gm.stereoflag = STEREO_NOSTEREO;
	sce->gm.stereomode = STEREO_ANAGLYPH;
	sce->gm.eyeseparation = 0.10;

	sce->gm.dome.angle = 180;
	sce->gm.dome.mode = DOME_FISHEYE;
	sce->gm.dome.res = 4;
	sce->gm.dome.resbuf = 1.0f;
	sce->gm.dome.tilt = 0;

	sce->gm.xplay = 640;
	sce->gm.yplay = 480;
	sce->gm.freqplay = 60;
	sce->gm.depth = 32;

	sce->gm.gravity = 9.8f;
	sce->gm.physicsEngine = WOPHY_BULLET;
	sce->gm.mode = 32; //XXX ugly harcoding, still not sure we should drop mode. 32 == 1 << 5 == use_occlusion_culling 
	sce->gm.occlusionRes = 128;
	sce->gm.ticrate = 60;
	sce->gm.maxlogicstep = 5;
	sce->gm.physubstep = 1;
	sce->gm.maxphystep = 5;
	sce->gm.lineardeactthreshold = 0.8f;
	sce->gm.angulardeactthreshold = 1.0f;
	sce->gm.deactivationtime = 0.0f;

	sce->gm.flag = GAME_DISPLAY_LISTS;
	sce->gm.matmode = GAME_MAT_MULTITEX;

	sce->gm.obstacleSimulation = OBSTSIMULATION_NONE;
	sce->gm.levelHeight = 2.f;

	sce->gm.recastData.cellsize = 0.3f;
	sce->gm.recastData.cellheight = 0.2f;
	sce->gm.recastData.agentmaxslope = M_PI_4;
	sce->gm.recastData.agentmaxclimb = 0.9f;
	sce->gm.recastData.agentheight = 2.0f;
	sce->gm.recastData.agentradius = 0.6f;
	sce->gm.recastData.edgemaxlen = 12.0f;
	sce->gm.recastData.edgemaxerror = 1.3f;
	sce->gm.recastData.regionminsize = 8.f;
	sce->gm.recastData.regionmergesize = 20.f;
	sce->gm.recastData.vertsperpoly = 6;
	sce->gm.recastData.detailsampledist = 6.0f;
	sce->gm.recastData.detailsamplemaxerror = 1.0f;

	sce->gm.lodflag = SCE_LOD_USE_HYST;
	sce->gm.scehysteresis = 10;

	sce->gm.exitkey = 218; // Blender key code for ESC

	BKE_sound_create_scene(sce);

	/* color management */
	colorspace_name = IMB_colormanagement_role_colorspace_name_get(COLOR_ROLE_DEFAULT_SEQUENCER);

	BKE_color_managed_display_settings_init(&sce->display_settings);
	BKE_color_managed_view_settings_init(&sce->view_settings);
	BLI_strncpy(sce->sequencer_colorspace_settings.name, colorspace_name,
	            sizeof(sce->sequencer_colorspace_settings.name));

	/* Safe Areas */
	copy_v2_fl2(sce->safe_areas.title, 3.5f / 100.0f, 3.5f / 100.0f);
	copy_v2_fl2(sce->safe_areas.action, 10.0f / 100.0f, 5.0f / 100.0f);
	copy_v2_fl2(sce->safe_areas.title_center, 17.5f / 100.0f, 5.0f / 100.0f);
	copy_v2_fl2(sce->safe_areas.action_center, 15.0f / 100.0f, 5.0f / 100.0f);

	sce->preview = NULL;
	
	/* GP Sculpt brushes */
	{
		GP_BrushEdit_Settings *gset = &sce->toolsettings->gp_sculpt;
		GP_EditBrush_Data *gp_brush;
		
		gp_brush = &gset->brush[GP_EDITBRUSH_TYPE_SMOOTH];
		gp_brush->size = 25;
		gp_brush->strength = 0.3f;
		gp_brush->flag = GP_EDITBRUSH_FLAG_USE_FALLOFF | GP_EDITBRUSH_FLAG_SMOOTH_PRESSURE;
		
		gp_brush = &gset->brush[GP_EDITBRUSH_TYPE_THICKNESS];
		gp_brush->size = 25;
		gp_brush->strength = 0.5f;
		gp_brush->flag = GP_EDITBRUSH_FLAG_USE_FALLOFF;
		
		gp_brush = &gset->brush[GP_EDITBRUSH_TYPE_STRENGTH];
		gp_brush->size = 25;
		gp_brush->strength = 0.5f;
		gp_brush->flag = GP_EDITBRUSH_FLAG_USE_FALLOFF;

		gp_brush = &gset->brush[GP_EDITBRUSH_TYPE_GRAB];
		gp_brush->size = 50;
		gp_brush->strength = 0.3f;
		gp_brush->flag = GP_EDITBRUSH_FLAG_USE_FALLOFF;
		
		gp_brush = &gset->brush[GP_EDITBRUSH_TYPE_PUSH];
		gp_brush->size = 25;
		gp_brush->strength = 0.3f;
		gp_brush->flag = GP_EDITBRUSH_FLAG_USE_FALLOFF;
		
		gp_brush = &gset->brush[GP_EDITBRUSH_TYPE_TWIST];
		gp_brush->size = 50;
		gp_brush->strength = 0.3f; // XXX?
		gp_brush->flag = GP_EDITBRUSH_FLAG_USE_FALLOFF;
		
		gp_brush = &gset->brush[GP_EDITBRUSH_TYPE_PINCH];
		gp_brush->size = 50;
		gp_brush->strength = 0.5f; // XXX?
		gp_brush->flag = GP_EDITBRUSH_FLAG_USE_FALLOFF;
		
		gp_brush = &gset->brush[GP_EDITBRUSH_TYPE_RANDOMIZE];
		gp_brush->size = 25;
		gp_brush->strength = 0.5f;
		gp_brush->flag = GP_EDITBRUSH_FLAG_USE_FALLOFF;
	}
	
	/* GP Stroke Placement */
	sce->toolsettings->gpencil_v3d_align = GP_PROJECT_VIEWSPACE;
	sce->toolsettings->gpencil_v2d_align = GP_PROJECT_VIEWSPACE;
	sce->toolsettings->gpencil_seq_align = GP_PROJECT_VIEWSPACE;
	sce->toolsettings->gpencil_ima_align = GP_PROJECT_VIEWSPACE;
}

Scene *BKE_scene_add(Main *bmain, const char *name)
{
	Scene *sce;

	sce = BKE_libblock_alloc(bmain, ID_SCE, name);

	BKE_scene_init(sce);

	return sce;
}

Base *BKE_scene_base_find_by_name(struct Scene *scene, const char *name)
{
	Base *base;

	for (base = scene->base.first; base; base = base->next) {
		if (STREQ(base->object->id.name + 2, name)) {
			break;
		}
	}

	return base;
}

Base *BKE_scene_base_find(Scene *scene, Object *ob)
{
	return BLI_findptr(&scene->base, ob, offsetof(Base, object));
}

/**
 * Sets the active scene, mainly used when running in background mode (``--scene`` command line argument).
 * This is also called to set the scene directly, bypassing windowing code.
 * Otherwise #ED_screen_set_scene is used when changing scenes by the user.
 */
void BKE_scene_set_background(Main *bmain, Scene *scene)
{
	Scene *sce;
	Base *base;
	Object *ob;
	Group *group;
	GroupObject *go;
	int flag;
	
	/* check for cyclic sets, for reading old files but also for definite security (py?) */
	BKE_scene_validate_setscene(bmain, scene);
	
	/* can happen when switching modes in other scenes */
	if (scene->obedit && !(scene->obedit->mode & OB_MODE_EDIT))
		scene->obedit = NULL;

	/* deselect objects (for dataselect) */
	for (ob = bmain->object.first; ob; ob = ob->id.next)
		ob->flag &= ~(SELECT | OB_FROMGROUP);

	/* group flags again */
	for (group = bmain->group.first; group; group = group->id.next) {
		for (go = group->gobject.first; go; go = go->next) {
			if (go->ob) {
				go->ob->flag |= OB_FROMGROUP;
			}
		}
	}

	/* sort baselist for scene and sets */
	for (sce = scene; sce; sce = sce->set)
		DAG_scene_relations_rebuild(bmain, sce);

	/* copy layers and flags from bases to objects */
	for (base = scene->base.first; base; base = base->next) {
		ob = base->object;
		ob->lay = base->lay;
		
		/* group patch... */
		base->flag &= ~(OB_FROMGROUP);
		flag = ob->flag & (OB_FROMGROUP);
		base->flag |= flag;
		
		/* not too nice... for recovering objects with lost data */
		//if (ob->pose == NULL) base->flag &= ~OB_POSEMODE;
		ob->flag = base->flag;
	}
	/* no full animation update, this to enable render code to work (render code calls own animation updates) */
}

/* called from creator_args.c */
Scene *BKE_scene_set_name(Main *bmain, const char *name)
{
	Scene *sce = (Scene *)BKE_libblock_find_name_ex(bmain, ID_SCE, name);
	if (sce) {
		BKE_scene_set_background(bmain, sce);
		printf("Scene switch: '%s' in file: '%s'\n", name, bmain->name);
		return sce;
	}

	printf("Can't find scene: '%s' in file: '%s'\n", name, bmain->name);
	return NULL;
}

/* Used by metaballs, return *all* objects (including duplis) existing in the scene (including scene's sets) */
int BKE_scene_base_iter_next(EvaluationContext *eval_ctx, SceneBaseIter *iter,
                             Scene **scene, int val, Base **base, Object **ob)
{
	bool run_again = true;
	
	/* init */
	if (val == 0) {
		iter->phase = F_START;
		iter->dupob = NULL;
		iter->duplilist = NULL;
		iter->dupli_refob = NULL;
	}
	else {
		/* run_again is set when a duplilist has been ended */
		while (run_again) {
			run_again = false;

			/* the first base */
			if (iter->phase == F_START) {
				*base = (*scene)->base.first;
				if (*base) {
					*ob = (*base)->object;
					iter->phase = F_SCENE;
				}
				else {
					/* exception: empty scene */
					while ((*scene)->set) {
						(*scene) = (*scene)->set;
						if ((*scene)->base.first) {
							*base = (*scene)->base.first;
							*ob = (*base)->object;
							iter->phase = F_SCENE;
							break;
						}
					}
				}
			}
			else {
				if (*base && iter->phase != F_DUPLI) {
					*base = (*base)->next;
					if (*base) {
						*ob = (*base)->object;
					}
					else {
						if (iter->phase == F_SCENE) {
							/* (*scene) is finished, now do the set */
							while ((*scene)->set) {
								(*scene) = (*scene)->set;
								if ((*scene)->base.first) {
									*base = (*scene)->base.first;
									*ob = (*base)->object;
									break;
								}
							}
						}
					}
				}
			}
			
			if (*base == NULL) {
				iter->phase = F_START;
			}
			else {
				if (iter->phase != F_DUPLI) {
					if ( (*base)->object->transflag & OB_DUPLI) {
						/* groups cannot be duplicated for mballs yet, 
						 * this enters eternal loop because of 
						 * makeDispListMBall getting called inside of group_duplilist */
						if ((*base)->object->dup_group == NULL) {
							iter->duplilist = object_duplilist_ex(eval_ctx, (*scene), (*base)->object, false);
							
							iter->dupob = iter->duplilist->first;

							if (!iter->dupob) {
								free_object_duplilist(iter->duplilist);
								iter->duplilist = NULL;
							}
							iter->dupli_refob = NULL;
						}
					}
				}
				/* handle dupli's */
				if (iter->dupob) {
					(*base)->flag |= OB_FROMDUPLI;
					*ob = iter->dupob->ob;
					iter->phase = F_DUPLI;

					if (iter->dupli_refob != *ob) {
						if (iter->dupli_refob) {
							/* Restore previous object's real matrix. */
							copy_m4_m4(iter->dupli_refob->obmat, iter->omat);
						}
						/* Backup new object's real matrix. */
						iter->dupli_refob = *ob;
						copy_m4_m4(iter->omat, iter->dupli_refob->obmat);
					}
					copy_m4_m4((*ob)->obmat, iter->dupob->mat);

					iter->dupob = iter->dupob->next;
				}
				else if (iter->phase == F_DUPLI) {
					iter->phase = F_SCENE;
					(*base)->flag &= ~OB_FROMDUPLI;
					
					if (iter->dupli_refob) {
						/* Restore last object's real matrix. */
						copy_m4_m4(iter->dupli_refob->obmat, iter->omat);
						iter->dupli_refob = NULL;
					}
					
					free_object_duplilist(iter->duplilist);
					iter->duplilist = NULL;
					run_again = true;
				}
			}
		}
	}

#if 0
	if (ob && *ob) {
		printf("Scene: '%s', '%s'\n", (*scene)->id.name + 2, (*ob)->id.name + 2);
	}
#endif

	return iter->phase;
}

Object *BKE_scene_camera_find(Scene *sc)
{
	Base *base;
	
	for (base = sc->base.first; base; base = base->next)
		if (base->object->type == OB_CAMERA)
			return base->object;

	return NULL;
}

#ifdef DURIAN_CAMERA_SWITCH
Object *BKE_scene_camera_switch_find(Scene *scene)
{
	TimeMarker *m;
	int cfra = scene->r.cfra;
	int frame = -(MAXFRAME + 1);
	int min_frame = MAXFRAME + 1;
	Object *camera = NULL;
	Object *first_camera = NULL;

	for (m = scene->markers.first; m; m = m->next) {
		if (m->camera && (m->camera->restrictflag & OB_RESTRICT_RENDER) == 0) {
			if ((m->frame <= cfra) && (m->frame > frame)) {
				camera = m->camera;
				frame = m->frame;

				if (frame == cfra)
					break;
			}

			if (m->frame < min_frame) {
				first_camera = m->camera;
				min_frame = m->frame;
			}
		}
	}

	if (camera == NULL) {
		/* If there's no marker to the left of current frame,
		 * use camera from left-most marker to solve all sort
		 * of Schrodinger uncertainties.
		 */
		return first_camera;
	}

	return camera;
}
#endif

int BKE_scene_camera_switch_update(Scene *scene)
{
#ifdef DURIAN_CAMERA_SWITCH
	Object *camera = BKE_scene_camera_switch_find(scene);
	if (camera) {
		scene->camera = camera;
		return 1;
	}
#else
	(void)scene;
#endif
	return 0;
}

char *BKE_scene_find_marker_name(Scene *scene, int frame)
{
	ListBase *markers = &scene->markers;
	TimeMarker *m1, *m2;

	/* search through markers for match */
	for (m1 = markers->first, m2 = markers->last; m1 && m2; m1 = m1->next, m2 = m2->prev) {
		if (m1->frame == frame)
			return m1->name;

		if (m1 == m2)
			break;

		if (m2->frame == frame)
			return m2->name;
	}

	return NULL;
}

/* return the current marker for this frame,
 * we can have more than 1 marker per frame, this just returns the first :/ */
char *BKE_scene_find_last_marker_name(Scene *scene, int frame)
{
	TimeMarker *marker, *best_marker = NULL;
	int best_frame = -MAXFRAME * 2;
	for (marker = scene->markers.first; marker; marker = marker->next) {
		if (marker->frame == frame) {
			return marker->name;
		}

		if (marker->frame > best_frame && marker->frame < frame) {
			best_marker = marker;
			best_frame = marker->frame;
		}
	}

	return best_marker ? best_marker->name : NULL;
}


Base *BKE_scene_base_add(Scene *sce, Object *ob)
{
	Base *b = MEM_callocN(sizeof(*b), __func__);
	BLI_addhead(&sce->base, b);

	b->object = ob;
	b->flag = ob->flag;
	b->lay = ob->lay;

	return b;
}

void BKE_scene_base_unlink(Scene *sce, Base *base)
{
	/* remove rigid body constraint from world before removing object */
	if (base->object->rigidbody_constraint)
		BKE_rigidbody_remove_constraint(sce, base->object);
	/* remove rigid body object from world before removing object */
	if (base->object->rigidbody_object)
		BKE_rigidbody_remove_object(sce, base->object);
	
	BLI_remlink(&sce->base, base);
	if (sce->basact == base)
		sce->basact = NULL;
}

void BKE_scene_base_deselect_all(Scene *sce)
{
	Base *b;

	for (b = sce->base.first; b; b = b->next) {
		b->flag &= ~SELECT;
		b->object->flag = b->flag;
	}
}

void BKE_scene_base_select(Scene *sce, Base *selbase)
{
	selbase->flag |= SELECT;
	selbase->object->flag = selbase->flag;

	sce->basact = selbase;
}

/* checks for cycle, returns 1 if it's all OK */
bool BKE_scene_validate_setscene(Main *bmain, Scene *sce)
{
	Scene *sce_iter;
	int a, totscene;

	if (sce->set == NULL) return true;
	totscene = BLI_listbase_count(&bmain->scene);
	
	for (a = 0, sce_iter = sce; sce_iter->set; sce_iter = sce_iter->set, a++) {
		/* more iterations than scenes means we have a cycle */
		if (a > totscene) {
			/* the tested scene gets zero'ed, that's typically current scene */
			sce->set = NULL;
			return false;
		}
	}

	return true;
}

/* This function is needed to cope with fractional frames - including two Blender rendering features
 * mblur (motion blur that renders 'subframes' and blurs them together), and fields rendering. 
 */
float BKE_scene_frame_get(const Scene *scene)
{
	return BKE_scene_frame_get_from_ctime(scene, scene->r.cfra);
}

/* This function is used to obtain arbitrary fractional frames */
float BKE_scene_frame_get_from_ctime(const Scene *scene, const float frame)
{
	float ctime = frame;
	ctime += scene->r.subframe;
	ctime *= scene->r.framelen;
	
	return ctime;
}

/**
 * Sets the frame int/float components.
 */
void BKE_scene_frame_set(struct Scene *scene, double cfra)
{
	double intpart;
	scene->r.subframe = modf(cfra, &intpart);
	scene->r.cfra = (int)intpart;
}

#ifdef WITH_LEGACY_DEPSGRAPH
/* drivers support/hacks 
 *  - this method is called from scene_update_tagged_recursive(), so gets included in viewport + render
 *	- these are always run since the depsgraph can't handle non-object data
 *	- these happen after objects are all done so that we can read in their final transform values,
 *	  though this means that objects can't refer to scene info for guidance...
 */
static void scene_update_drivers(Main *UNUSED(bmain), Scene *scene)
{
	SceneRenderLayer *srl;
	float ctime = BKE_scene_frame_get(scene);
	
	/* scene itself */
	if (scene->adt && scene->adt->drivers.first) {
		BKE_animsys_evaluate_animdata(scene, &scene->id, scene->adt, ctime, ADT_RECALC_DRIVERS);
	}

	/* world */
	/* TODO: what about world textures? but then those have nodes too... */
	if (scene->world) {
		ID *wid = (ID *)scene->world;
		AnimData *adt = BKE_animdata_from_id(wid);
		
		if (adt && adt->drivers.first)
			BKE_animsys_evaluate_animdata(scene, wid, adt, ctime, ADT_RECALC_DRIVERS);
	}
	
	/* nodes */
	if (scene->nodetree) {
		ID *nid = (ID *)scene->nodetree;
		AnimData *adt = BKE_animdata_from_id(nid);
		
		if (adt && adt->drivers.first)
			BKE_animsys_evaluate_animdata(scene, nid, adt, ctime, ADT_RECALC_DRIVERS);
	}

	/* world nodes */
	if (scene->world && scene->world->nodetree) {
		ID *nid = (ID *)scene->world->nodetree;
		AnimData *adt = BKE_animdata_from_id(nid);
		
		if (adt && adt->drivers.first)
			BKE_animsys_evaluate_animdata(scene, nid, adt, ctime, ADT_RECALC_DRIVERS);
	}

	/* freestyle */
	for (srl = scene->r.layers.first; srl; srl = srl->next) {
		FreestyleConfig *config = &srl->freestyleConfig;
		FreestyleLineSet *lineset;

		for (lineset = config->linesets.first; lineset; lineset = lineset->next) {
			if (lineset->linestyle) {
				ID *lid = &lineset->linestyle->id;
				AnimData *adt = BKE_animdata_from_id(lid);

				if (adt && adt->drivers.first)
					BKE_animsys_evaluate_animdata(scene, lid, adt, ctime, ADT_RECALC_DRIVERS);
			}
		}
	}
}

/* deps hack - do extra recalcs at end */
static void scene_depsgraph_hack(EvaluationContext *eval_ctx, Scene *scene, Scene *scene_parent)
{
	Base *base;
		
	scene->customdata_mask = scene_parent->customdata_mask;
	
	/* sets first, we allow per definition current scene to have
	 * dependencies on sets, but not the other way around. */
	if (scene->set)
		scene_depsgraph_hack(eval_ctx, scene->set, scene_parent);
	
	for (base = scene->base.first; base; base = base->next) {
		Object *ob = base->object;
		
		if (ob->depsflag) {
			int recalc = 0;
			// printf("depshack %s\n", ob->id.name + 2);
			
			if (ob->depsflag & OB_DEPS_EXTRA_OB_RECALC)
				recalc |= OB_RECALC_OB;
			if (ob->depsflag & OB_DEPS_EXTRA_DATA_RECALC)
				recalc |= OB_RECALC_DATA;
			
			ob->recalc |= recalc;
			BKE_object_handle_update(eval_ctx, scene_parent, ob);
			
			if (ob->dup_group && (ob->transflag & OB_DUPLIGROUP)) {
				GroupObject *go;
				
				for (go = ob->dup_group->gobject.first; go; go = go->next) {
					if (go->ob)
						go->ob->recalc |= recalc;
				}
				BKE_group_handle_recalc_and_update(eval_ctx, scene_parent, ob, ob->dup_group);
			}
		}
	}
}
#endif  /* WITH_LEGACY_DEPSGRAPH */

/* That's like really a bummer, because currently animation data for armatures
 * might want to use pose, and pose might be missing on the object.
 * This happens when changing visible layers, which leads to situations when
 * pose is missing or marked for recalc, animation will change it and then
 * object update will restore the pose.
 *
 * This could be solved by the new dependency graph, but for until then we'll
 * do an extra pass on the objects to ensure it's all fine.
 */
#define POSE_ANIMATION_WORKAROUND

#ifdef POSE_ANIMATION_WORKAROUND
static void scene_armature_depsgraph_workaround(Main *bmain)
{
	Object *ob;
	if (BLI_listbase_is_empty(&bmain->armature) || !DAG_id_type_tagged(bmain, ID_OB)) {
		return;
	}
	for (ob = bmain->object.first; ob; ob = ob->id.next) {
		if (ob->type == OB_ARMATURE && ob->adt && ob->adt->recalc & ADT_RECALC_ANIM) {
			if (ob->pose == NULL || (ob->pose->flag & POSE_RECALC)) {
				BKE_pose_rebuild(ob, ob->data);
			}
		}
	}
}
#endif

#ifdef WITH_LEGACY_DEPSGRAPH
static void scene_rebuild_rbw_recursive(Scene *scene, float ctime)
{
	if (scene->set)
		scene_rebuild_rbw_recursive(scene->set, ctime);

	if (BKE_scene_check_rigidbody_active(scene))
		BKE_rigidbody_rebuild_world(scene, ctime);
}

static void scene_do_rb_simulation_recursive(Scene *scene, float ctime)
{
	if (scene->set)
		scene_do_rb_simulation_recursive(scene->set, ctime);

	if (BKE_scene_check_rigidbody_active(scene))
		BKE_rigidbody_do_simulation(scene, ctime);
}
#endif

/* Used to visualize CPU threads activity during threaded object update,
 * would pollute STDERR with whole bunch of timing information which then
 * could be parsed and nicely visualized.
 */
#ifdef WITH_LEGACY_DEPSGRAPH
#  undef DETAILED_ANALYSIS_OUTPUT
#else
/* ALWAYS KEEY DISABLED! */
#  undef DETAILED_ANALYSIS_OUTPUT
#endif

/* Mballs evaluation uses BKE_scene_base_iter_next which calls
 * duplilist for all objects in the scene. This leads to conflict
 * accessing and writing same data from multiple threads.
 *
 * Ideally Mballs shouldn't do such an iteration and use DAG
 * queries instead. For the time being we've got new DAG
 * let's keep it simple and update mballs in a single thread.
 */
#define MBALL_SINGLETHREAD_HACK

#ifdef WITH_LEGACY_DEPSGRAPH
typedef struct StatisicsEntry {
	struct StatisicsEntry *next, *prev;
	Object *object;
	double start_time;
	double duration;
} StatisicsEntry;

typedef struct ThreadedObjectUpdateState {
	/* TODO(sergey): We might want this to be per-thread object. */
	EvaluationContext *eval_ctx;
	Scene *scene;
	Scene *scene_parent;
	double base_time;

#ifdef MBALL_SINGLETHREAD_HACK
	bool has_mballs;
#endif

	/* Execution statistics */
	bool has_updated_objects;
	ListBase *statistics;
} ThreadedObjectUpdateState;

static void scene_update_object_add_task(void *node, void *user_data);

static void scene_update_all_bases(EvaluationContext *eval_ctx, Scene *scene, Scene *scene_parent)
{
	Base *base;

	for (base = scene->base.first; base; base = base->next) {
		Object *object = base->object;

		BKE_object_handle_update_ex(eval_ctx, scene_parent, object, scene->rigidbody_world, true);

		if (object->dup_group && (object->transflag & OB_DUPLIGROUP))
			BKE_group_handle_recalc_and_update(eval_ctx, scene_parent, object, object->dup_group);

		/* always update layer, so that animating layers works (joshua july 2010) */
		/* XXX commented out, this has depsgraph issues anyway - and this breaks setting scenes
		 * (on scene-set, the base-lay is copied to ob-lay (ton nov 2012) */
		// base->lay = ob->lay;
	}
}

static void scene_update_object_func(TaskPool * __restrict pool, void *taskdata, int threadid)
{
/* Disable print for now in favor of summary statistics at the end of update. */
#define PRINT if (false) printf

	ThreadedObjectUpdateState *state = (ThreadedObjectUpdateState *) BLI_task_pool_userdata(pool);
	void *node = taskdata;
	Object *object = DAG_get_node_object(node);
	EvaluationContext *eval_ctx = state->eval_ctx;
	Scene *scene = state->scene;
	Scene *scene_parent = state->scene_parent;

#ifdef MBALL_SINGLETHREAD_HACK
	if (object && object->type == OB_MBALL) {
		state->has_mballs = true;
	}
	else
#endif
	if (object) {
		double start_time = 0.0;
		bool add_to_stats = false;

		if (G.debug & G_DEBUG_DEPSGRAPH) {
			if (object->recalc & OB_RECALC_ALL) {
				printf("Thread %d: update object %s\n", threadid, object->id.name);
			}

			start_time = PIL_check_seconds_timer();

			if (object->recalc & OB_RECALC_ALL) {
				state->has_updated_objects = true;
				add_to_stats = true;
			}
		}

		/* We only update object itself here, dupli-group will be updated
		 * separately from main thread because of we've got no idea about
		 * dependencies inside the group.
		 */
		BKE_object_handle_update_ex(eval_ctx, scene_parent, object, scene->rigidbody_world, false);

		/* Calculate statistics. */
		if (add_to_stats) {
			StatisicsEntry *entry;

			BLI_assert(threadid < BLI_pool_get_num_threads(pool));

			entry = MEM_mallocN(sizeof(StatisicsEntry), "update thread statistics");
			entry->object = object;
			entry->start_time = start_time;
			entry->duration = PIL_check_seconds_timer() - start_time;

			BLI_addtail(&state->statistics[threadid], entry);
		}
	}
	else {
		PRINT("Threda %d: update node %s\n", threadid,
		      DAG_get_node_name(scene, node));
	}

	/* Update will decrease child's valency and schedule child with zero valency. */
	DAG_threaded_update_handle_node_updated(node, scene_update_object_add_task, pool);

#undef PRINT
}

static void scene_update_object_add_task(void *node, void *user_data)
{
	TaskPool *task_pool = user_data;

	BLI_task_pool_push(task_pool, scene_update_object_func, node, false, TASK_PRIORITY_LOW);
}

static void print_threads_statistics(ThreadedObjectUpdateState *state)
{
	int i, tot_thread;
	double finish_time;

	if ((G.debug & G_DEBUG_DEPSGRAPH) == 0) {
		return;
	}

#ifdef DETAILED_ANALYSIS_OUTPUT
	if (state->has_updated_objects) {
		tot_thread = BLI_system_thread_count();

		fprintf(stderr, "objects update base time %f\n", state->base_time);

		for (i = 0; i < tot_thread; i++) {
			StatisicsEntry *entry;
			for (entry = state->statistics[i].first;
			     entry;
			     entry = entry->next)
			{
				fprintf(stderr, "thread %d object %s start_time %f duration %f\n",
				        i, entry->object->id.name + 2,
				        entry->start_time, entry->duration);
			}
			BLI_freelistN(&state->statistics[i]);
		}
	}
#else
	finish_time = PIL_check_seconds_timer();
	tot_thread = BLI_system_thread_count();

	for (i = 0; i < tot_thread; i++) {
		int total_objects = 0;
		double total_time = 0.0;
		StatisicsEntry *entry;

		if (state->has_updated_objects) {
			/* Don't pollute output if no objects were updated. */
			for (entry = state->statistics[i].first;
			     entry;
			     entry = entry->next)
			{
				total_objects++;
				total_time += entry->duration;
			}

			printf("Thread %d: total %d objects in %f sec.\n", i, total_objects, total_time);

			for (entry = state->statistics[i].first;
			     entry;
			     entry = entry->next)
			{
				printf("  %s in %f sec\n", entry->object->id.name + 2, entry->duration);
			}
		}

		BLI_freelistN(&state->statistics[i]);
	}
	if (state->has_updated_objects) {
		printf("Scene update in %f sec\n", finish_time - state->base_time);
	}
#endif
}

static bool scene_need_update_objects(Main *bmain)
{
	return
		/* Object datablocks themselves (for OB_RECALC_OB) */
		DAG_id_type_tagged(bmain, ID_OB) ||

		/* Objects data datablocks (for OB_RECALC_DATA) */
		DAG_id_type_tagged(bmain, ID_ME)  ||  /* Mesh */
		DAG_id_type_tagged(bmain, ID_CU)  ||  /* Curve */
		DAG_id_type_tagged(bmain, ID_MB)  ||  /* MetaBall */
		DAG_id_type_tagged(bmain, ID_LA)  ||  /* Lamp */
		DAG_id_type_tagged(bmain, ID_LT)  ||  /* Lattice */
		DAG_id_type_tagged(bmain, ID_CA)  ||  /* Camera */
		DAG_id_type_tagged(bmain, ID_KE)  ||  /* KE */
		DAG_id_type_tagged(bmain, ID_SPK) ||  /* Speaker */
		DAG_id_type_tagged(bmain, ID_AR);     /* Armature */
}

static void scene_update_objects(EvaluationContext *eval_ctx, Main *bmain, Scene *scene, Scene *scene_parent)
{
	TaskScheduler *task_scheduler = BLI_task_scheduler_get();
	TaskPool *task_pool;
	ThreadedObjectUpdateState state;
	bool need_singlethread_pass;

	/* Early check for whether we need to invoke all the task-based
	 * things (spawn new ppol, traverse dependency graph and so on).
	 *
	 * Basically if there's no ID datablocks tagged for update which
	 * corresponds to object->recalc flags (which are checked in
	 * BKE_object_handle_update() then we do nothing here.
	 */
	if (!scene_need_update_objects(bmain)) {
		return;
	}

	state.eval_ctx = eval_ctx;
	state.scene = scene;
	state.scene_parent = scene_parent;

	/* Those are only needed when blender is run with --debug argument. */
	if (G.debug & G_DEBUG_DEPSGRAPH) {
		const int tot_thread = BLI_task_scheduler_num_threads(task_scheduler);
		state.statistics = MEM_callocN(tot_thread * sizeof(*state.statistics),
		                               "scene update objects stats");
		state.has_updated_objects = false;
		state.base_time = PIL_check_seconds_timer();
	}

#ifdef MBALL_SINGLETHREAD_HACK
	state.has_mballs = false;
#endif

	task_pool = BLI_task_pool_create(task_scheduler, &state);
	if (G.debug & G_DEBUG_DEPSGRAPH_NO_THREADS) {
		BLI_pool_set_num_threads(task_pool, 1);
	}

	DAG_threaded_update_begin(scene, scene_update_object_add_task, task_pool);
	BLI_task_pool_work_and_wait(task_pool);
	BLI_task_pool_free(task_pool);

	if (G.debug & G_DEBUG_DEPSGRAPH) {
		print_threads_statistics(&state);
		MEM_freeN(state.statistics);
	}

	/* We do single thread pass to update all the objects which are in cyclic dependency.
	 * Such objects can not be handled by a generic DAG traverse and it's really tricky
	 * to detect whether cycle could be solved or not.
	 *
	 * In this situation we simply update all remaining objects in a single thread and
	 * it'll happen in the same exact order as it was in single-threaded DAG.
	 *
	 * We couldn't use threaded update for objects which are in cycle because they might
	 * access data of each other which is being re-evaluated.
	 *
	 * Also, as was explained above, for now we also update all the mballs in single thread.
	 *
	 *                                                                   - sergey -
	 */
	need_singlethread_pass = DAG_is_acyclic(scene) == false;
#ifdef MBALL_SINGLETHREAD_HACK
	need_singlethread_pass |= state.has_mballs;
#endif

	if (need_singlethread_pass) {
		scene_update_all_bases(eval_ctx, scene, scene_parent);
	}
}

static void scene_update_tagged_recursive(EvaluationContext *eval_ctx, Main *bmain, Scene *scene, Scene *scene_parent)
{
	scene->customdata_mask = scene_parent->customdata_mask;

	/* sets first, we allow per definition current scene to have
	 * dependencies on sets, but not the other way around. */
	if (scene->set)
		scene_update_tagged_recursive(eval_ctx, bmain, scene->set, scene_parent);

	/* scene objects */
	scene_update_objects(eval_ctx, bmain, scene, scene_parent);

	/* scene drivers... */
	scene_update_drivers(bmain, scene);

	/* update masking curves */
	BKE_mask_update_scene(bmain, scene);
	
}
#endif  /* WITH_LEGACY_DEPSGRAPH */

static bool check_rendered_viewport_visible(Main *bmain)
{
	wmWindowManager *wm = bmain->wm.first;
	wmWindow *window;
	for (window = wm->windows.first; window != NULL; window = window->next) {
		bScreen *screen = window->screen;
		ScrArea *area;
		for (area = screen->areabase.first; area != NULL; area = area->next) {
			View3D *v3d = area->spacedata.first;
			if (area->spacetype != SPACE_VIEW3D) {
				continue;
			}
			if (v3d->drawtype == OB_RENDER) {
				return true;
			}
		}
	}
	return false;
}

static void prepare_mesh_for_viewport_render(Main *bmain, Scene *scene)
{
	/* This is needed to prepare mesh to be used by the render
	 * engine from the viewport rendering. We do loading here
	 * so all the objects which shares the same mesh datablock
	 * are nicely tagged for update and updated.
	 *
	 * This makes it so viewport render engine doesn't need to
	 * call loading of the edit data for the mesh objects.
	 */

	Object *obedit = scene->obedit;
	if (obedit) {
		Mesh *mesh = obedit->data;
		if ((obedit->type == OB_MESH) &&
		    ((obedit->id.tag & LIB_TAG_ID_RECALC_ALL) ||
		     (mesh->id.tag & LIB_TAG_ID_RECALC_ALL)))
		{
			if (check_rendered_viewport_visible(bmain)) {
				BMesh *bm = mesh->edit_btmesh->bm;
				BM_mesh_bm_to_me(bm, mesh, (&(struct BMeshToMeshParams){0}));
				DAG_id_tag_update(&mesh->id, 0);
			}
		}
	}
}

void BKE_scene_update_tagged(EvaluationContext *eval_ctx, Main *bmain, Scene *scene)
{
	Scene *sce_iter;
#ifdef WITH_LEGACY_DEPSGRAPH
	bool use_new_eval = !DEG_depsgraph_use_legacy();
#endif

	/* keep this first */
	BLI_callback_exec(bmain, &scene->id, BLI_CB_EVT_SCENE_UPDATE_PRE);

	/* (re-)build dependency graph if needed */
	for (sce_iter = scene; sce_iter; sce_iter = sce_iter->set) {
		DAG_scene_relations_update(bmain, sce_iter);
		/* Uncomment this to check if graph was properly tagged for update. */
#if 0
#ifdef WITH_LEGACY_DEPSGRAPH
		if (use_new_eval)
#endif
		{
			DAG_scene_relations_validate(bmain, sce_iter);
		}
#endif
	}

	/* flush editing data if needed */
	prepare_mesh_for_viewport_render(bmain, scene);

	/* flush recalc flags to dependencies */
	DAG_ids_flush_tagged(bmain);

	/* removed calls to quick_cache, see pointcache.c */
	
	/* clear "LIB_TAG_DOIT" flag from all materials, to prevent infinite recursion problems later
	 * when trying to find materials with drivers that need evaluating [#32017] 
	 */
	BKE_main_id_tag_idcode(bmain, ID_MA, LIB_TAG_DOIT, false);
	BKE_main_id_tag_idcode(bmain, ID_LA, LIB_TAG_DOIT, false);

	/* update all objects: drivers, matrices, displists, etc. flags set
	 * by depgraph or manual, no layer check here, gets correct flushed
	 *
	 * in the future this should handle updates for all datablocks, not
	 * only objects and scenes. - brecht */
#ifdef WITH_LEGACY_DEPSGRAPH
	if (!use_new_eval) {
		scene_update_tagged_recursive(eval_ctx, bmain, scene, scene);
	}
	else
#endif
	{
		DEG_evaluate_on_refresh(eval_ctx, scene->depsgraph, scene);
		/* TODO(sergey): This is to beocme a node in new depsgraph. */
		BKE_mask_update_scene(bmain, scene);
	}

	/* update sound system animation (TODO, move to depsgraph) */
	BKE_sound_update_scene(bmain, scene);

	/* extra call here to recalc scene animation (for sequencer) */
	{
		AnimData *adt = BKE_animdata_from_id(&scene->id);
		float ctime = BKE_scene_frame_get(scene);
		
		if (adt && (adt->recalc & ADT_RECALC_ANIM))
			BKE_animsys_evaluate_animdata(scene, &scene->id, adt, ctime, 0);
	}

	/* Extra call here to recalc material animation.
	 *
	 * Need to do this so changing material settings from the graph/dopesheet
	 * will update stuff in the viewport.
	 */
#ifdef WITH_LEGACY_DEPSGRAPH
	if (!use_new_eval && DAG_id_type_tagged(bmain, ID_MA)) {
		Material *material;
		float ctime = BKE_scene_frame_get(scene);

		for (material = bmain->mat.first;
		     material;
		     material = material->id.next)
		{
			AnimData *adt = BKE_animdata_from_id(&material->id);
			if (adt && (adt->recalc & ADT_RECALC_ANIM))
				BKE_animsys_evaluate_animdata(scene, &material->id, adt, ctime, 0);
		}
	}

	/* Also do the same for node trees. */
	if (!use_new_eval && DAG_id_type_tagged(bmain, ID_NT)) {
		float ctime = BKE_scene_frame_get(scene);

		FOREACH_NODETREE(bmain, ntree, id)
		{
			AnimData *adt = BKE_animdata_from_id(&ntree->id);
			if (adt && (adt->recalc & ADT_RECALC_ANIM))
				BKE_animsys_evaluate_animdata(scene, &ntree->id, adt, ctime, 0);
		}
		FOREACH_NODETREE_END
	}
#endif

	/* notify editors and python about recalc */
	BLI_callback_exec(bmain, &scene->id, BLI_CB_EVT_SCENE_UPDATE_POST);

	/* Inform editors about possible changes. */
	DAG_ids_check_recalc(bmain, scene, false);

	/* clear recalc flags */
	DAG_ids_clear_recalc(bmain);
}

/* applies changes right away, does all sets too */
void BKE_scene_update_for_newframe(EvaluationContext *eval_ctx, Main *bmain, Scene *sce, unsigned int lay)
{
	BKE_scene_update_for_newframe_ex(eval_ctx, bmain, sce, lay, false);
}

void BKE_scene_update_for_newframe_ex(EvaluationContext *eval_ctx, Main *bmain, Scene *sce, unsigned int lay, bool do_invisible_flush)
{
	float ctime = BKE_scene_frame_get(sce);
	Scene *sce_iter;
#ifdef DETAILED_ANALYSIS_OUTPUT
	double start_time = PIL_check_seconds_timer();
#endif
#ifdef WITH_LEGACY_DEPSGRAPH
	bool use_new_eval = !DEG_depsgraph_use_legacy();
#else
	/* TODO(sergey): Pass to evaluation routines instead of storing layer in the graph? */
	(void) do_invisible_flush;
#endif

	DAG_editors_update_pre(bmain, sce, true);

	/* keep this first */
	BLI_callback_exec(bmain, &sce->id, BLI_CB_EVT_FRAME_CHANGE_PRE);
	BLI_callback_exec(bmain, &sce->id, BLI_CB_EVT_SCENE_UPDATE_PRE);

	/* update animated image textures for particles, modifiers, gpu, etc,
	 * call this at the start so modifiers with textures don't lag 1 frame */
	BKE_image_update_frame(bmain, sce->r.cfra);
	
#ifdef WITH_LEGACY_DEPSGRAPH
	/* rebuild rigid body worlds before doing the actual frame update
	 * this needs to be done on start frame but animation playback usually starts one frame later
	 * we need to do it here to avoid rebuilding the world on every simulation change, which can be very expensive
	 */
	if (!use_new_eval) {
		scene_rebuild_rbw_recursive(sce, ctime);
	}
#endif
	
	BKE_sound_set_cfra(sce->r.cfra);
	
	/* clear animation overrides */
	/* XXX TODO... */

	for (sce_iter = sce; sce_iter; sce_iter = sce_iter->set)
		DAG_scene_relations_update(bmain, sce_iter);

#ifdef WITH_LEGACY_DEPSGRAPH
	if (!use_new_eval) {
		/* flush recalc flags to dependencies, if we were only changing a frame
		 * this would not be necessary, but if a user or a script has modified
		 * some datablock before BKE_scene_update_tagged was called, we need the flush */
		DAG_ids_flush_tagged(bmain);

		/* Following 2 functions are recursive
		 * so don't call within 'scene_update_tagged_recursive' */
		DAG_scene_update_flags(bmain, sce, lay, true, do_invisible_flush);   // only stuff that moves or needs display still
	}
#endif

	BKE_mask_evaluate_all_masks(bmain, ctime, true);

	/* Update animated cache files for modifiers. */
	BKE_cachefile_update_frame(bmain, sce, ctime, (((double)sce->r.frs_sec) / (double)sce->r.frs_sec_base));

#ifdef POSE_ANIMATION_WORKAROUND
	scene_armature_depsgraph_workaround(bmain);
#endif

	/* All 'standard' (i.e. without any dependencies) animation is handled here,
	 * with an 'local' to 'macro' order of evaluation. This should ensure that
	 * settings stored nestled within a hierarchy (i.e. settings in a Texture block
	 * can be overridden by settings from Scene, which owns the Texture through a hierarchy
	 * such as Scene->World->MTex/Texture) can still get correctly overridden.
	 */
#ifdef WITH_LEGACY_DEPSGRAPH
	if (!use_new_eval) {
		BKE_animsys_evaluate_all_animation(bmain, sce, ctime);
		/*...done with recursive funcs */
	}
#endif

	/* clear "LIB_TAG_DOIT" flag from all materials, to prevent infinite recursion problems later
	 * when trying to find materials with drivers that need evaluating [#32017] 
	 */
	BKE_main_id_tag_idcode(bmain, ID_MA, LIB_TAG_DOIT, false);
	BKE_main_id_tag_idcode(bmain, ID_LA, LIB_TAG_DOIT, false);

	/* run rigidbody sim */
	/* NOTE: current position is so that rigidbody sim affects other objects, might change in the future */
#ifdef WITH_LEGACY_DEPSGRAPH
	if (!use_new_eval) {
		scene_do_rb_simulation_recursive(sce, ctime);
	}
#endif
	
	/* BKE_object_handle_update() on all objects, groups and sets */
#ifdef WITH_LEGACY_DEPSGRAPH
	if (use_new_eval) {
		DEG_evaluate_on_framechange(eval_ctx, bmain, sce->depsgraph, ctime, lay);
	}
	else {
		scene_update_tagged_recursive(eval_ctx, bmain, sce, sce);
	}
#else
	DEG_evaluate_on_framechange(eval_ctx, bmain, sce->depsgraph, ctime, lay);
#endif

	/* update sound system animation (TODO, move to depsgraph) */
	BKE_sound_update_scene(bmain, sce);

#ifdef WITH_LEGACY_DEPSGRAPH
	if (!use_new_eval) {
		scene_depsgraph_hack(eval_ctx, sce, sce);
	}
#endif

	/* notify editors and python about recalc */
	BLI_callback_exec(bmain, &sce->id, BLI_CB_EVT_SCENE_UPDATE_POST);
	BLI_callback_exec(bmain, &sce->id, BLI_CB_EVT_FRAME_CHANGE_POST);

	/* Inform editors about possible changes. */
	DAG_ids_check_recalc(bmain, sce, true);

	/* clear recalc flags */
	DAG_ids_clear_recalc(bmain);

#ifdef DETAILED_ANALYSIS_OUTPUT
	fprintf(stderr, "frame update start_time %f duration %f\n", start_time, PIL_check_seconds_timer() - start_time);
#endif
}

/* return default layer, also used to patch old files */
SceneRenderLayer *BKE_scene_add_render_layer(Scene *sce, const char *name)
{
	SceneRenderLayer *srl;

	if (!name)
		name = DATA_("RenderLayer");

	srl = MEM_callocN(sizeof(SceneRenderLayer), "new render layer");
	BLI_strncpy(srl->name, name, sizeof(srl->name));
	BLI_uniquename(&sce->r.layers, srl, DATA_("RenderLayer"), '.', offsetof(SceneRenderLayer, name), sizeof(srl->name));
	BLI_addtail(&sce->r.layers, srl);

	/* note, this is also in render, pipeline.c, to make layer when scenedata doesnt have it */
	srl->lay = (1 << 20) - 1;
	srl->layflag = 0x7FFF;   /* solid ztra halo edge strand */
	srl->passflag = SCE_PASS_COMBINED | SCE_PASS_Z;
	srl->pass_alpha_threshold = 0.5f;
	BKE_freestyle_config_init(&srl->freestyleConfig);

	return srl;
}

bool BKE_scene_remove_render_layer(Main *bmain, Scene *scene, SceneRenderLayer *srl)
{
	const int act = BLI_findindex(&scene->r.layers, srl);
	Scene *sce;

	if (act == -1) {
		return false;
	}
	else if ( (scene->r.layers.first == scene->r.layers.last) &&
	          (scene->r.layers.first == srl))
	{
		/* ensure 1 layer is kept */
		return false;
	}

	BLI_remlink(&scene->r.layers, srl);
	MEM_freeN(srl);

	scene->r.actlay = 0;

	for (sce = bmain->scene.first; sce; sce = sce->id.next) {
		if (sce->nodetree) {
			bNode *node;
			for (node = sce->nodetree->nodes.first; node; node = node->next) {
				if (node->type == CMP_NODE_R_LAYERS && (Scene *)node->id == scene) {
					if (node->custom1 == act)
						node->custom1 = 0;
					else if (node->custom1 > act)
						node->custom1--;
				}
			}
		}
	}

	return true;
}

/* return default view */
SceneRenderView *BKE_scene_add_render_view(Scene *sce, const char *name)
{
	SceneRenderView *srv;

	if (!name)
		name = DATA_("RenderView");

	srv = MEM_callocN(sizeof(SceneRenderView), "new render view");
	BLI_strncpy(srv->name, name, sizeof(srv->name));
	BLI_uniquename(&sce->r.views, srv, DATA_("RenderView"), '.', offsetof(SceneRenderView, name), sizeof(srv->name));
	BLI_addtail(&sce->r.views, srv);

	return srv;
}

bool BKE_scene_remove_render_view(Scene *scene, SceneRenderView *srv)
{
	const int act = BLI_findindex(&scene->r.views, srv);

	if (act == -1) {
		return false;
	}
	else if (scene->r.views.first == scene->r.views.last) {
		/* ensure 1 view is kept */
		return false;
	}

	BLI_remlink(&scene->r.views, srv);
	MEM_freeN(srv);

	scene->r.actview = 0;

	return true;
}

/* render simplification */

int get_render_subsurf_level(const RenderData *r, int lvl, bool for_render)
{
	if (r->mode & R_SIMPLIFY)  {
		if (for_render)
			return min_ii(r->simplify_subsurf_render, lvl);
		else
			return min_ii(r->simplify_subsurf, lvl);
	}
	else {
		return lvl;
	}
}

int get_render_child_particle_number(const RenderData *r, int num, bool for_render)
{
	if (r->mode & R_SIMPLIFY) {
		if (for_render)
			return (int)(r->simplify_particles_render * num);
		else
			return (int)(r->simplify_particles * num);
	}
	else {
		return num;
	}
}

int get_render_shadow_samples(const RenderData *r, int samples)
{
	if ((r->mode & R_SIMPLIFY) && samples > 0)
		return min_ii(r->simplify_shadowsamples, samples);
	else
		return samples;
}

float get_render_aosss_error(const RenderData *r, float error)
{
	if (r->mode & R_SIMPLIFY)
		return ((1.0f - r->simplify_aosss) * 10.0f + 1.0f) * error;
	else
		return error;
}

/* helper function for the SETLOOPER macro */
Base *_setlooper_base_step(Scene **sce_iter, Base *base)
{
	if (base && base->next) {
		/* common case, step to the next */
		return base->next;
	}
	else if (base == NULL && (*sce_iter)->base.first) {
		/* first time looping, return the scenes first base */
		return (Base *)(*sce_iter)->base.first;
	}
	else {
		/* reached the end, get the next base in the set */
		while ((*sce_iter = (*sce_iter)->set)) {
			base = (Base *)(*sce_iter)->base.first;
			if (base) {
				return base;
			}
		}
	}

	return NULL;
}

bool BKE_scene_use_new_shading_nodes(const Scene *scene)
{
	const RenderEngineType *type = RE_engines_find(scene->r.engine);
	return (type && type->flag & RE_USE_SHADING_NODES);
}

bool BKE_scene_use_shading_nodes_custom(Scene *scene)
{
	RenderEngineType *type = RE_engines_find(scene->r.engine);
	return (type && type->flag & RE_USE_SHADING_NODES_CUSTOM);
}

bool BKE_scene_use_world_space_shading(Scene *scene)
{
	const RenderEngineType *type = RE_engines_find(scene->r.engine);
	return ((scene->r.mode & R_USE_WS_SHADING) ||
	        (type && (type->flag & RE_USE_SHADING_NODES)));
}

bool BKE_scene_use_spherical_stereo(Scene *scene)
{
	RenderEngineType *type = RE_engines_find(scene->r.engine);
	return (type && type->flag & RE_USE_SPHERICAL_STEREO);
}

bool BKE_scene_uses_blender_internal(const  Scene *scene)
{
	return STREQ(scene->r.engine, RE_engine_id_BLENDER_RENDER);
}

bool BKE_scene_uses_blender_game(const Scene *scene)
{
	return STREQ(scene->r.engine, RE_engine_id_BLENDER_GAME);
}

void BKE_scene_base_flag_to_objects(struct Scene *scene)
{
	Base *base = scene->base.first;

	while (base) {
		base->object->flag = base->flag;
		base = base->next;
	}
}

void BKE_scene_base_flag_from_objects(struct Scene *scene)
{
	Base *base = scene->base.first;

	while (base) {
		base->flag = base->object->flag;
		base = base->next;
	}
}

void BKE_scene_disable_color_management(Scene *scene)
{
	ColorManagedDisplaySettings *display_settings = &scene->display_settings;
	ColorManagedViewSettings *view_settings = &scene->view_settings;
	const char *view;
	const char *none_display_name;

	none_display_name = IMB_colormanagement_display_get_none_name();

	BLI_strncpy(display_settings->display_device, none_display_name, sizeof(display_settings->display_device));

	view = IMB_colormanagement_view_get_default_name(display_settings->display_device);

	if (view) {
		BLI_strncpy(view_settings->view_transform, view, sizeof(view_settings->view_transform));
	}
}

bool BKE_scene_check_color_management_enabled(const Scene *scene)
{
	return !STREQ(scene->display_settings.display_device, "None");
}

bool BKE_scene_check_rigidbody_active(const Scene *scene)
{
	return scene && scene->rigidbody_world && scene->rigidbody_world->group && !(scene->rigidbody_world->flag & RBW_FLAG_MUTED);
}

int BKE_render_num_threads(const RenderData *rd)
{
	int threads;

	/* override set from command line? */
	threads = BLI_system_num_threads_override_get();

	if (threads > 0)
		return threads;

	/* fixed number of threads specified in scene? */
	if (rd->mode & R_FIXED_THREADS)
		threads = rd->threads;
	else
		threads = BLI_system_thread_count();
	
	return max_ii(threads, 1);
}

int BKE_scene_num_threads(const Scene *scene)
{
	return BKE_render_num_threads(&scene->r);
}

/* Apply the needed correction factor to value, based on unit_type (only length-related are affected currently)
 * and unit->scale_length.
 */
double BKE_scene_unit_scale(const UnitSettings *unit, const int unit_type, double value)
{
	if (unit->system == USER_UNIT_NONE) {
		/* Never apply scale_length when not using a unit setting! */
		return value;
	}

	switch (unit_type) {
		case B_UNIT_LENGTH:
			return value * (double)unit->scale_length;
		case B_UNIT_AREA:
			return value * pow(unit->scale_length, 2);
		case B_UNIT_VOLUME:
			return value * pow(unit->scale_length, 3);
		case B_UNIT_MASS:
			return value * pow(unit->scale_length, 3);
		case B_UNIT_CAMERA:  /* *Do not* use scene's unit scale for camera focal lens! See T42026. */
		default:
			return value;
	}
}

/******************** multiview *************************/

int BKE_scene_multiview_num_views_get(const RenderData *rd)
{
	SceneRenderView *srv;
	int totviews = 0;

	if ((rd->scemode & R_MULTIVIEW) == 0)
		return 1;

	if (rd->views_format == SCE_VIEWS_FORMAT_STEREO_3D) {
		srv = BLI_findstring(&rd->views, STEREO_LEFT_NAME, offsetof(SceneRenderView, name));
		if ((srv && srv->viewflag & SCE_VIEW_DISABLE) == 0) {
			totviews++;
		}

		srv = BLI_findstring(&rd->views, STEREO_RIGHT_NAME, offsetof(SceneRenderView, name));
		if ((srv && srv->viewflag & SCE_VIEW_DISABLE) == 0) {
			totviews++;
		}
	}
	else {
		for (srv = rd->views.first; srv; srv = srv->next) {
			if ((srv->viewflag & SCE_VIEW_DISABLE) == 0) {
				totviews++;
			}
		}
	}
	return totviews;
}

bool BKE_scene_multiview_is_stereo3d(const RenderData *rd)
{
	SceneRenderView *srv[2];

	if ((rd->scemode & R_MULTIVIEW) == 0)
		return false;

	srv[0] = (SceneRenderView *)BLI_findstring(&rd->views, STEREO_LEFT_NAME, offsetof(SceneRenderView, name));
	srv[1] = (SceneRenderView *)BLI_findstring(&rd->views, STEREO_RIGHT_NAME, offsetof(SceneRenderView, name));

	return (srv[0] && ((srv[0]->viewflag & SCE_VIEW_DISABLE) == 0) &&
	        srv[1] && ((srv[1]->viewflag & SCE_VIEW_DISABLE) == 0));
}

/* return whether to render this SceneRenderView */
bool BKE_scene_multiview_is_render_view_active(const RenderData *rd, const SceneRenderView *srv)
{
	if (srv == NULL)
		return false;

	if ((rd->scemode & R_MULTIVIEW) == 0)
		return false;

	if ((srv->viewflag & SCE_VIEW_DISABLE))
		return false;

	if (rd->views_format == SCE_VIEWS_FORMAT_MULTIVIEW)
		return true;

	/* SCE_VIEWS_SETUP_BASIC */
	if (STREQ(srv->name, STEREO_LEFT_NAME) ||
	    STREQ(srv->name, STEREO_RIGHT_NAME))
	{
		return true;
	}

	return false;
}

/* return true if viewname is the first or if the name is NULL or not found */
bool BKE_scene_multiview_is_render_view_first(const RenderData *rd, const char *viewname)
{
	SceneRenderView *srv;

	if ((rd->scemode & R_MULTIVIEW) == 0)
		return true;

	if ((!viewname) || (!viewname[0]))
		return true;

	for (srv = rd->views.first; srv; srv = srv->next) {
		if (BKE_scene_multiview_is_render_view_active(rd, srv)) {
			return STREQ(viewname, srv->name);
		}
	}

	return true;
}

/* return true if viewname is the last or if the name is NULL or not found */
bool BKE_scene_multiview_is_render_view_last(const RenderData *rd, const char *viewname)
{
	SceneRenderView *srv;

	if ((rd->scemode & R_MULTIVIEW) == 0)
		return true;

	if ((!viewname) || (!viewname[0]))
		return true;

	for (srv = rd->views.last; srv; srv = srv->prev) {
		if (BKE_scene_multiview_is_render_view_active(rd, srv)) {
			return STREQ(viewname, srv->name);
		}
	}

	return true;
}

SceneRenderView *BKE_scene_multiview_render_view_findindex(const RenderData *rd, const int view_id)
{
	SceneRenderView *srv;
	size_t nr;

	if ((rd->scemode & R_MULTIVIEW) == 0)
		return NULL;

	for (srv = rd->views.first, nr = 0; srv; srv = srv->next) {
		if (BKE_scene_multiview_is_render_view_active(rd, srv)) {
			if (nr++ == view_id)
				return srv;
		}
	}
	return srv;
}

const char *BKE_scene_multiview_render_view_name_get(const RenderData *rd, const int view_id)
{
	SceneRenderView *srv = BKE_scene_multiview_render_view_findindex(rd, view_id);

	if (srv)
		return srv->name;
	else
		return "";
}

int BKE_scene_multiview_view_id_get(const RenderData *rd, const char *viewname)
{
	SceneRenderView *srv;
	size_t nr;

	if ((!rd) || ((rd->scemode & R_MULTIVIEW) == 0))
		return 0;

	if ((!viewname) || (!viewname[0]))
		return 0;

	for (srv = rd->views.first, nr = 0; srv; srv = srv->next) {
		if (BKE_scene_multiview_is_render_view_active(rd, srv)) {
			if (STREQ(viewname, srv->name)) {
				return nr;
			}
			else {
				nr += 1;
			}
		}
	}

	return 0;
}

void BKE_scene_multiview_filepath_get(
        SceneRenderView *srv, const char *filepath,
        char *r_filepath)
{
	BLI_strncpy(r_filepath, filepath, FILE_MAX);
	BLI_path_suffix(r_filepath, FILE_MAX, srv->suffix, "");
}

/**
 * When multiview is not used the filepath is as usual (e.g., ``Image.jpg``).
 * When multiview is on, even if only one view is enabled the view is incorporated
 * into the file name (e.g., ``Image_L.jpg``). That allows for the user to re-render
 * individual views.
 */
void BKE_scene_multiview_view_filepath_get(
        const RenderData *rd, const char *filepath, const char *viewname,
        char *r_filepath)
{
	SceneRenderView *srv;
	char suffix[FILE_MAX];

	srv = BLI_findstring(&rd->views, viewname, offsetof(SceneRenderView, name));
	if (srv)
		BLI_strncpy(suffix, srv->suffix, sizeof(suffix));
	else
		BLI_strncpy(suffix, viewname, sizeof(suffix));

	BLI_strncpy(r_filepath, filepath, FILE_MAX);
	BLI_path_suffix(r_filepath, FILE_MAX, suffix, "");
}

const char *BKE_scene_multiview_view_suffix_get(const RenderData *rd, const char *viewname)
{
	SceneRenderView *srv;

	if ((viewname == NULL) || (viewname[0] == '\0'))
		return viewname;

	srv = BLI_findstring(&rd->views, viewname, offsetof(SceneRenderView, name));
	if (srv)
		return srv->suffix;
	else
		return viewname;
}

const char *BKE_scene_multiview_view_id_suffix_get(const RenderData *rd, const int view_id)
{
	if ((rd->scemode & R_MULTIVIEW) == 0) {
		return "";
	}
	else {
		const char *viewname = BKE_scene_multiview_render_view_name_get(rd, view_id);
		return BKE_scene_multiview_view_suffix_get(rd, viewname);
	}
}

void BKE_scene_multiview_view_prefix_get(Scene *scene, const char *name, char *rprefix, const char **rext)
{
	SceneRenderView *srv;
	size_t index_act;
	const char *suf_act;
	const char delims[] = {'.', '\0'};

	rprefix[0] = '\0';

	/* begin of extension */
	index_act = BLI_str_rpartition(name, delims, rext, &suf_act);
	if (*rext == NULL)
		return;
	BLI_assert(index_act > 0);
	UNUSED_VARS_NDEBUG(index_act);

	for (srv = scene->r.views.first; srv; srv = srv->next) {
		if (BKE_scene_multiview_is_render_view_active(&scene->r, srv)) {
			size_t len = strlen(srv->suffix);
			if (strlen(*rext) >= len && STREQLEN(*rext - len, srv->suffix, len)) {
				BLI_strncpy(rprefix, name, strlen(name) - strlen(*rext) - len + 1);
				break;
			}
		}
	}
}

void BKE_scene_multiview_videos_dimensions_get(
        const RenderData *rd, const size_t width, const size_t height,
        size_t *r_width, size_t *r_height)
{
	if ((rd->scemode & R_MULTIVIEW) &&
	    rd->im_format.views_format == R_IMF_VIEWS_STEREO_3D)
	{
		IMB_stereo3d_write_dimensions(
		        rd->im_format.stereo3d_format.display_mode,
		        (rd->im_format.stereo3d_format.flag & S3D_SQUEEZED_FRAME) != 0,
		        width, height,
		        r_width, r_height);
	}
	else {
		*r_width = width;
		*r_height = height;
	}
}

int BKE_scene_multiview_num_videos_get(const RenderData *rd)
{
	if (BKE_imtype_is_movie(rd->im_format.imtype) == false)
		return 0;

	if ((rd->scemode & R_MULTIVIEW) == 0)
		return 1;

	if (rd->im_format.views_format == R_IMF_VIEWS_STEREO_3D) {
		return 1;
	}
	else {
		/* R_IMF_VIEWS_INDIVIDUAL */
		return BKE_scene_multiview_num_views_get(rd);
	}
}<|MERGE_RESOLUTION|>--- conflicted
+++ resolved
@@ -287,9 +287,6 @@
 		BKE_paint_copy(&ts->imapaint.paint, &ts->imapaint.paint);
 		ts->imapaint.paintcursor = NULL;
 		id_us_plus((ID *)ts->imapaint.stencil);
-<<<<<<< HEAD
-=======
-		ts->particle.paintcursor = NULL;
 		/* duplicate Grease Pencil Drawing Brushes */
 		BLI_listbase_clear(&ts->gp_brushes);
 		for (bGPDbrush *brush = sce->toolsettings->gp_brushes.first; brush; brush = brush->next) {
@@ -297,7 +294,6 @@
 			BLI_addtail(&ts->gp_brushes, newbrush);
 		}
 
->>>>>>> 28c3bdf5
 	}
 	
 	/* make a private copy of the avicodecdata */

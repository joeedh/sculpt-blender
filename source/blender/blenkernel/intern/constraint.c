/*
 * ***** BEGIN GPL LICENSE BLOCK *****
 *
 * This program is free software; you can redistribute it and/or
 * modify it under the terms of the GNU General Public License
 * as published by the Free Software Foundation; either version 2
 * of the License, or (at your option) any later version.
 *
 * This program is distributed in the hope that it will be useful,
 * but WITHOUT ANY WARRANTY; without even the implied warranty of
 * MERCHANTABILITY or FITNESS FOR A PARTICULAR PURPOSE.  See the
 * GNU General Public License for more details.
 *
 * You should have received a copy of the GNU General Public License
 * along with this program; if not, write to the Free Software Foundation,
 * Inc., 51 Franklin Street, Fifth Floor, Boston, MA 02110-1301, USA.
 *
 * The Original Code is Copyright (C) 2001-2002 by NaN Holding BV.
 * All rights reserved.
 *
 * The Original Code is: all of this file.
 *
 * Contributor(s): 2007, Joshua Leung, major recode
 *
 * ***** END GPL LICENSE BLOCK *****
 */

/** \file blender/blenkernel/intern/constraint.c
 *  \ingroup bke
 */


#include <stdio.h> 
#include <stddef.h>
#include <string.h>
#include <math.h>
#include <float.h>

#include "MEM_guardedalloc.h"

#include "BLI_blenlib.h"
#include "BLI_math.h"
#include "BLI_editVert.h"
#include "BLI_utildefines.h"

#include "DNA_armature_types.h"
#include "DNA_camera_types.h"
#include "DNA_constraint_types.h"
#include "DNA_modifier_types.h"
#include "DNA_object_types.h"
#include "DNA_action_types.h"
#include "DNA_curve_types.h"
#include "DNA_mesh_types.h"
#include "DNA_meshdata_types.h"

#include "DNA_lattice_types.h"
#include "DNA_scene_types.h"
#include "DNA_text_types.h"
#include "DNA_tracking_types.h"
#include "DNA_movieclip_types.h"


#include "BKE_action.h"
#include "BKE_anim.h" /* for the curve calculation part */
#include "BKE_armature.h"
#include "BKE_blender.h"
#include "BKE_camera.h"
#include "BKE_constraint.h"
#include "BKE_displist.h"
#include "BKE_deform.h"
#include "BKE_DerivedMesh.h"	/* for geometry targets */
#include "BKE_cdderivedmesh.h" /* for geometry targets */
#include "BKE_object.h"
#include "BKE_ipo.h"
#include "BKE_global.h"
#include "BKE_library.h"
#include "BKE_idprop.h"
#include "BKE_shrinkwrap.h"
#include "BKE_mesh.h"
#include "BKE_tracking.h"
#include "BKE_movieclip.h"

#ifdef WITH_PYTHON
#include "BPY_extern.h"
#endif

#ifndef M_PI
#define M_PI		3.14159265358979323846
#endif



/* ************************ Constraints - General Utilities *************************** */
/* These functions here don't act on any specific constraints, and are therefore should/will
 * not require any of the special function-pointers afforded by the relevant constraint 
 * type-info structs.
 */

/* -------------- Naming -------------- */

/* Find the first available, non-duplicate name for a given constraint */
void unique_constraint_name (bConstraint *con, ListBase *list)
{
	BLI_uniquename(list, con, "Const", '.', offsetof(bConstraint, name), sizeof(con->name));
}

/* ----------------- Evaluation Loop Preparation --------------- */

/* package an object/bone for use in constraint evaluation */
/* This function MEM_calloc's a bConstraintOb struct, that will need to be freed after evaluation */
bConstraintOb *constraints_make_evalob (Scene *scene, Object *ob, void *subdata, short datatype)
{
	bConstraintOb *cob;
	
	/* create regardless of whether we have any data! */
	cob= MEM_callocN(sizeof(bConstraintOb), "bConstraintOb");
	
	/* for system time, part of deglobalization, code nicer later with local time (ton) */
	cob->scene= scene;
	
	/* based on type of available data */
	switch (datatype) {
		case CONSTRAINT_OBTYPE_OBJECT:
		{
			/* disregard subdata... calloc should set other values right */
			if (ob) {
				cob->ob = ob;
				cob->type = datatype;
				cob->rotOrder = EULER_ORDER_DEFAULT; // TODO: when objects have rotation order too, use that
				copy_m4_m4(cob->matrix, ob->obmat);
			}
			else
				unit_m4(cob->matrix);
			
			copy_m4_m4(cob->startmat, cob->matrix);
		}
			break;
		case CONSTRAINT_OBTYPE_BONE:
		{
			/* only set if we have valid bone, otherwise default */
			if (ob && subdata) {
				cob->ob = ob;
				cob->pchan = (bPoseChannel *)subdata;
				cob->type = datatype;
				
				if (cob->pchan->rotmode > 0) {
					/* should be some type of Euler order */
					cob->rotOrder= cob->pchan->rotmode; 
				}
				else {
					/* Quats, so eulers should just use default order */
					cob->rotOrder= EULER_ORDER_DEFAULT;
				}
				
				/* matrix in world-space */
				mult_m4_m4m4(cob->matrix, ob->obmat, cob->pchan->pose_mat);
			}
			else
				unit_m4(cob->matrix);
				
			copy_m4_m4(cob->startmat, cob->matrix);
		}
			break;
			
		default: /* other types not yet handled */
			unit_m4(cob->matrix);
			unit_m4(cob->startmat);
			break;
	}
	
	return cob;
}

/* cleanup after constraint evaluation */
void constraints_clear_evalob (bConstraintOb *cob)
{
	float delta[4][4], imat[4][4];
	
	/* prevent crashes */
	if (cob == NULL) 
		return;
	
	/* calculate delta of constraints evaluation */
	invert_m4_m4(imat, cob->startmat);
	mult_m4_m4m4(delta, cob->matrix, imat);
	
	/* copy matrices back to source */
	switch (cob->type) {
		case CONSTRAINT_OBTYPE_OBJECT:
		{
			/* cob->ob might not exist! */
			if (cob->ob) {
				/* copy new ob-matrix back to owner */
				copy_m4_m4(cob->ob->obmat, cob->matrix);
				
				/* copy inverse of delta back to owner */
				invert_m4_m4(cob->ob->constinv, delta);
			}
		}
			break;
		case CONSTRAINT_OBTYPE_BONE:
		{
			/* cob->ob or cob->pchan might not exist */
			if (cob->ob && cob->pchan) {
				/* copy new pose-matrix back to owner */
				mult_m4_m4m4(cob->pchan->pose_mat, cob->ob->imat, cob->matrix);
				
				/* copy inverse of delta back to owner */
				invert_m4_m4(cob->pchan->constinv, delta);
			}
		}
			break;
	}
	
	/* free tempolary struct */
	MEM_freeN(cob);
}

/* -------------- Space-Conversion API -------------- */

/* This function is responsible for the correct transformations/conversions 
 * of a matrix from one space to another for constraint evaluation.
 * For now, this is only implemented for Objects and PoseChannels.
 */
void constraint_mat_convertspace (Object *ob, bPoseChannel *pchan, float mat[][4], short from, short to)
{
	float tempmat[4][4];
	float diff_mat[4][4];
	float imat[4][4];
	
	/* prevent crashes in these unlikely events  */
	if (ob==NULL || mat==NULL) return;
	/* optimise trick - check if need to do anything */
	if (from == to) return;
	
	/* are we dealing with pose-channels or objects */
	if (pchan) {
		/* pose channels */
		switch (from) {
			case CONSTRAINT_SPACE_WORLD: /* ---------- FROM WORLDSPACE ---------- */
			{
				/* world to pose */
				invert_m4_m4(imat, ob->obmat);
				copy_m4_m4(tempmat, mat);
				mult_m4_m4m4(mat, imat, tempmat);
				
				/* use pose-space as stepping stone for other spaces... */
				if (ELEM(to, CONSTRAINT_SPACE_LOCAL, CONSTRAINT_SPACE_PARLOCAL)) {
					/* call self with slightly different values */
					constraint_mat_convertspace(ob, pchan, mat, CONSTRAINT_SPACE_POSE, to);
				}
			}
				break;
			case CONSTRAINT_SPACE_POSE:	/* ---------- FROM POSESPACE ---------- */
			{
				/* pose to world */
				if (to == CONSTRAINT_SPACE_WORLD) {
					copy_m4_m4(tempmat, mat);
					mult_m4_m4m4(mat, ob->obmat, tempmat);
				}
				/* pose to local */
				else if (to == CONSTRAINT_SPACE_LOCAL) {
					if (pchan->bone) {
						if (pchan->parent) {
							float offs_bone[4][4];
								
							/* construct offs_bone the same way it is done in armature.c */
							copy_m4_m3(offs_bone, pchan->bone->bone_mat);
							copy_v3_v3(offs_bone[3], pchan->bone->head);
							offs_bone[3][1]+= pchan->bone->parent->length;
							
							if (pchan->bone->flag & BONE_HINGE) {
								/* pose_mat = par_pose-space_location * chan_mat */
								float tmat[4][4];
								
								/* the rotation of the parent restposition */
								copy_m4_m4(tmat, pchan->bone->parent->arm_mat);
								
								/* the location of actual parent transform */
								copy_v3_v3(tmat[3], offs_bone[3]);
								offs_bone[3][0]= offs_bone[3][1]= offs_bone[3][2]= 0.0f;
								mul_m4_v3(pchan->parent->pose_mat, tmat[3]);
								
								mult_m4_m4m4(diff_mat, tmat, offs_bone);
								invert_m4_m4(imat, diff_mat);
							}
							else {
								/* pose_mat = par_pose_mat * bone_mat * chan_mat */
								mult_m4_m4m4(diff_mat, pchan->parent->pose_mat, offs_bone);
								invert_m4_m4(imat, diff_mat);
							}
						}
						else {
							/* pose_mat = chan_mat * arm_mat */
							invert_m4_m4(imat, pchan->bone->arm_mat);
						}
						
						copy_m4_m4(tempmat, mat);
						mult_m4_m4m4(mat, imat, tempmat);
					}
				}
				/* pose to local with parent */
				else if (to == CONSTRAINT_SPACE_PARLOCAL) {
					if (pchan->bone) {
						invert_m4_m4(imat, pchan->bone->arm_mat);
						copy_m4_m4(tempmat, mat);
						mult_m4_m4m4(mat, imat, tempmat);
					}
				}
			}
				break;
			case CONSTRAINT_SPACE_LOCAL: /* ------------ FROM LOCALSPACE --------- */
			{
				/* local to pose - do inverse procedure that was done for pose to local */
				if (pchan->bone) {
					/* we need the posespace_matrix = local_matrix + (parent_posespace_matrix + restpos) */						
					if (pchan->parent) {
						float offs_bone[4][4];
						
						/* construct offs_bone the same way it is done in armature.c */
						copy_m4_m3(offs_bone, pchan->bone->bone_mat);
						copy_v3_v3(offs_bone[3], pchan->bone->head);
						offs_bone[3][1]+= pchan->bone->parent->length;
						
						if (pchan->bone->flag & BONE_HINGE) {
							/* pose_mat = par_pose-space_location * chan_mat */
							float tmat[4][4];
							
							/* the rotation of the parent restposition */
							copy_m4_m4(tmat, pchan->bone->parent->arm_mat);
							
							/* the location of actual parent transform */
							copy_v3_v3(tmat[3], offs_bone[3]);
							zero_v3(offs_bone[3]);
							mul_m4_v3(pchan->parent->pose_mat, tmat[3]);
							
							mult_m4_m4m4(diff_mat, tmat, offs_bone);
							copy_m4_m4(tempmat, mat);
							mult_m4_m4m4(mat, diff_mat, tempmat);
						}
						else {
							/* pose_mat = par_pose_mat * bone_mat * chan_mat */
							mult_m4_m4m4(diff_mat, pchan->parent->pose_mat, offs_bone);
							copy_m4_m4(tempmat, mat);
							mult_m4_m4m4(mat, diff_mat, tempmat);
						}
					}
					else {
						copy_m4_m4(diff_mat, pchan->bone->arm_mat);
						
						copy_m4_m4(tempmat, mat);
						mult_m4_m4m4(mat, diff_mat, tempmat);
					}
				}
				
				/* use pose-space as stepping stone for other spaces */
				if (ELEM(to, CONSTRAINT_SPACE_WORLD, CONSTRAINT_SPACE_PARLOCAL)) {
					/* call self with slightly different values */
					constraint_mat_convertspace(ob, pchan, mat, CONSTRAINT_SPACE_POSE, to);
				}				
			}
				break;
			case CONSTRAINT_SPACE_PARLOCAL: /* -------------- FROM LOCAL WITH PARENT ---------- */
			{
				/* local + parent to pose */
				if (pchan->bone) {					
					copy_m4_m4(diff_mat, pchan->bone->arm_mat);
					copy_m4_m4(tempmat, mat);
					mult_m4_m4m4(mat, tempmat, diff_mat);
				}
				
				/* use pose-space as stepping stone for other spaces */
				if (ELEM(to, CONSTRAINT_SPACE_WORLD, CONSTRAINT_SPACE_LOCAL)) {
					/* call self with slightly different values */
					constraint_mat_convertspace(ob, pchan, mat, CONSTRAINT_SPACE_POSE, to);
				}
			}
				break;
		}
	}
	else {
		/* objects */
		if (from==CONSTRAINT_SPACE_WORLD && to==CONSTRAINT_SPACE_LOCAL) {
			/* check if object has a parent */
			if (ob->parent) {
				/* 'subtract' parent's effects from owner */
				mult_m4_m4m4(diff_mat, ob->parent->obmat, ob->parentinv);
				invert_m4_m4(imat, diff_mat);
				copy_m4_m4(tempmat, mat);
				mult_m4_m4m4(mat, imat, tempmat);
			}
			else {
				/* Local space in this case will have to be defined as local to the owner's 
				 * transform-property-rotated axes. So subtract this rotation component.
				 */
				object_to_mat4(ob, diff_mat);
				normalize_m4(diff_mat);
				zero_v3(diff_mat[3]);
				
				invert_m4_m4(imat, diff_mat);
				copy_m4_m4(tempmat, mat);
				mult_m4_m4m4(mat, imat, tempmat);
			}
		}
		else if (from==CONSTRAINT_SPACE_LOCAL && to==CONSTRAINT_SPACE_WORLD) {
			/* check that object has a parent - otherwise this won't work */
			if (ob->parent) {
				/* 'add' parent's effect back to owner */
				copy_m4_m4(tempmat, mat);
				mult_m4_m4m4(diff_mat, ob->parent->obmat, ob->parentinv);
				mult_m4_m4m4(mat, diff_mat, tempmat);
			}
			else {
				/* Local space in this case will have to be defined as local to the owner's 
				 * transform-property-rotated axes. So add back this rotation component.
				 */
				object_to_mat4(ob, diff_mat);
				normalize_m4(diff_mat);
				zero_v3(diff_mat[3]);
				
				copy_m4_m4(tempmat, mat);
				mult_m4_m4m4(mat, diff_mat, tempmat);
			}
		}
	}
}

/* ------------ General Target Matrix Tools ---------- */

/* function that sets the given matrix based on given vertex group in mesh */
static void contarget_get_mesh_mat (Object *ob, const char *substring, float mat[][4])
{
	DerivedMesh *dm = NULL;
	Mesh *me= ob->data;
	EditMesh *em = BKE_mesh_get_editmesh(me);
	float vec[3] = {0.0f, 0.0f, 0.0f};
	float normal[3] = {0.0f, 0.0f, 0.0f}, plane[3];
	float imat[3][3], tmat[3][3];
	const int defgroup= defgroup_name_index(ob, substring);
	short freeDM = 0;
	
	/* initialize target matrix using target matrix */
	copy_m4_m4(mat, ob->obmat);
	
	/* get index of vertex group */
	if (defgroup == -1) return;

	/* get DerivedMesh */
	if (em) {
		/* target is in editmode, so get a special derived mesh */
		dm = CDDM_from_editmesh(em, ob->data);
		freeDM= 1;
	}
	else {
		/* when not in EditMode, use the 'final' derived mesh, depsgraph
		 * ensures we build with CD_MDEFORMVERT layer 
		 */
		dm = (DerivedMesh *)ob->derivedFinal;
	}
	
	/* only continue if there's a valid DerivedMesh */
	if (dm) {
		MDeformVert *dvert = dm->getVertDataArray(dm, CD_MDEFORMVERT);
		int numVerts = dm->getNumVerts(dm);
		int i, count = 0;
		float co[3], nor[3];
		
		/* check that dvert is a valid pointers (just in case) */
		if (dvert) {
			MDeformVert *dv= dvert;
			/* get the average of all verts with that are in the vertex-group */
			for (i = 0; i < numVerts; i++, dv++) {
				MDeformWeight *dw= defvert_find_index(dv, defgroup);
				if (dw && dw->weight != 0.0f) {
					dm->getVertCo(dm, i, co);
					dm->getVertNo(dm, i, nor);
					add_v3_v3(vec, co);
					add_v3_v3(normal, nor);
					count++;
					
				}
			}

			/* calculate averages of normal and coordinates */
			if (count > 0) {
				mul_v3_fl(vec, 1.0f / count);
				mul_v3_fl(normal, 1.0f / count);
			}
			
			
			/* derive the rotation from the average normal: 
			 *		- code taken from transform_manipulator.c, 
			 *			calc_manipulator_stats, V3D_MANIP_NORMAL case
			 */
			/*	we need the transpose of the inverse for a normal... */
			copy_m3_m4(imat, ob->obmat);
			
			invert_m3_m3(tmat, imat);
			transpose_m3(tmat);
			mul_m3_v3(tmat, normal);
			
			normalize_v3(normal);
			copy_v3_v3(plane, tmat[1]);
			
			copy_v3_v3(tmat[2], normal);
			cross_v3_v3v3(tmat[0], normal, plane);
			cross_v3_v3v3(tmat[1], tmat[2], tmat[0]);
			
			copy_m4_m3(mat, tmat);
			normalize_m4(mat);
			
			
			/* apply the average coordinate as the new location */
			mul_v3_m4v3(mat[3], ob->obmat, vec);
		}
	}
	
	/* free temporary DerivedMesh created (in EditMode case) */
	if (dm && freeDM)
		dm->release(dm);
	if (em)
		BKE_mesh_end_editmesh(me, em);
}

/* function that sets the given matrix based on given vertex group in lattice */
static void contarget_get_lattice_mat (Object *ob, const char *substring, float mat[][4])
{
	Lattice *lt= (Lattice *)ob->data;
	
	DispList *dl = find_displist(&ob->disp, DL_VERTS);
	float *co = dl?dl->verts:NULL;
	BPoint *bp = lt->def;
	
	MDeformVert *dv = lt->dvert;
	int tot_verts= lt->pntsu*lt->pntsv*lt->pntsw;
	float vec[3]= {0.0f, 0.0f, 0.0f}, tvec[3];
	int grouped=0;
	int i, n;
	const int defgroup= defgroup_name_index(ob, substring);
	
	/* initialize target matrix using target matrix */
	copy_m4_m4(mat, ob->obmat);

	/* get index of vertex group */
	if (defgroup == -1) return;
	if (dv == NULL) return;
	
	/* 1. Loop through control-points checking if in nominated vertex-group.
	 * 2. If it is, add it to vec to find the average point.
	 */
	for (i=0; i < tot_verts; i++, dv++) {
		for (n= 0; n < dv->totweight; n++) {
			MDeformWeight *dw= defvert_find_index(dv, defgroup);
			if (dw && dw->weight > 0.0f) {
				/* copy coordinates of point to temporary vector, then add to find average */
				memcpy(tvec, co ? co : bp->vec, 3 * sizeof(float));

				add_v3_v3(vec, tvec);
				grouped++;
			}
		}
		
		/* advance pointer to coordinate data */
		if (co) co += 3;
		else    bp++;
	}
	
	/* find average location, then multiply by ob->obmat to find world-space location */
	if (grouped)
		mul_v3_fl(vec, 1.0f / grouped);
	mul_v3_m4v3(tvec, ob->obmat, vec);
	
	/* copy new location to matrix */
	copy_v3_v3(mat[3], tvec);
}

/* generic function to get the appropriate matrix for most target cases */
/* The cases where the target can be object data have not been implemented */
static void constraint_target_to_mat4 (Object *ob, const char *substring, float mat[][4], short from, short to, float headtail)
{
	/*	Case OBJECT */
	if (!strlen(substring)) {
		copy_m4_m4(mat, ob->obmat);
		constraint_mat_convertspace(ob, NULL, mat, from, to);
	}
	/* 	Case VERTEXGROUP */
	/* Current method just takes the average location of all the points in the
	 * VertexGroup, and uses that as the location value of the targets. Where 
	 * possible, the orientation will also be calculated, by calculating an
	 * 'average' vertex normal, and deriving the rotaation from that.
	 *
	 * NOTE: EditMode is not currently supported, and will most likely remain that
	 *		way as constraints can only really affect things on object/bone level.
	 */
	else if (ob->type == OB_MESH) {
		contarget_get_mesh_mat(ob, substring, mat);
		constraint_mat_convertspace(ob, NULL, mat, from, to);
	}
	else if (ob->type == OB_LATTICE) {
		contarget_get_lattice_mat(ob, substring, mat);
		constraint_mat_convertspace(ob, NULL, mat, from, to);
	}
	/*	Case BONE */
	else {
		bPoseChannel *pchan;
		
		pchan = get_pose_channel(ob->pose, substring);
		if (pchan) {
			/* Multiply the PoseSpace accumulation/final matrix for this
			 * PoseChannel by the Armature Object's Matrix to get a worldspace
			 * matrix.
			 */
			if (headtail < 0.000001f) {
				/* skip length interpolation if set to head */
				mult_m4_m4m4(mat, ob->obmat, pchan->pose_mat);
			}
			else {
				float tempmat[4][4], loc[3];
				
				/* interpolate along length of bone */
				interp_v3_v3v3(loc, pchan->pose_head, pchan->pose_tail, headtail);	
				
				/* use interpolated distance for subtarget */
				copy_m4_m4(tempmat, pchan->pose_mat);	
				copy_v3_v3(tempmat[3], loc);
				
				mult_m4_m4m4(mat, ob->obmat, tempmat);
			}
		} 
		else
			copy_m4_m4(mat, ob->obmat);
			
		/* convert matrix space as required */
		constraint_mat_convertspace(ob, pchan, mat, from, to);
	}
}

/* ************************* Specific Constraints ***************************** */
/* Each constraint defines a set of functions, which will be called at the appropriate
 * times. In addition to this, each constraint should have a type-info struct, where
 * its functions are attached for use. 
 */
 
/* Template for type-info data:
 *	- make a copy of this when creating new constraints, and just change the functions
 *	  pointed to as necessary
 *	- although the naming of functions doesn't matter, it would help for code
 *	  readability, to follow the same naming convention as is presented here
 * 	- any functions that a constraint doesn't need to define, don't define
 *	  for such cases, just use NULL 
 *	- these should be defined after all the functions have been defined, so that
 * 	  forward-definitions/prototypes don't need to be used!
 *	- keep this copy #if-def'd so that future constraints can get based off this
 */
#if 0
static bConstraintTypeInfo CTI_CONSTRNAME = {
	CONSTRAINT_TYPE_CONSTRNAME, /* type */
	sizeof(bConstrNameConstraint), /* size */
	"ConstrName", /* name */
	"bConstrNameConstraint", /* struct name */
	constrname_free, /* free data */
	constrname_relink, /* relink data */
	constrname_id_looper, /* id looper */
	constrname_copy, /* copy data */
	constrname_new_data, /* new data */
	constrname_get_tars, /* get constraint targets */
	constrname_flush_tars, /* flush constraint targets */
	constrname_get_tarmat, /* get target matrix */
	constrname_evaluate /* evaluate */
};
#endif

/* This function should be used for the get_target_matrix member of all 
 * constraints that are not picky about what happens to their target matrix.
 */
static void default_get_tarmat (bConstraint *con, bConstraintOb *UNUSED(cob), bConstraintTarget *ct, float UNUSED(ctime))
{
	if (VALID_CONS_TARGET(ct))
		constraint_target_to_mat4(ct->tar, ct->subtarget, ct->matrix, CONSTRAINT_SPACE_WORLD, ct->space, con->headtail);
	else if (ct)
		unit_m4(ct->matrix);
}

/* This following macro should be used for all standard single-target *_get_tars functions 
 * to save typing and reduce maintainance woes.
 * (Hopefully all compilers will be happy with the lines with just a space on them. Those are
 *  really just to help this code easier to read)
 */
// TODO: cope with getting rotation order...
#define SINGLETARGET_GET_TARS(con, datatar, datasubtarget, ct, list) \
	{ \
		ct= MEM_callocN(sizeof(bConstraintTarget), "tempConstraintTarget"); \
		 \
		ct->tar= datatar; \
		BLI_strncpy(ct->subtarget, datasubtarget, sizeof(ct->subtarget)); \
		ct->space= con->tarspace; \
		ct->flag= CONSTRAINT_TAR_TEMP; \
		 \
		if (ct->tar) { \
			if ((ct->tar->type==OB_ARMATURE) && (ct->subtarget[0])) { \
				bPoseChannel *pchan= get_pose_channel(ct->tar->pose, ct->subtarget); \
				ct->type = CONSTRAINT_OBTYPE_BONE; \
				ct->rotOrder= (pchan) ? (pchan->rotmode) : EULER_ORDER_DEFAULT; \
			}\
			else if (OB_TYPE_SUPPORT_VGROUP(ct->tar->type) && (ct->subtarget[0])) { \
				ct->type = CONSTRAINT_OBTYPE_VERT; \
				ct->rotOrder = EULER_ORDER_DEFAULT; \
			} \
			else {\
				ct->type = CONSTRAINT_OBTYPE_OBJECT; \
				ct->rotOrder= ct->tar->rotmode; \
			} \
		} \
		 \
		BLI_addtail(list, ct); \
	}
	
/* This following macro should be used for all standard single-target *_get_tars functions 
 * to save typing and reduce maintainance woes. It does not do the subtarget related operations
 * (Hopefully all compilers will be happy with the lines with just a space on them. Those are
 *  really just to help this code easier to read)
 */
// TODO: cope with getting rotation order...
#define SINGLETARGETNS_GET_TARS(con, datatar, ct, list) \
	{ \
		ct= MEM_callocN(sizeof(bConstraintTarget), "tempConstraintTarget"); \
		 \
		ct->tar= datatar; \
		ct->space= con->tarspace; \
		ct->flag= CONSTRAINT_TAR_TEMP; \
		 \
		if (ct->tar) ct->type = CONSTRAINT_OBTYPE_OBJECT; \
		 \
		BLI_addtail(list, ct); \
	}

/* This following macro should be used for all standard single-target *_flush_tars functions
 * to save typing and reduce maintainance woes.
 * Note: the pointer to ct will be changed to point to the next in the list (as it gets removed)
 * (Hopefully all compilers will be happy with the lines with just a space on them. Those are
 *  really just to help this code easier to read)
 */
#define SINGLETARGET_FLUSH_TARS(con, datatar, datasubtarget, ct, list, nocopy) \
	{ \
		if (ct) { \
			bConstraintTarget *ctn = ct->next; \
			if (nocopy == 0) { \
				datatar= ct->tar; \
				BLI_strncpy(datasubtarget, ct->subtarget, sizeof(datasubtarget)); \
				con->tarspace= (char)ct->space; \
			} \
			 \
			BLI_freelinkN(list, ct); \
			ct= ctn; \
		} \
	}
	
/* This following macro should be used for all standard single-target *_flush_tars functions
 * to save typing and reduce maintainance woes. It does not do the subtarget related operations.
 * Note: the pointer to ct will be changed to point to the next in the list (as it gets removed)
 * (Hopefully all compilers will be happy with the lines with just a space on them. Those are
 *  really just to help this code easier to read)
 */
#define SINGLETARGETNS_FLUSH_TARS(con, datatar, ct, list, nocopy) \
	{ \
		if (ct) { \
			bConstraintTarget *ctn = ct->next; \
			if (nocopy == 0) { \
				datatar= ct->tar; \
				con->tarspace= (char)ct->space; \
			} \
			 \
			BLI_freelinkN(list, ct); \
			ct= ctn; \
		} \
	}
 
/* --------- ChildOf Constraint ------------ */

static void childof_new_data (void *cdata)
{
	bChildOfConstraint *data= (bChildOfConstraint *)cdata;
	
	data->flag = (CHILDOF_LOCX | CHILDOF_LOCY | CHILDOF_LOCZ |
					CHILDOF_ROTX |CHILDOF_ROTY | CHILDOF_ROTZ |
					CHILDOF_SIZEX | CHILDOF_SIZEY | CHILDOF_SIZEZ);
	unit_m4(data->invmat);
}

static void childof_id_looper (bConstraint *con, ConstraintIDFunc func, void *userdata)
{
	bChildOfConstraint *data= con->data;
	
	/* target only */
	func(con, (ID**)&data->tar, userdata);
}

static int childof_get_tars (bConstraint *con, ListBase *list)
{
	if (con && list) {
		bChildOfConstraint *data= con->data;
		bConstraintTarget *ct;
		
		/* standard target-getting macro for single-target constraints */
		SINGLETARGET_GET_TARS(con, data->tar, data->subtarget, ct, list)
		
		return 1;
	}
	
	return 0;
}

static void childof_flush_tars (bConstraint *con, ListBase *list, short nocopy)
{
	if (con && list) {
		bChildOfConstraint *data= con->data;
		bConstraintTarget *ct= list->first;
		
		/* the following macro is used for all standard single-target constraints */
		SINGLETARGET_FLUSH_TARS(con, data->tar, data->subtarget, ct, list, nocopy)
	}
}

static void childof_evaluate (bConstraint *con, bConstraintOb *cob, ListBase *targets)
{
	bChildOfConstraint *data= con->data;
	bConstraintTarget *ct= targets->first;

	/* only evaluate if there is a target */
	if (VALID_CONS_TARGET(ct)) {
		float parmat[4][4];
		
		/* simple matrix parenting */
		if(data->flag == CHILDOF_ALL) {
			
			/* multiply target (parent matrix) by offset (parent inverse) to get 
			 * the effect of the parent that will be exherted on the owner
			 */
			mult_m4_m4m4(parmat, ct->matrix, data->invmat);
			
			/* now multiply the parent matrix by the owner matrix to get the 
			 * the effect of this constraint (i.e.  owner is 'parented' to parent)
			 */
			mult_m4_m4m4(cob->matrix, parmat, cob->matrix);
		}
		else {
			float invmat[4][4], tempmat[4][4];
			float loc[3], eul[3], size[3];
			float loco[3], eulo[3], sizo[3];
			
			/* get offset (parent-inverse) matrix */
			copy_m4_m4(invmat, data->invmat);
			
			/* extract components of both matrices */
			copy_v3_v3(loc, ct->matrix[3]);
			mat4_to_eulO(eul, ct->rotOrder, ct->matrix);
			mat4_to_size(size, ct->matrix);
			
			copy_v3_v3(loco, invmat[3]);
			mat4_to_eulO(eulo, cob->rotOrder, invmat);
			mat4_to_size(sizo, invmat);
			
			/* disable channels not enabled */
			if (!(data->flag & CHILDOF_LOCX)) loc[0]= loco[0]= 0.0f;
			if (!(data->flag & CHILDOF_LOCY)) loc[1]= loco[1]= 0.0f;
			if (!(data->flag & CHILDOF_LOCZ)) loc[2]= loco[2]= 0.0f;
			if (!(data->flag & CHILDOF_ROTX)) eul[0]= eulo[0]= 0.0f;
			if (!(data->flag & CHILDOF_ROTY)) eul[1]= eulo[1]= 0.0f;
			if (!(data->flag & CHILDOF_ROTZ)) eul[2]= eulo[2]= 0.0f;
			if (!(data->flag & CHILDOF_SIZEX)) size[0]= sizo[0]= 1.0f;
			if (!(data->flag & CHILDOF_SIZEY)) size[1]= sizo[1]= 1.0f;
			if (!(data->flag & CHILDOF_SIZEZ)) size[2]= sizo[2]= 1.0f;
			
			/* make new target mat and offset mat */
			loc_eulO_size_to_mat4(ct->matrix, loc, eul, size, ct->rotOrder);
			loc_eulO_size_to_mat4(invmat, loco, eulo, sizo, cob->rotOrder);
			
			/* multiply target (parent matrix) by offset (parent inverse) to get 
			 * the effect of the parent that will be exherted on the owner
			 */
			mult_m4_m4m4(parmat, ct->matrix, invmat);
			
			/* now multiply the parent matrix by the owner matrix to get the 
			 * the effect of this constraint (i.e.  owner is 'parented' to parent)
			 */
			copy_m4_m4(tempmat, cob->matrix);
			mult_m4_m4m4(cob->matrix, parmat, tempmat);

			/* without this, changes to scale and rotation can change location
			 * of a parentless bone or a disconnected bone. Even though its set
			 * to zero above. */
			if (!(data->flag & CHILDOF_LOCX)) cob->matrix[3][0]= tempmat[3][0];
			if (!(data->flag & CHILDOF_LOCY)) cob->matrix[3][1]= tempmat[3][1];
			if (!(data->flag & CHILDOF_LOCZ)) cob->matrix[3][2]= tempmat[3][2];	
		}
	}
}

/* XXX note, con->flag should be CONSTRAINT_SPACEONCE for bone-childof, patched in readfile.c */
static bConstraintTypeInfo CTI_CHILDOF = {
	CONSTRAINT_TYPE_CHILDOF, /* type */
	sizeof(bChildOfConstraint), /* size */
	"ChildOf", /* name */
	"bChildOfConstraint", /* struct name */
	NULL, /* free data */
	NULL, /* relink data */
	childof_id_looper, /* id looper */
	NULL, /* copy data */
	childof_new_data, /* new data */
	childof_get_tars, /* get constraint targets */
	childof_flush_tars, /* flush constraint targets */
	default_get_tarmat, /* get a target matrix */
	childof_evaluate /* evaluate */
};

/* -------- TrackTo Constraint ------- */

static void trackto_new_data (void *cdata)
{
	bTrackToConstraint *data= (bTrackToConstraint *)cdata;
	
	data->reserved1 = TRACK_Y;
	data->reserved2 = UP_Z;
}	

static void trackto_id_looper (bConstraint *con, ConstraintIDFunc func, void *userdata)
{
	bTrackToConstraint *data= con->data;
	
	/* target only */
	func(con, (ID**)&data->tar, userdata);
}

static int trackto_get_tars (bConstraint *con, ListBase *list)
{
	if (con && list) {
		bTrackToConstraint *data= con->data;
		bConstraintTarget *ct;
		
		/* standard target-getting macro for single-target constraints */
		SINGLETARGET_GET_TARS(con, data->tar, data->subtarget, ct, list)
		
		return 1;
	}
	
	return 0;
}

static void trackto_flush_tars (bConstraint *con, ListBase *list, short nocopy)
{
	if (con && list) {
		bTrackToConstraint *data= con->data;
		bConstraintTarget *ct= list->first;
		
		/* the following macro is used for all standard single-target constraints */
		SINGLETARGET_FLUSH_TARS(con, data->tar, data->subtarget, ct, list, nocopy)
	}
}


static int basis_cross (int n, int m)
{
	switch (n-m) {
		case 1: 
		case -2:
			return 1;
			
		case -1: 
		case 2:
			return -1;
			
		default:
			return 0;
	}
}

static void vectomat (float *vec, float *target_up, short axis, short upflag, short flags, float m[][3])
{
	float n[3];
	float u[3]; /* vector specifying the up axis */
	float proj[3];
	float right[3];
	float neg = -1;
	int right_index;

	if (normalize_v3_v3(n, vec) == 0.0f) {
		n[0] = 0.0f;
		n[1] = 0.0f;
		n[2] = 1.0f;
	}
	if (axis > 2) axis -= 3;
	else negate_v3(n);

	/* n specifies the transformation of the track axis */
	if (flags & TARGET_Z_UP) { 
		/* target Z axis is the global up axis */
		copy_v3_v3(u, target_up);
	}
	else { 
		/* world Z axis is the global up axis */
		u[0] = 0;
		u[1] = 0;
		u[2] = 1;
	}

	/* project the up vector onto the plane specified by n */
	project_v3_v3v3(proj, u, n); /* first u onto n... */
	sub_v3_v3v3(proj, u, proj); /* then onto the plane */
	/* proj specifies the transformation of the up axis */

	if (normalize_v3(proj) == 0.0f) { /* degenerate projection */
		proj[0] = 0.0f;
		proj[1] = 1.0f;
		proj[2] = 0.0f;
	}

	/* Normalized cross product of n and proj specifies transformation of the right axis */
	cross_v3_v3v3(right, proj, n);
	normalize_v3(right);

	if (axis != upflag) {
		right_index = 3 - axis - upflag;
		neg = (float)basis_cross(axis, upflag);
		
		/* account for up direction, track direction */
		m[right_index][0] = neg * right[0];
		m[right_index][1] = neg * right[1];
		m[right_index][2] = neg * right[2];
		
		copy_v3_v3(m[upflag], proj);
		
		copy_v3_v3(m[axis], n);
	}
	/* identity matrix - don't do anything if the two axes are the same */
	else {
		unit_m3(m);
	}
}


static void trackto_evaluate (bConstraint *con, bConstraintOb *cob, ListBase *targets)
{
	bTrackToConstraint *data= con->data;
	bConstraintTarget *ct= targets->first;
	
	if (VALID_CONS_TARGET(ct)) {
		float size[3], vec[3];
		float totmat[3][3];
		float tmat[4][4];
		
		/* Get size property, since ob->size is only the object's own relative size, not its global one */
		mat4_to_size(size, cob->matrix);
		
		/* Clear the object's rotation */ 	
		cob->matrix[0][0]=size[0];
		cob->matrix[0][1]=0;
		cob->matrix[0][2]=0;
		cob->matrix[1][0]=0;
		cob->matrix[1][1]=size[1];
		cob->matrix[1][2]=0;
		cob->matrix[2][0]=0;
		cob->matrix[2][1]=0;
		cob->matrix[2][2]=size[2];
		
		/* targetmat[2] instead of ownermat[2] is passed to vectomat
		 * for backwards compatibility it seems... (Aligorith)
		 */
		sub_v3_v3v3(vec, cob->matrix[3], ct->matrix[3]);
		vectomat(vec, ct->matrix[2], 
				(short)data->reserved1, (short)data->reserved2, 
				data->flags, totmat);
		
		copy_m4_m4(tmat, cob->matrix);
		mul_m4_m3m4(cob->matrix, totmat, tmat);
	}
}

static bConstraintTypeInfo CTI_TRACKTO = {
	CONSTRAINT_TYPE_TRACKTO, /* type */
	sizeof(bTrackToConstraint), /* size */
	"TrackTo", /* name */
	"bTrackToConstraint", /* struct name */
	NULL, /* free data */
	NULL, /* relink data */
	trackto_id_looper, /* id looper */
	NULL, /* copy data */
	trackto_new_data, /* new data */
	trackto_get_tars, /* get constraint targets */
	trackto_flush_tars, /* flush constraint targets */
	default_get_tarmat, /* get target matrix */
	trackto_evaluate /* evaluate */
};

/* --------- Inverse-Kinemetics --------- */

static void kinematic_new_data (void *cdata)
{
	bKinematicConstraint *data= (bKinematicConstraint *)cdata;
	
	data->weight= 1.0f;
	data->orientweight= 1.0f;
	data->iterations = 500;
	data->dist= 1.0f;
	data->flag= CONSTRAINT_IK_TIP|CONSTRAINT_IK_STRETCH|CONSTRAINT_IK_POS;
}

static void kinematic_id_looper (bConstraint *con, ConstraintIDFunc func, void *userdata)
{
	bKinematicConstraint *data= con->data;
	
	/* chain target */
	func(con, (ID**)&data->tar, userdata);
	
	/* poletarget */
	func(con, (ID**)&data->poletar, userdata);
}

static int kinematic_get_tars (bConstraint *con, ListBase *list)
{
	if (con && list) {
		bKinematicConstraint *data= con->data;
		bConstraintTarget *ct;
		
		/* standard target-getting macro for single-target constraints is used twice here */
		SINGLETARGET_GET_TARS(con, data->tar, data->subtarget, ct, list)
		SINGLETARGET_GET_TARS(con, data->poletar, data->polesubtarget, ct, list)
		
		return 2;
	}
	
	return 0;
}

static void kinematic_flush_tars (bConstraint *con, ListBase *list, short nocopy)
{
	if (con && list) {
		bKinematicConstraint *data= con->data;
		bConstraintTarget *ct= list->first;
		
		/* the following macro is used for all standard single-target constraints */
		SINGLETARGET_FLUSH_TARS(con, data->tar, data->subtarget, ct, list, nocopy)
		SINGLETARGET_FLUSH_TARS(con, data->poletar, data->polesubtarget, ct, list, nocopy)
	}
}

static void kinematic_get_tarmat (bConstraint *con, bConstraintOb *cob, bConstraintTarget *ct, float UNUSED(ctime))
{
	bKinematicConstraint *data= con->data;
	
	if (VALID_CONS_TARGET(ct)) 
		constraint_target_to_mat4(ct->tar, ct->subtarget, ct->matrix, CONSTRAINT_SPACE_WORLD, ct->space, con->headtail);
	else if (ct) {
		if (data->flag & CONSTRAINT_IK_AUTO) {
			Object *ob= cob->ob;
			
			if (ob == NULL) {
				unit_m4(ct->matrix);
			}
			else {
				float vec[3];
				/* move grabtarget into world space */
				mul_v3_m4v3(vec, ob->obmat, data->grabtarget);
				copy_m4_m4(ct->matrix, ob->obmat);
				copy_v3_v3(ct->matrix[3], vec);
			}
		}
		else
			unit_m4(ct->matrix);
	}
}

static bConstraintTypeInfo CTI_KINEMATIC = {
	CONSTRAINT_TYPE_KINEMATIC, /* type */
	sizeof(bKinematicConstraint), /* size */
	"IK", /* name */
	"bKinematicConstraint", /* struct name */
	NULL, /* free data */
	NULL, /* relink data */
	kinematic_id_looper, /* id looper */
	NULL, /* copy data */
	kinematic_new_data, /* new data */
	kinematic_get_tars, /* get constraint targets */
	kinematic_flush_tars, /* flush constraint targets */
	kinematic_get_tarmat, /* get target matrix */
	NULL /* evaluate - solved as separate loop */
};

/* -------- Follow-Path Constraint ---------- */

static void followpath_new_data (void *cdata)
{
	bFollowPathConstraint *data= (bFollowPathConstraint *)cdata;
	
	data->trackflag = TRACK_Y;
	data->upflag = UP_Z;
	data->offset = 0;
	data->followflag = 0;
}

static void followpath_id_looper (bConstraint *con, ConstraintIDFunc func, void *userdata)
{
	bFollowPathConstraint *data= con->data;
	
	/* target only */
	func(con, (ID**)&data->tar, userdata);
}

static int followpath_get_tars (bConstraint *con, ListBase *list)
{
	if (con && list) {
		bFollowPathConstraint *data= con->data;
		bConstraintTarget *ct;
		
		/* standard target-getting macro for single-target constraints without subtargets */
		SINGLETARGETNS_GET_TARS(con, data->tar, ct, list)
		
		return 1;
	}
	
	return 0;
}

static void followpath_flush_tars (bConstraint *con, ListBase *list, short nocopy)
{
	if (con && list) {
		bFollowPathConstraint *data= con->data;
		bConstraintTarget *ct= list->first;
		
		/* the following macro is used for all standard single-target constraints */
		SINGLETARGETNS_FLUSH_TARS(con, data->tar, ct, list, nocopy)
	}
}

static void followpath_get_tarmat (bConstraint *con, bConstraintOb *cob, bConstraintTarget *ct, float UNUSED(ctime))
{
	bFollowPathConstraint *data= con->data;
	
	if (VALID_CONS_TARGET(ct)) {
		Curve *cu= ct->tar->data;
		float vec[4], dir[3], radius;
		float totmat[4][4]= MAT4_UNITY;
		float curvetime;

		unit_m4(ct->matrix);

		/* note: when creating constraints that follow path, the curve gets the CU_PATH set now,
		 *		currently for paths to work it needs to go through the bevlist/displist system (ton) 
		 */
		
		/* only happens on reload file, but violates depsgraph still... fix! */
		if (cu->path==NULL || cu->path->data==NULL)
			makeDispListCurveTypes(cob->scene, ct->tar, 0);
		
		if (cu->path && cu->path->data) {
			float quat[4];
			if ((data->followflag & FOLLOWPATH_STATIC) == 0) {
				/* animated position along curve depending on time */
				curvetime= cu->ctime - data->offset;
				
				/* ctime is now a proper var setting of Curve which gets set by Animato like any other var that's animated,
				 * but this will only work if it actually is animated... 
				 *
				 * we divide the curvetime calculated in the previous step by the length of the path, to get a time
				 * factor, which then gets clamped to lie within 0.0 - 1.0 range
				 */
				curvetime /= cu->pathlen;
				CLAMP(curvetime, 0.0f, 1.0f);
			}
			else {
				/* fixed position along curve */
				curvetime= data->offset_fac;
			}
			
			if ( where_on_path(ct->tar, curvetime, vec, dir, (data->followflag & FOLLOWPATH_FOLLOW) ? quat : NULL, &radius, NULL) ) { /* quat_pt is quat or NULL*/
				if (data->followflag & FOLLOWPATH_FOLLOW) {
#if 0
					float x1, q[4];
					vec_to_quat(quat, dir, (short)data->trackflag, (short)data->upflag);
					
					normalize_v3(dir);
					q[0]= (float)cos(0.5*vec[3]);
					x1= (float)sin(0.5*vec[3]);
					q[1]= -x1*dir[0];
					q[2]= -x1*dir[1];
					q[3]= -x1*dir[2];
					mul_qt_qtqt(quat, q, quat);
#else
					quat_apply_track(quat, data->trackflag, data->upflag);
#endif

					quat_to_mat4(totmat, quat);
				}

				if (data->followflag & FOLLOWPATH_RADIUS) {
					float tmat[4][4], rmat[4][4];
					scale_m4_fl(tmat, radius);
					mult_m4_m4m4(rmat, tmat, totmat);
					copy_m4_m4(totmat, rmat);
				}
				
				copy_v3_v3(totmat[3], vec);
				
				mul_serie_m4(ct->matrix, ct->tar->obmat, totmat, NULL, NULL, NULL, NULL, NULL, NULL);
			}
		}
	}
	else if (ct)
		unit_m4(ct->matrix);
}

static void followpath_evaluate (bConstraint *con, bConstraintOb *cob, ListBase *targets)
{
	bConstraintTarget *ct= targets->first;
	
	/* only evaluate if there is a target */
	if (VALID_CONS_TARGET(ct)) {
		float obmat[4][4];
		float size[3];
		bFollowPathConstraint *data= con->data;
		
		/* get Object transform (loc/rot/size) to determine transformation from path */
		// TODO: this used to be local at one point, but is probably more useful as-is
		copy_m4_m4(obmat, cob->matrix);
		
		/* get scaling of object before applying constraint */
		mat4_to_size(size, cob->matrix);
		
		/* apply targetmat - containing location on path, and rotation */
		mul_serie_m4(cob->matrix, ct->matrix, obmat, NULL, NULL, NULL, NULL, NULL, NULL);
		
		/* un-apply scaling caused by path */
		if ((data->followflag & FOLLOWPATH_RADIUS)==0) { /* XXX - assume that scale correction means that radius will have some scale error in it - Campbell */
			float obsize[3];
			
			mat4_to_size( obsize,cob->matrix);
			if (obsize[0])
				mul_v3_fl(cob->matrix[0], size[0] / obsize[0]);
			if (obsize[1])
				mul_v3_fl(cob->matrix[1], size[1] / obsize[1]);
			if (obsize[2])
				mul_v3_fl(cob->matrix[2], size[2] / obsize[2]);
		}
	}
}

static bConstraintTypeInfo CTI_FOLLOWPATH = {
	CONSTRAINT_TYPE_FOLLOWPATH, /* type */
	sizeof(bFollowPathConstraint), /* size */
	"Follow Path", /* name */
	"bFollowPathConstraint", /* struct name */
	NULL, /* free data */
	NULL, /* relink data */
	followpath_id_looper, /* id looper */
	NULL, /* copy data */
	followpath_new_data, /* new data */
	followpath_get_tars, /* get constraint targets */
	followpath_flush_tars, /* flush constraint targets */
	followpath_get_tarmat, /* get target matrix */
	followpath_evaluate /* evaluate */
};

/* --------- Limit Location --------- */


static void loclimit_evaluate (bConstraint *con, bConstraintOb *cob, ListBase *UNUSED(targets))
{
	bLocLimitConstraint *data = con->data;
	
	if (data->flag & LIMIT_XMIN) {
		if (cob->matrix[3][0] < data->xmin)
			cob->matrix[3][0] = data->xmin;
	}
	if (data->flag & LIMIT_XMAX) {
		if (cob->matrix[3][0] > data->xmax)
			cob->matrix[3][0] = data->xmax;
	}
	if (data->flag & LIMIT_YMIN) {
		if (cob->matrix[3][1] < data->ymin)
			cob->matrix[3][1] = data->ymin;
	}
	if (data->flag & LIMIT_YMAX) {
		if (cob->matrix[3][1] > data->ymax)
			cob->matrix[3][1] = data->ymax;
	}
	if (data->flag & LIMIT_ZMIN) {
		if (cob->matrix[3][2] < data->zmin) 
			cob->matrix[3][2] = data->zmin;
	}
	if (data->flag & LIMIT_ZMAX) {
		if (cob->matrix[3][2] > data->zmax)
			cob->matrix[3][2] = data->zmax;
	}
}

static bConstraintTypeInfo CTI_LOCLIMIT = {
	CONSTRAINT_TYPE_LOCLIMIT, /* type */
	sizeof(bLocLimitConstraint), /* size */
	"Limit Location", /* name */
	"bLocLimitConstraint", /* struct name */
	NULL, /* free data */
	NULL, /* relink data */
	NULL, /* id looper */
	NULL, /* copy data */
	NULL, /* new data */
	NULL, /* get constraint targets */
	NULL, /* flush constraint targets */
	NULL, /* get target matrix */
	loclimit_evaluate /* evaluate */
};

/* -------- Limit Rotation --------- */

static void rotlimit_evaluate (bConstraint *con, bConstraintOb *cob, ListBase *UNUSED(targets))
{
	bRotLimitConstraint *data = con->data;
	float loc[3];
	float eul[3];
	float size[3];
	
	copy_v3_v3(loc, cob->matrix[3]);
	mat4_to_size(size, cob->matrix);

	mat4_to_eulO(eul, cob->rotOrder, cob->matrix);

	/* constraint data uses radians internally */
	
	/* limiting of euler values... */
	if (data->flag & LIMIT_XROT) {
		if (eul[0] < data->xmin) 
			eul[0] = data->xmin;
			
		if (eul[0] > data->xmax)
			eul[0] = data->xmax;
	}
	if (data->flag & LIMIT_YROT) {
		if (eul[1] < data->ymin)
			eul[1] = data->ymin;
			
		if (eul[1] > data->ymax)
			eul[1] = data->ymax;
	}
	if (data->flag & LIMIT_ZROT) {
		if (eul[2] < data->zmin)
			eul[2] = data->zmin;
			
		if (eul[2] > data->zmax)
			eul[2] = data->zmax;
	}
		
	loc_eulO_size_to_mat4(cob->matrix, loc, eul, size, cob->rotOrder);
}

static bConstraintTypeInfo CTI_ROTLIMIT = {
	CONSTRAINT_TYPE_ROTLIMIT, /* type */
	sizeof(bRotLimitConstraint), /* size */
	"Limit Rotation", /* name */
	"bRotLimitConstraint", /* struct name */
	NULL, /* free data */
	NULL, /* relink data */
	NULL, /* id looper */
	NULL, /* copy data */
	NULL, /* new data */
	NULL, /* get constraint targets */
	NULL, /* flush constraint targets */
	NULL, /* get target matrix */
	rotlimit_evaluate /* evaluate */
};

/* --------- Limit Scaling --------- */


static void sizelimit_evaluate (bConstraint *con, bConstraintOb *cob, ListBase *UNUSED(targets))
{
	bSizeLimitConstraint *data = con->data;
	float obsize[3], size[3];
	
	mat4_to_size( size,cob->matrix);
	mat4_to_size( obsize,cob->matrix);
	
	if (data->flag & LIMIT_XMIN) {
		if (size[0] < data->xmin) 
			size[0] = data->xmin;	
	}
	if (data->flag & LIMIT_XMAX) {
		if (size[0] > data->xmax) 
			size[0] = data->xmax;
	}
	if (data->flag & LIMIT_YMIN) {
		if (size[1] < data->ymin) 
			size[1] = data->ymin;	
	}
	if (data->flag & LIMIT_YMAX) {
		if (size[1] > data->ymax) 
			size[1] = data->ymax;
	}
	if (data->flag & LIMIT_ZMIN) {
		if (size[2] < data->zmin) 
			size[2] = data->zmin;	
	}
	if (data->flag & LIMIT_ZMAX) {
		if (size[2] > data->zmax) 
			size[2] = data->zmax;
	}
	
	if (obsize[0]) 
		mul_v3_fl(cob->matrix[0], size[0]/obsize[0]);
	if (obsize[1]) 
		mul_v3_fl(cob->matrix[1], size[1]/obsize[1]);
	if (obsize[2]) 
		mul_v3_fl(cob->matrix[2], size[2]/obsize[2]);
}

static bConstraintTypeInfo CTI_SIZELIMIT = {
	CONSTRAINT_TYPE_SIZELIMIT, /* type */
	sizeof(bSizeLimitConstraint), /* size */
	"Limit Scaling", /* name */
	"bSizeLimitConstraint", /* struct name */
	NULL, /* free data */
	NULL, /* relink data */
	NULL, /* id looper */
	NULL, /* copy data */
	NULL, /* new data */
	NULL, /* get constraint targets */
	NULL, /* flush constraint targets */
	NULL, /* get target matrix */
	sizelimit_evaluate /* evaluate */
};

/* ----------- Copy Location ------------- */

static void loclike_new_data (void *cdata)
{
	bLocateLikeConstraint *data= (bLocateLikeConstraint *)cdata;
	
	data->flag = LOCLIKE_X|LOCLIKE_Y|LOCLIKE_Z;
}

static void loclike_id_looper (bConstraint *con, ConstraintIDFunc func, void *userdata)
{
	bLocateLikeConstraint *data= con->data;
	
	/* target only */
	func(con, (ID**)&data->tar, userdata);
}

static int loclike_get_tars (bConstraint *con, ListBase *list)
{
	if (con && list) {
		bLocateLikeConstraint *data= con->data;
		bConstraintTarget *ct;
		
		/* standard target-getting macro for single-target constraints */
		SINGLETARGET_GET_TARS(con, data->tar, data->subtarget, ct, list)
		
		return 1;
	}
	
	return 0;
}

static void loclike_flush_tars (bConstraint *con, ListBase *list, short nocopy)
{
	if (con && list) {
		bLocateLikeConstraint *data= con->data;
		bConstraintTarget *ct= list->first;
		
		/* the following macro is used for all standard single-target constraints */
		SINGLETARGET_FLUSH_TARS(con, data->tar, data->subtarget, ct, list, nocopy)
	}
}

static void loclike_evaluate (bConstraint *con, bConstraintOb *cob, ListBase *targets)
{
	bLocateLikeConstraint *data= con->data;
	bConstraintTarget *ct= targets->first;
	
	if (VALID_CONS_TARGET(ct)) {
		float offset[3] = {0.0f, 0.0f, 0.0f};
		
		if (data->flag & LOCLIKE_OFFSET)
			copy_v3_v3(offset, cob->matrix[3]);
			
		if (data->flag & LOCLIKE_X) {
			cob->matrix[3][0] = ct->matrix[3][0];
			
			if (data->flag & LOCLIKE_X_INVERT) cob->matrix[3][0] *= -1;
			cob->matrix[3][0] += offset[0];
		}
		if (data->flag & LOCLIKE_Y) {
			cob->matrix[3][1] = ct->matrix[3][1];
			
			if (data->flag & LOCLIKE_Y_INVERT) cob->matrix[3][1] *= -1;
			cob->matrix[3][1] += offset[1];
		}
		if (data->flag & LOCLIKE_Z) {
			cob->matrix[3][2] = ct->matrix[3][2];
			
			if (data->flag & LOCLIKE_Z_INVERT) cob->matrix[3][2] *= -1;
			cob->matrix[3][2] += offset[2];
		}
	}
}

static bConstraintTypeInfo CTI_LOCLIKE = {
	CONSTRAINT_TYPE_LOCLIKE, /* type */
	sizeof(bLocateLikeConstraint), /* size */
	"Copy Location", /* name */
	"bLocateLikeConstraint", /* struct name */
	NULL, /* free data */
	NULL, /* relink data */
	loclike_id_looper, /* id looper */
	NULL, /* copy data */
	loclike_new_data, /* new data */
	loclike_get_tars, /* get constraint targets */
	loclike_flush_tars, /* flush constraint targets */
	default_get_tarmat, /* get target matrix */
	loclike_evaluate /* evaluate */
};

/* ----------- Copy Rotation ------------- */

static void rotlike_new_data (void *cdata)
{
	bRotateLikeConstraint *data= (bRotateLikeConstraint *)cdata;
	
	data->flag = ROTLIKE_X|ROTLIKE_Y|ROTLIKE_Z;
}

static void rotlike_id_looper (bConstraint *con, ConstraintIDFunc func, void *userdata)
{
	bChildOfConstraint *data= con->data;
	
	/* target only */
	func(con, (ID**)&data->tar, userdata);
}

static int rotlike_get_tars (bConstraint *con, ListBase *list)
{
	if (con && list) {
		bRotateLikeConstraint *data= con->data;
		bConstraintTarget *ct;
		
		/* standard target-getting macro for single-target constraints */
		SINGLETARGET_GET_TARS(con, data->tar, data->subtarget, ct, list)
		
		return 1;
	}
	
	return 0;
}

static void rotlike_flush_tars (bConstraint *con, ListBase *list, short nocopy)
{
	if (con && list) {
		bRotateLikeConstraint *data= con->data;
		bConstraintTarget *ct= list->first;
		
		/* the following macro is used for all standard single-target constraints */
		SINGLETARGET_FLUSH_TARS(con, data->tar, data->subtarget, ct, list, nocopy)
	}
}

static void rotlike_evaluate (bConstraint *con, bConstraintOb *cob, ListBase *targets)
{
	bRotateLikeConstraint *data= con->data;
	bConstraintTarget *ct= targets->first;
	
	if (VALID_CONS_TARGET(ct)) {
		float	loc[3];
		float	eul[3], obeul[3];
		float	size[3];
		
		copy_v3_v3(loc, cob->matrix[3]);
		mat4_to_size(size, cob->matrix);
		
		/* to allow compatible rotations, must get both rotations in the order of the owner... */
		mat4_to_eulO(obeul, cob->rotOrder, cob->matrix);
		/* we must get compatible eulers from the beginning because some of them can be modified below (see bug #21875) */
		mat4_to_compatible_eulO(eul, obeul, cob->rotOrder, ct->matrix);
		
		if ((data->flag & ROTLIKE_X)==0)
			eul[0] = obeul[0];
		else {
			if (data->flag & ROTLIKE_OFFSET)
				rotate_eulO(eul, cob->rotOrder, 'X', obeul[0]);
			
			if (data->flag & ROTLIKE_X_INVERT)
				eul[0] *= -1;
		}
		
		if ((data->flag & ROTLIKE_Y)==0)
			eul[1] = obeul[1];
		else {
			if (data->flag & ROTLIKE_OFFSET)
				rotate_eulO(eul, cob->rotOrder, 'Y', obeul[1]);
			
			if (data->flag & ROTLIKE_Y_INVERT)
				eul[1] *= -1;
		}
		
		if ((data->flag & ROTLIKE_Z)==0)
			eul[2] = obeul[2];
		else {
			if (data->flag & ROTLIKE_OFFSET)
				rotate_eulO(eul, cob->rotOrder, 'Z', obeul[2]);
			
			if (data->flag & ROTLIKE_Z_INVERT)
				eul[2] *= -1;
		}
		
		/* good to make eulers compatible again, since we don't know how much they were changed above */
		compatible_eul(eul, obeul);
		loc_eulO_size_to_mat4(cob->matrix, loc, eul, size, cob->rotOrder);
	}
}

static bConstraintTypeInfo CTI_ROTLIKE = {
	CONSTRAINT_TYPE_ROTLIKE, /* type */
	sizeof(bRotateLikeConstraint), /* size */
	"Copy Rotation", /* name */
	"bRotateLikeConstraint", /* struct name */
	NULL, /* free data */
	NULL, /* relink data */
	rotlike_id_looper, /* id looper */
	NULL, /* copy data */
	rotlike_new_data, /* new data */
	rotlike_get_tars, /* get constraint targets */
	rotlike_flush_tars, /* flush constraint targets */
	default_get_tarmat, /* get target matrix */
	rotlike_evaluate /* evaluate */
};

/* ---------- Copy Scaling ---------- */

static void sizelike_new_data (void *cdata)
{
	bSizeLikeConstraint *data= (bSizeLikeConstraint *)cdata;
	
	data->flag = SIZELIKE_X|SIZELIKE_Y|SIZELIKE_Z;
}

static void sizelike_id_looper (bConstraint *con, ConstraintIDFunc func, void *userdata)
{
	bSizeLikeConstraint *data= con->data;
	
	/* target only */
	func(con, (ID**)&data->tar, userdata);
}

static int sizelike_get_tars (bConstraint *con, ListBase *list)
{
	if (con && list) {
		bSizeLikeConstraint *data= con->data;
		bConstraintTarget *ct;
		
		/* standard target-getting macro for single-target constraints */
		SINGLETARGET_GET_TARS(con, data->tar, data->subtarget, ct, list)
		
		return 1;
	}
	
	return 0;
}

static void sizelike_flush_tars (bConstraint *con, ListBase *list, short nocopy)
{
	if (con && list) {
		bSizeLikeConstraint *data= con->data;
		bConstraintTarget *ct= list->first;
		
		/* the following macro is used for all standard single-target constraints */
		SINGLETARGET_FLUSH_TARS(con, data->tar, data->subtarget, ct, list, nocopy)
	}
}

static void sizelike_evaluate (bConstraint *con, bConstraintOb *cob, ListBase *targets)
{
	bSizeLikeConstraint *data= con->data;
	bConstraintTarget *ct= targets->first;
	
	if (VALID_CONS_TARGET(ct)) {
		float obsize[3], size[3];
		
		mat4_to_size(size, ct->matrix);
		mat4_to_size(obsize, cob->matrix);
		
		if ((data->flag & SIZELIKE_X) && (obsize[0] != 0)) {
			if (data->flag & SIZELIKE_OFFSET) {
				size[0] += (obsize[0] - 1.0f);
				mul_v3_fl(cob->matrix[0], size[0] / obsize[0]);
			}
			else
				mul_v3_fl(cob->matrix[0], size[0] / obsize[0]);
		}
		if ((data->flag & SIZELIKE_Y) && (obsize[1] != 0)) {
			if (data->flag & SIZELIKE_OFFSET) {
				size[1] += (obsize[1] - 1.0f);
				mul_v3_fl(cob->matrix[1], size[1] / obsize[1]);
			}
			else
				mul_v3_fl(cob->matrix[1], size[1] / obsize[1]);
		}
		if ((data->flag & SIZELIKE_Z) && (obsize[2] != 0)) {
			if (data->flag & SIZELIKE_OFFSET) {
				size[2] += (obsize[2] - 1.0f);
				mul_v3_fl(cob->matrix[2], size[2] / obsize[2]);
			}
			else
				mul_v3_fl(cob->matrix[2], size[2] / obsize[2]);
		}
	}
}

static bConstraintTypeInfo CTI_SIZELIKE = {
	CONSTRAINT_TYPE_SIZELIKE, /* type */
	sizeof(bSizeLikeConstraint), /* size */
	"Copy Scale", /* name */
	"bSizeLikeConstraint", /* struct name */
	NULL, /* free data */
	NULL, /* relink data */
	sizelike_id_looper, /* id looper */
	NULL, /* copy data */
	sizelike_new_data, /* new data */
	sizelike_get_tars, /* get constraint targets */
	sizelike_flush_tars, /* flush constraint targets */
	default_get_tarmat, /* get target matrix */
	sizelike_evaluate /* evaluate */
};

/* ----------- Copy Transforms ------------- */

static void translike_id_looper (bConstraint *con, ConstraintIDFunc func, void *userdata)
{
	bTransLikeConstraint *data= con->data;
	
	/* target only */
	func(con, (ID**)&data->tar, userdata);
}

static int translike_get_tars (bConstraint *con, ListBase *list)
{
	if (con && list) {
		bTransLikeConstraint *data= con->data;
		bConstraintTarget *ct;
		
		/* standard target-getting macro for single-target constraints */
		SINGLETARGET_GET_TARS(con, data->tar, data->subtarget, ct, list)
		
		return 1;
	}
	
	return 0;
}

static void translike_flush_tars (bConstraint *con, ListBase *list, short nocopy)
{
	if (con && list) {
		bTransLikeConstraint *data= con->data;
		bConstraintTarget *ct= list->first;
		
		/* the following macro is used for all standard single-target constraints */
		SINGLETARGET_FLUSH_TARS(con, data->tar, data->subtarget, ct, list, nocopy)
	}
}

static void translike_evaluate (bConstraint *UNUSED(con), bConstraintOb *cob, ListBase *targets)
{
	bConstraintTarget *ct= targets->first;
	
	if (VALID_CONS_TARGET(ct)) {
		/* just copy the entire transform matrix of the target */
		copy_m4_m4(cob->matrix, ct->matrix);
	}
}

static bConstraintTypeInfo CTI_TRANSLIKE = {
	CONSTRAINT_TYPE_TRANSLIKE, /* type */
	sizeof(bTransLikeConstraint), /* size */
	"Copy Transforms", /* name */
	"bTransLikeConstraint", /* struct name */
	NULL, /* free data */
	NULL, /* relink data */
	translike_id_looper, /* id looper */
	NULL, /* copy data */
	NULL, /* new data */
	translike_get_tars, /* get constraint targets */
	translike_flush_tars, /* flush constraint targets */
	default_get_tarmat, /* get target matrix */
	translike_evaluate /* evaluate */
};

/* ---------- Maintain Volume ---------- */

static void samevolume_new_data (void *cdata)
{
	bSameVolumeConstraint *data= (bSameVolumeConstraint *)cdata;

	data->flag = SAMEVOL_Y;
	data->volume = 1.0f;
}

static void samevolume_evaluate (bConstraint *con, bConstraintOb *cob, ListBase *UNUSED(targets))
{
	bSameVolumeConstraint *data= con->data;

	float volume = data->volume;
	float fac = 1.0f;
	float obsize[3];

	mat4_to_size(obsize, cob->matrix);
	
	/* calculate normalising scale factor for non-essential values */
	if (obsize[data->flag] != 0) 
		fac = sqrtf(volume / obsize[data->flag]) / obsize[data->flag];
	
	/* apply scaling factor to the channels not being kept */
	switch (data->flag) {
		case SAMEVOL_X:
			mul_v3_fl(cob->matrix[1], fac);
			mul_v3_fl(cob->matrix[2], fac);
			break;
		case SAMEVOL_Y:
			mul_v3_fl(cob->matrix[0], fac);
			mul_v3_fl(cob->matrix[2], fac);
			break;
		case SAMEVOL_Z:
			mul_v3_fl(cob->matrix[0], fac);
			mul_v3_fl(cob->matrix[1], fac);
			break;
	}
}

static bConstraintTypeInfo CTI_SAMEVOL = {
	CONSTRAINT_TYPE_SAMEVOL, /* type */
	sizeof(bSameVolumeConstraint), /* size */
	"Maintain Volume", /* name */
	"bSameVolumeConstraint", /* struct name */
	NULL, /* free data */
	NULL, /* relink data */
	NULL, /* id looper */
	NULL, /* copy data */
	samevolume_new_data, /* new data */
	NULL, /* get constraint targets */
	NULL, /* flush constraint targets */
	NULL, /* get target matrix */
	samevolume_evaluate /* evaluate */
};

/* ----------- Python Constraint -------------- */

static void pycon_free (bConstraint *con)
{
	bPythonConstraint *data= con->data;
	
	/* id-properties */
	IDP_FreeProperty(data->prop);
	MEM_freeN(data->prop);
	
	/* multiple targets */
	BLI_freelistN(&data->targets);
}	

static void pycon_relink (bConstraint *con)
{
	bPythonConstraint *data= con->data;
	
	ID_NEW(data->text);
}

static void pycon_copy (bConstraint *con, bConstraint *srccon)
{
	bPythonConstraint *pycon = (bPythonConstraint *)con->data;
	bPythonConstraint *opycon = (bPythonConstraint *)srccon->data;
	
	pycon->prop = IDP_CopyProperty(opycon->prop);
	BLI_duplicatelist(&pycon->targets, &opycon->targets);
}

static void pycon_new_data (void *cdata)
{
	bPythonConstraint *data= (bPythonConstraint *)cdata;
	
	/* everything should be set correctly by calloc, except for the prop->type constant.*/
	data->prop = MEM_callocN(sizeof(IDProperty), "PyConstraintProps");
	data->prop->type = IDP_GROUP;
}

static int pycon_get_tars (bConstraint *con, ListBase *list)
{
	if (con && list) {
		bPythonConstraint *data= con->data;
		
		list->first = data->targets.first;
		list->last = data->targets.last;
		
		return data->tarnum;
	}
	
	return 0;
}

static void pycon_id_looper (bConstraint *con, ConstraintIDFunc func, void *userdata)
{
	bPythonConstraint *data= con->data;
	bConstraintTarget *ct;
	
	/* targets */
	for (ct= data->targets.first; ct; ct= ct->next)
		func(con, (ID**)&ct->tar, userdata);
		
	/* script */
	func(con, (ID**)&data->text, userdata);
}

/* Whether this approach is maintained remains to be seen (aligorith) */
static void pycon_get_tarmat (bConstraint *con, bConstraintOb *cob, bConstraintTarget *ct, float UNUSED(ctime))
{
#ifdef WITH_PYTHON
	bPythonConstraint *data= con->data;
#endif

	if (VALID_CONS_TARGET(ct)) {
		/* special exception for curves - depsgraph issues */
		if (ct->tar->type == OB_CURVE) {
			Curve *cu= ct->tar->data;
			
			/* this check is to make sure curve objects get updated on file load correctly.*/
			if (cu->path==NULL || cu->path->data==NULL) /* only happens on reload file, but violates depsgraph still... fix! */
				makeDispListCurveTypes(cob->scene, ct->tar, 0);				
		}
		
		/* firstly calculate the matrix the normal way, then let the py-function override
		 * this matrix if it needs to do so
		 */
		constraint_target_to_mat4(ct->tar, ct->subtarget, ct->matrix, CONSTRAINT_SPACE_WORLD, ct->space, con->headtail);
		
		/* only execute target calculation if allowed */
#ifdef WITH_PYTHON
		if (G.f & G_SCRIPT_AUTOEXEC)
			BPY_pyconstraint_target(data, ct);
#endif
	}
	else if (ct)
		unit_m4(ct->matrix);
}

static void pycon_evaluate (bConstraint *con, bConstraintOb *cob, ListBase *targets)
{
#ifndef WITH_PYTHON
	(void)con; (void)cob; (void)targets; /* unused */
	return;
#else
	bPythonConstraint *data= con->data;
	
	/* only evaluate in python if we're allowed to do so */
	if ((G.f & G_SCRIPT_AUTOEXEC)==0)  return;
	
/* currently removed, until I this can be re-implemented for multiple targets */
#if 0
	/* Firstly, run the 'driver' function which has direct access to the objects involved 
	 * Technically, this is potentially dangerous as users may abuse this and cause dependency-problems,
	 * but it also allows certain 'clever' rigging hacks to work.
	 */
	BPY_pyconstraint_driver(data, cob, targets);
#endif
	
	/* Now, run the actual 'constraint' function, which should only access the matrices */
	BPY_pyconstraint_exec(data, cob, targets);
#endif /* WITH_PYTHON */
}

static bConstraintTypeInfo CTI_PYTHON = {
	CONSTRAINT_TYPE_PYTHON, /* type */
	sizeof(bPythonConstraint), /* size */
	"Script", /* name */
	"bPythonConstraint", /* struct name */
	pycon_free, /* free data */
	pycon_relink, /* relink data */
	pycon_id_looper, /* id looper */
	pycon_copy, /* copy data */
	pycon_new_data, /* new data */
	pycon_get_tars, /* get constraint targets */
	NULL, /* flush constraint targets */
	pycon_get_tarmat, /* get target matrix */
	pycon_evaluate /* evaluate */
};

/* -------- Action Constraint ----------- */

static void actcon_relink (bConstraint *con)
{
	bActionConstraint *data= con->data;
	ID_NEW(data->act);
}

static void actcon_new_data (void *cdata)
{
	bActionConstraint *data= (bActionConstraint *)cdata;
	
	/* set type to 20 (Loc X), as 0 is Rot X for backwards compatibility */
	data->type = 20;
}

static void actcon_id_looper (bConstraint *con, ConstraintIDFunc func, void *userdata)
{
	bActionConstraint *data= con->data;
	
	/* target */
	func(con, (ID**)&data->tar, userdata);
	
	/* action */
	func(con, (ID**)&data->act, userdata);
}

static int actcon_get_tars (bConstraint *con, ListBase *list)
{
	if (con && list) {
		bActionConstraint *data= con->data;
		bConstraintTarget *ct;
		
		/* standard target-getting macro for single-target constraints */
		SINGLETARGET_GET_TARS(con, data->tar, data->subtarget, ct, list)
		
		return 1;
	}
	
	return 0;
}

static void actcon_flush_tars (bConstraint *con, ListBase *list, short nocopy)
{
	if (con && list) {
		bActionConstraint *data= con->data;
		bConstraintTarget *ct= list->first;
		
		/* the following macro is used for all standard single-target constraints */
		SINGLETARGET_FLUSH_TARS(con, data->tar, data->subtarget, ct, list, nocopy)
	}
}

static void actcon_get_tarmat (bConstraint *con, bConstraintOb *cob, bConstraintTarget *ct, float UNUSED(ctime))
{
	bActionConstraint *data = con->data;
	
	if (VALID_CONS_TARGET(ct)) {
		float tempmat[4][4], vec[3];
		float s, t;
		short axis;
		
		/* initialise return matrix */
		unit_m4(ct->matrix);
		
		/* get the transform matrix of the target */
		constraint_target_to_mat4(ct->tar, ct->subtarget, tempmat, CONSTRAINT_SPACE_WORLD, ct->space, con->headtail);
		
		/* determine where in transform range target is */
		/* data->type is mapped as follows for backwards compatibility:
		 *	00,01,02	- rotation (it used to be like this)
		 * 	10,11,12	- scaling
		 *	20,21,22	- location
		 */
		if (data->type < 10) {
			/* extract rotation (is in whatever space target should be in) */
			mat4_to_eul(vec, tempmat);
			mul_v3_fl(vec, RAD2DEGF(1.0f)); /* rad -> deg */
			axis= data->type;
		}
		else if (data->type < 20) {
			/* extract scaling (is in whatever space target should be in) */
			mat4_to_size(vec, tempmat);
			axis= data->type - 10;
		}
		else {
			/* extract location */
			copy_v3_v3(vec, tempmat[3]);
			axis= data->type - 20;
		}
		
		/* Target defines the animation */
		s = (vec[axis]-data->min) / (data->max-data->min);
		CLAMP(s, 0, 1);
		t = (s * (data->end-data->start)) + data->start;
		
		if (G.f & G_DEBUG)
			printf("do Action Constraint %s - Ob %s Pchan %s \n", con->name, cob->ob->id.name+2, (cob->pchan)?cob->pchan->name:NULL);
		
		/* Get the appropriate information from the action */
		if (cob->type == CONSTRAINT_OBTYPE_BONE) {
			Object workob;
			bPose *pose;
			bPoseChannel *pchan, *tchan;
			
			/* make a temporary pose and evaluate using that */
			pose = MEM_callocN(sizeof(bPose), "pose");
			
			/* make a copy of the bone of interest in the temp pose before evaluating action, so that it can get set 
			 *	- we need to manually copy over a few settings, including rotation order, otherwise this fails
			 */
			pchan = cob->pchan;
			
			tchan= verify_pose_channel(pose, pchan->name);
			tchan->rotmode= pchan->rotmode;
			
			/* evaluate action using workob (it will only set the PoseChannel in question) */
			what_does_obaction(cob->ob, &workob, pose, data->act, pchan->name, t);
			
			/* convert animation to matrices for use here */
			pchan_calc_mat(tchan);
			copy_m4_m4(ct->matrix, tchan->chan_mat);
			
			/* Clean up */
			free_pose(pose);
		}
		else if (cob->type == CONSTRAINT_OBTYPE_OBJECT) {
			Object workob;
			
			/* evaluate using workob */
			// FIXME: we don't have any consistent standards on limiting effects on object...
			what_does_obaction(cob->ob, &workob, NULL, data->act, NULL, t);
			object_to_mat4(&workob, ct->matrix);
		}
		else {
			/* behaviour undefined... */
			puts("Error: unknown owner type for Action Constraint");
		}
	}
}

static void actcon_evaluate (bConstraint *UNUSED(con), bConstraintOb *cob, ListBase *targets)
{
	bConstraintTarget *ct= targets->first;
	
	if (VALID_CONS_TARGET(ct)) {
		float temp[4][4];
		
		/* Nice and simple... we just need to multiply the matrices, as the get_target_matrix
		 * function has already taken care of everything else.
		 */
		copy_m4_m4(temp, cob->matrix);
		mult_m4_m4m4(cob->matrix, temp, ct->matrix);
	}
}

static bConstraintTypeInfo CTI_ACTION = {
	CONSTRAINT_TYPE_ACTION, /* type */
	sizeof(bActionConstraint), /* size */
	"Action", /* name */
	"bActionConstraint", /* struct name */
	NULL, /* free data */
	actcon_relink, /* relink data */
	actcon_id_looper, /* id looper */
	NULL, /* copy data */
	actcon_new_data, /* new data */
	actcon_get_tars, /* get constraint targets */
	actcon_flush_tars, /* flush constraint targets */
	actcon_get_tarmat, /* get target matrix */
	actcon_evaluate /* evaluate */
};

/* --------- Locked Track ---------- */

static void locktrack_new_data (void *cdata)
{
	bLockTrackConstraint *data= (bLockTrackConstraint *)cdata;
	
	data->trackflag = TRACK_Y;
	data->lockflag = LOCK_Z;
}	

static void locktrack_id_looper (bConstraint *con, ConstraintIDFunc func, void *userdata)
{
	bLockTrackConstraint *data= con->data;
	
	/* target only */
	func(con, (ID**)&data->tar, userdata);
}

static int locktrack_get_tars (bConstraint *con, ListBase *list)
{
	if (con && list) {
		bLockTrackConstraint *data= con->data;
		bConstraintTarget *ct;
		
		/* the following macro is used for all standard single-target constraints */
		SINGLETARGET_GET_TARS(con, data->tar, data->subtarget, ct, list)
		
		return 1;
	}
	
	return 0;
}

static void locktrack_flush_tars (bConstraint *con, ListBase *list, short nocopy)
{
	if (con && list) {
		bLockTrackConstraint *data= con->data;
		bConstraintTarget *ct= list->first;
		
		/* the following macro is used for all standard single-target constraints */
		SINGLETARGET_FLUSH_TARS(con, data->tar, data->subtarget, ct, list, nocopy)
	}
}

static void locktrack_evaluate (bConstraint *con, bConstraintOb *cob, ListBase *targets)
{
	bLockTrackConstraint *data= con->data;
	bConstraintTarget *ct= targets->first;
	
	if (VALID_CONS_TARGET(ct)) {
		float vec[3],vec2[3];
		float totmat[3][3];
		float tmpmat[3][3];
		float invmat[3][3];
		float tmat[4][4];
		float mdet;
		
		/* Vector object -> target */
		sub_v3_v3v3(vec, ct->matrix[3], cob->matrix[3]);
		switch (data->lockflag){
		case LOCK_X: /* LOCK X */
		{
			switch (data->trackflag) {
				case TRACK_Y: /* LOCK X TRACK Y */
				{
					/* Projection of Vector on the plane */
					project_v3_v3v3(vec2, vec, cob->matrix[0]);
					sub_v3_v3v3(totmat[1], vec, vec2);
					normalize_v3(totmat[1]);
					
					/* the x axis is fixed */
					normalize_v3_v3(totmat[0], cob->matrix[0]);
					
					/* the z axis gets mapped onto a third orthogonal vector */
					cross_v3_v3v3(totmat[2], totmat[0], totmat[1]);
				}
					break;
				case TRACK_Z: /* LOCK X TRACK Z */
				{
					/* Projection of Vector on the plane */
					project_v3_v3v3(vec2, vec, cob->matrix[0]);
					sub_v3_v3v3(totmat[2], vec, vec2);
					normalize_v3(totmat[2]);
					
					/* the x axis is fixed */
					normalize_v3_v3(totmat[0], cob->matrix[0]);
					
					/* the z axis gets mapped onto a third orthogonal vector */
					cross_v3_v3v3(totmat[1], totmat[2], totmat[0]);
				}
					break;
				case TRACK_nY: /* LOCK X TRACK -Y */
				{
					/* Projection of Vector on the plane */
					project_v3_v3v3(vec2, vec, cob->matrix[0]);
					sub_v3_v3v3(totmat[1], vec, vec2);
					normalize_v3(totmat[1]);
					negate_v3(totmat[1]);
					
					/* the x axis is fixed */
					normalize_v3_v3(totmat[0], cob->matrix[0]);
					
					/* the z axis gets mapped onto a third orthogonal vector */
					cross_v3_v3v3(totmat[2], totmat[0], totmat[1]);
				}
					break;
				case TRACK_nZ: /* LOCK X TRACK -Z */
				{
					/* Projection of Vector on the plane */
					project_v3_v3v3(vec2, vec, cob->matrix[0]);
					sub_v3_v3v3(totmat[2], vec, vec2);
					normalize_v3(totmat[2]);
					negate_v3(totmat[2]);
						
					/* the x axis is fixed */
					normalize_v3_v3(totmat[0], cob->matrix[0]);
						
					/* the z axis gets mapped onto a third orthogonal vector */
					cross_v3_v3v3(totmat[1], totmat[2], totmat[0]);
				}
					break;
				default:
				{
					unit_m3(totmat);
				}
					break;
			}
		}
			break;
		case LOCK_Y: /* LOCK Y */
		{
			switch (data->trackflag) {
				case TRACK_X: /* LOCK Y TRACK X */
				{
					/* Projection of Vector on the plane */
					project_v3_v3v3(vec2, vec, cob->matrix[1]);
					sub_v3_v3v3(totmat[0], vec, vec2);
					normalize_v3(totmat[0]);
					
					/* the y axis is fixed */
					normalize_v3_v3(totmat[1], cob->matrix[1]);

					/* the z axis gets mapped onto a third orthogonal vector */
					cross_v3_v3v3(totmat[2], totmat[0], totmat[1]);
				}
					break;
				case TRACK_Z: /* LOCK Y TRACK Z */
				{
					/* Projection of Vector on the plane */
					project_v3_v3v3(vec2, vec, cob->matrix[1]);
					sub_v3_v3v3(totmat[2], vec, vec2);
					normalize_v3(totmat[2]);
					
					/* the y axis is fixed */
					normalize_v3_v3(totmat[1], cob->matrix[1]);
					
					/* the z axis gets mapped onto a third orthogonal vector */
					cross_v3_v3v3(totmat[0], totmat[1], totmat[2]);
				}
					break;
				case TRACK_nX: /* LOCK Y TRACK -X */
				{
					/* Projection of Vector on the plane */
					project_v3_v3v3(vec2, vec, cob->matrix[1]);
					sub_v3_v3v3(totmat[0], vec, vec2);
					normalize_v3(totmat[0]);
					negate_v3(totmat[0]);
					
					/* the y axis is fixed */
					normalize_v3_v3(totmat[1], cob->matrix[1]);
					
					/* the z axis gets mapped onto a third orthogonal vector */
					cross_v3_v3v3(totmat[2], totmat[0], totmat[1]);
				}
					break;
				case TRACK_nZ: /* LOCK Y TRACK -Z */
				{
					/* Projection of Vector on the plane */
					project_v3_v3v3(vec2, vec, cob->matrix[1]);
					sub_v3_v3v3(totmat[2], vec, vec2);
					normalize_v3(totmat[2]);
					negate_v3(totmat[2]);
					
					/* the y axis is fixed */
					normalize_v3_v3(totmat[1], cob->matrix[1]);
					
					/* the z axis gets mapped onto a third orthogonal vector */
					cross_v3_v3v3(totmat[0], totmat[1], totmat[2]);
				}
					break;
				default:
				{
					unit_m3(totmat);
				}
					break;
			}
		}
			break;
		case LOCK_Z: /* LOCK Z */
		{
			switch (data->trackflag) {
				case TRACK_X: /* LOCK Z TRACK X */
				{
					/* Projection of Vector on the plane */
					project_v3_v3v3(vec2, vec, cob->matrix[2]);
					sub_v3_v3v3(totmat[0], vec, vec2);
					normalize_v3(totmat[0]);
					
					/* the z axis is fixed */
					normalize_v3_v3(totmat[2], cob->matrix[2]);
					
					/* the x axis gets mapped onto a third orthogonal vector */
					cross_v3_v3v3(totmat[1], totmat[2], totmat[0]);
				}
					break;
				case TRACK_Y: /* LOCK Z TRACK Y */
				{
					/* Projection of Vector on the plane */
					project_v3_v3v3(vec2, vec, cob->matrix[2]);
					sub_v3_v3v3(totmat[1], vec, vec2);
					normalize_v3(totmat[1]);
					
					/* the z axis is fixed */
					normalize_v3_v3(totmat[2], cob->matrix[2]);
						
					/* the x axis gets mapped onto a third orthogonal vector */
					cross_v3_v3v3(totmat[0], totmat[1], totmat[2]);
				}
					break;
				case TRACK_nX: /* LOCK Z TRACK -X */
				{
					/* Projection of Vector on the plane */
					project_v3_v3v3(vec2, vec, cob->matrix[2]);
					sub_v3_v3v3(totmat[0], vec, vec2);
					normalize_v3(totmat[0]);
					negate_v3(totmat[0]);
					
					/* the z axis is fixed */
					normalize_v3_v3(totmat[2], cob->matrix[2]);
					
					/* the x axis gets mapped onto a third orthogonal vector */
					cross_v3_v3v3(totmat[1], totmat[2], totmat[0]);
				}
					break;
				case TRACK_nY: /* LOCK Z TRACK -Y */
				{
					/* Projection of Vector on the plane */
					project_v3_v3v3(vec2, vec, cob->matrix[2]);
					sub_v3_v3v3(totmat[1], vec, vec2);
					normalize_v3(totmat[1]);
					negate_v3(totmat[1]);
					
					/* the z axis is fixed */
					normalize_v3_v3(totmat[2], cob->matrix[2]);
						
					/* the x axis gets mapped onto a third orthogonal vector */
					cross_v3_v3v3(totmat[0], totmat[1], totmat[2]);
				}
					break;
				default:
				{
					unit_m3(totmat);
				}
					break;
			}
		}
			break;
		default:
		{
			unit_m3(totmat);
		}
			break;
		}
		/* Block to keep matrix heading */
		copy_m3_m4(tmpmat, cob->matrix);
		normalize_m3(tmpmat);
		invert_m3_m3(invmat, tmpmat);
		mul_m3_m3m3(tmpmat, totmat, invmat);
		totmat[0][0] = tmpmat[0][0];totmat[0][1] = tmpmat[0][1];totmat[0][2] = tmpmat[0][2];
		totmat[1][0] = tmpmat[1][0];totmat[1][1] = tmpmat[1][1];totmat[1][2] = tmpmat[1][2];
		totmat[2][0] = tmpmat[2][0];totmat[2][1] = tmpmat[2][1];totmat[2][2] = tmpmat[2][2];
		
		copy_m4_m4(tmat, cob->matrix);
		
		mdet = determinant_m3(	totmat[0][0],totmat[0][1],totmat[0][2],
						totmat[1][0],totmat[1][1],totmat[1][2],
						totmat[2][0],totmat[2][1],totmat[2][2]);
		if (mdet==0) {
			unit_m3(totmat);
		}
		
		/* apply out transformaton to the object */
		mul_m4_m3m4(cob->matrix, totmat, tmat);
	}
}

static bConstraintTypeInfo CTI_LOCKTRACK = {
	CONSTRAINT_TYPE_LOCKTRACK, /* type */
	sizeof(bLockTrackConstraint), /* size */
	"Locked Track", /* name */
	"bLockTrackConstraint", /* struct name */
	NULL, /* free data */
	NULL, /* relink data */
	locktrack_id_looper, /* id looper */
	NULL, /* copy data */
	locktrack_new_data, /* new data */
	locktrack_get_tars, /* get constraint targets */
	locktrack_flush_tars, /* flush constraint targets */
	default_get_tarmat, /* get target matrix */
	locktrack_evaluate /* evaluate */
};

/* ---------- Limit Distance Constraint ----------- */

static void distlimit_new_data (void *cdata)
{
	bDistLimitConstraint *data= (bDistLimitConstraint *)cdata;
	
	data->dist= 0.0f;
}

static void distlimit_id_looper (bConstraint *con, ConstraintIDFunc func, void *userdata)
{
	bDistLimitConstraint *data= con->data;
	
	/* target only */
	func(con, (ID**)&data->tar, userdata);
}

static int distlimit_get_tars (bConstraint *con, ListBase *list)
{
	if (con && list) {
		bDistLimitConstraint *data= con->data;
		bConstraintTarget *ct;
		
		/* standard target-getting macro for single-target constraints */
		SINGLETARGET_GET_TARS(con, data->tar, data->subtarget, ct, list)
		
		return 1;
	}
	
	return 0;
}

static void distlimit_flush_tars (bConstraint *con, ListBase *list, short nocopy)
{
	if (con && list) {
		bDistLimitConstraint *data= con->data;
		bConstraintTarget *ct= list->first;
		
		/* the following macro is used for all standard single-target constraints */
		SINGLETARGET_FLUSH_TARS(con, data->tar, data->subtarget, ct, list, nocopy)
	}
}

static void distlimit_evaluate (bConstraint *con, bConstraintOb *cob, ListBase *targets)
{
	bDistLimitConstraint *data= con->data;
	bConstraintTarget *ct= targets->first;
	
	/* only evaluate if there is a target */
	if (VALID_CONS_TARGET(ct)) {
		float dvec[3], dist=0.0f, sfac=1.0f;
		short clamp_surf= 0;
		
		/* calculate our current distance from the target */
		dist= len_v3v3(cob->matrix[3], ct->matrix[3]);
		
		/* set distance (flag is only set when user demands it) */
		if (data->dist == 0)
			data->dist= dist;
		
		/* check if we're which way to clamp from, and calculate interpolation factor (if needed) */
		if (data->mode == LIMITDIST_OUTSIDE) {
			/* if inside, then move to surface */
			if (dist <= data->dist) {
				clamp_surf= 1;
				if (dist != 0.0f) sfac= data->dist / dist;
			}
			/* if soft-distance is enabled, start fading once owner is dist+softdist from the target */
			else if (data->flag & LIMITDIST_USESOFT) {
				if (dist <= (data->dist + data->soft)) {
					
				}
			}
		}
		else if (data->mode == LIMITDIST_INSIDE) {
			/* if outside, then move to surface */
			if (dist >= data->dist) {
				clamp_surf= 1;
				if (dist != 0.0f) sfac= data->dist / dist;
			}
			/* if soft-distance is enabled, start fading once owner is dist-soft from the target */
			else if (data->flag & LIMITDIST_USESOFT) {
				// FIXME: there's a problem with "jumping" when this kicks in
				if (dist >= (data->dist - data->soft)) {
					sfac = (float)( data->soft*(1.0f - expf(-(dist - data->dist)/data->soft)) + data->dist );
					if (dist != 0.0f) sfac /= dist;
					
					clamp_surf= 1;
				}
			}
		}
		else {
			if (IS_EQF(dist, data->dist)==0) {
				clamp_surf= 1;
				if (dist != 0.0f) sfac= data->dist / dist;
			}
		}
		
		/* clamp to 'surface' (i.e. move owner so that dist == data->dist) */
		if (clamp_surf) {
			/* simply interpolate along line formed by target -> owner */
			interp_v3_v3v3(dvec, ct->matrix[3], cob->matrix[3], sfac);
			
			/* copy new vector onto owner */
			copy_v3_v3(cob->matrix[3], dvec);
		}
	}
}

static bConstraintTypeInfo CTI_DISTLIMIT = {
	CONSTRAINT_TYPE_DISTLIMIT, /* type */
	sizeof(bDistLimitConstraint), /* size */
	"Limit Distance", /* name */
	"bDistLimitConstraint", /* struct name */
	NULL, /* free data */
	NULL, /* relink data */
	distlimit_id_looper, /* id looper */
	NULL, /* copy data */
	distlimit_new_data, /* new data */
	distlimit_get_tars, /* get constraint targets */
	distlimit_flush_tars, /* flush constraint targets */
	default_get_tarmat, /* get a target matrix */
	distlimit_evaluate /* evaluate */
};

/* ---------- Stretch To ------------ */

static void stretchto_new_data (void *cdata)
{
	bStretchToConstraint *data= (bStretchToConstraint *)cdata;
	
	data->volmode = 0;
	data->plane = 0;
	data->orglength = 0.0; 
	data->bulge = 1.0;
}

static void stretchto_id_looper (bConstraint *con, ConstraintIDFunc func, void *userdata)
{
	bStretchToConstraint *data= con->data;
	
	/* target only */
	func(con, (ID**)&data->tar, userdata);
}

static int stretchto_get_tars (bConstraint *con, ListBase *list)
{
	if (con && list) {
		bStretchToConstraint *data= con->data;
		bConstraintTarget *ct;
		
		/* standard target-getting macro for single-target constraints */
		SINGLETARGET_GET_TARS(con, data->tar, data->subtarget, ct, list)
		
		return 1;
	}
	
	return 0;
}

static void stretchto_flush_tars (bConstraint *con, ListBase *list, short nocopy)
{
	if (con && list) {
		bStretchToConstraint *data= con->data;
		bConstraintTarget *ct= list->first;
		
		/* the following macro is used for all standard single-target constraints */
		SINGLETARGET_FLUSH_TARS(con, data->tar, data->subtarget, ct, list, nocopy)
	}
}

static void stretchto_evaluate (bConstraint *con, bConstraintOb *cob, ListBase *targets)
{
	bStretchToConstraint *data= con->data;
	bConstraintTarget *ct= targets->first;
	
	/* only evaluate if there is a target */
	if (VALID_CONS_TARGET(ct)) {
		float size[3], scale[3], vec[3], xx[3], zz[3], orth[3];
		float totmat[3][3];
		float tmat[4][4];
		float dist;
		
		/* store scaling before destroying obmat */
		mat4_to_size(size, cob->matrix);
		
		/* store X orientation before destroying obmat */
		normalize_v3_v3(xx, cob->matrix[0]);
		
		/* store Z orientation before destroying obmat */
		normalize_v3_v3(zz, cob->matrix[2]);
		
		sub_v3_v3v3(vec, cob->matrix[3], ct->matrix[3]);
		vec[0] /= size[0];
		vec[1] /= size[1];
		vec[2] /= size[2];
		
		dist = normalize_v3(vec);
		//dist = len_v3v3( ob->obmat[3], targetmat[3]);
		
		/* data->orglength==0 occurs on first run, and after 'R' button is clicked */
		if (data->orglength == 0)  
			data->orglength = dist;
		if (data->bulge == 0) 
			data->bulge = 1.0;
		
		scale[1] = dist/data->orglength;
		switch (data->volmode) {
		/* volume preserving scaling */
		case VOLUME_XZ :
			scale[0] = 1.0f - (float)sqrt(data->bulge) + (float)sqrt(data->bulge*(data->orglength/dist));
			scale[2] = scale[0];
			break;
		case VOLUME_X:
			scale[0] = 1.0f + data->bulge * (data->orglength /dist - 1);
			scale[2] = 1.0;
			break;
		case VOLUME_Z:
			scale[0] = 1.0;
			scale[2] = 1.0f + data->bulge * (data->orglength /dist - 1);
			break;
			/* don't care for volume */
		case NO_VOLUME:
			scale[0] = 1.0;
			scale[2] = 1.0;
			break;
		default: /* should not happen, but in case*/
			return;    
		} /* switch (data->volmode) */

		/* Clear the object's rotation and scale */
		cob->matrix[0][0]=size[0]*scale[0];
		cob->matrix[0][1]=0;
		cob->matrix[0][2]=0;
		cob->matrix[1][0]=0;
		cob->matrix[1][1]=size[1]*scale[1];
		cob->matrix[1][2]=0;
		cob->matrix[2][0]=0;
		cob->matrix[2][1]=0;
		cob->matrix[2][2]=size[2]*scale[2];
		
		sub_v3_v3v3(vec, cob->matrix[3], ct->matrix[3]);
		normalize_v3(vec);
		
		/* new Y aligns  object target connection*/
		negate_v3_v3(totmat[1], vec);
		switch (data->plane) {
		case PLANE_X:
			/* build new Z vector */
			/* othogonal to "new Y" "old X! plane */
			cross_v3_v3v3(orth, vec, xx);
			normalize_v3(orth);
			
			/* new Z*/
			copy_v3_v3(totmat[2], orth);
			
			/* we decided to keep X plane*/
			cross_v3_v3v3(xx, orth, vec);
			normalize_v3_v3(totmat[0], xx);
			break;
		case PLANE_Z:
			/* build new X vector */
			/* othogonal to "new Y" "old Z! plane */
			cross_v3_v3v3(orth, vec, zz);
			normalize_v3(orth);
			
			/* new X */
			negate_v3_v3(totmat[0], orth);
			
			/* we decided to keep Z */
			cross_v3_v3v3(zz, orth, vec);
			normalize_v3_v3(totmat[2], zz);
			break;
		} /* switch (data->plane) */
		
		copy_m4_m4(tmat, cob->matrix);
		mul_m4_m3m4(cob->matrix, totmat, tmat);
	}
}

static bConstraintTypeInfo CTI_STRETCHTO = {
	CONSTRAINT_TYPE_STRETCHTO, /* type */
	sizeof(bStretchToConstraint), /* size */
	"Stretch To", /* name */
	"bStretchToConstraint", /* struct name */
	NULL, /* free data */
	NULL, /* relink data */
	stretchto_id_looper, /* id looper */
	NULL, /* copy data */
	stretchto_new_data, /* new data */
	stretchto_get_tars, /* get constraint targets */
	stretchto_flush_tars, /* flush constraint targets */
	default_get_tarmat, /* get target matrix */
	stretchto_evaluate /* evaluate */
};

/* ---------- Floor ------------ */

static void minmax_new_data (void *cdata)
{
	bMinMaxConstraint *data= (bMinMaxConstraint *)cdata;
	
	data->minmaxflag = TRACK_Z;
	data->offset = 0.0f;
	data->cache[0] = data->cache[1] = data->cache[2] = 0.0f;
	data->flag = 0;
}

static void minmax_id_looper (bConstraint *con, ConstraintIDFunc func, void *userdata)
{
	bMinMaxConstraint *data= con->data;
	
	/* target only */
	func(con, (ID**)&data->tar, userdata);
}

static int minmax_get_tars (bConstraint *con, ListBase *list)
{
	if (con && list) {
		bMinMaxConstraint *data= con->data;
		bConstraintTarget *ct;
		
		/* standard target-getting macro for single-target constraints */
		SINGLETARGET_GET_TARS(con, data->tar, data->subtarget, ct, list)
		
		return 1;
	}
	
	return 0;
}

static void minmax_flush_tars (bConstraint *con, ListBase *list, short nocopy)
{
	if (con && list) {
		bMinMaxConstraint *data= con->data;
		bConstraintTarget *ct= list->first;
		
		/* the following macro is used for all standard single-target constraints */
		SINGLETARGET_FLUSH_TARS(con, data->tar, data->subtarget, ct, list, nocopy)
	}
}

static void minmax_evaluate (bConstraint *con, bConstraintOb *cob, ListBase *targets)
{
	bMinMaxConstraint *data= con->data;
	bConstraintTarget *ct= targets->first;
	
	/* only evaluate if there is a target */
	if (VALID_CONS_TARGET(ct)) {
		float obmat[4][4], imat[4][4], tarmat[4][4], tmat[4][4];
		float val1, val2;
		int index;
		
		copy_m4_m4(obmat, cob->matrix);
		copy_m4_m4(tarmat, ct->matrix);
		
		if (data->flag & MINMAX_USEROT) {
			/* take rotation of target into account by doing the transaction in target's localspace */
			invert_m4_m4(imat, tarmat);
			mult_m4_m4m4(tmat, imat, obmat);
			copy_m4_m4(obmat, tmat);
			unit_m4(tarmat);
		}
		
		switch (data->minmaxflag) {
		case TRACK_Z:
			val1 = tarmat[3][2];
			val2 = obmat[3][2]-data->offset;
			index = 2;
			break;
		case TRACK_Y:
			val1 = tarmat[3][1];
			val2 = obmat[3][1]-data->offset;
			index = 1;
			break;
		case TRACK_X:
			val1 = tarmat[3][0];
			val2 = obmat[3][0]-data->offset;
			index = 0;
			break;
		case TRACK_nZ:
			val2 = tarmat[3][2];
			val1 = obmat[3][2]-data->offset;
			index = 2;
			break;
		case TRACK_nY:
			val2 = tarmat[3][1];
			val1 = obmat[3][1]-data->offset;
			index = 1;
			break;
		case TRACK_nX:
			val2 = tarmat[3][0];
			val1 = obmat[3][0]-data->offset;
			index = 0;
			break;
		default:
			return;
		}
		
		if (val1 > val2) {
			obmat[3][index] = tarmat[3][index] + data->offset;
			if (data->flag & MINMAX_STICKY) {
				if (data->flag & MINMAX_STUCK) {
					copy_v3_v3(obmat[3], data->cache);
				} 
				else {
					copy_v3_v3(data->cache, obmat[3]);
					data->flag |= MINMAX_STUCK;
				}
			}
			if (data->flag & MINMAX_USEROT) {
				/* get out of localspace */
				mult_m4_m4m4(tmat, ct->matrix, obmat);
				copy_m4_m4(cob->matrix, tmat);
			} 
			else {			
				copy_v3_v3(cob->matrix[3], obmat[3]);
			}
		} 
		else {
			data->flag &= ~MINMAX_STUCK;
		}
	}
}

static bConstraintTypeInfo CTI_MINMAX = {
	CONSTRAINT_TYPE_MINMAX, /* type */
	sizeof(bMinMaxConstraint), /* size */
	"Floor", /* name */
	"bMinMaxConstraint", /* struct name */
	NULL, /* free data */
	NULL, /* relink data */
	minmax_id_looper, /* id looper */
	NULL, /* copy data */
	minmax_new_data, /* new data */
	minmax_get_tars, /* get constraint targets */
	minmax_flush_tars, /* flush constraint targets */
	default_get_tarmat, /* get target matrix */
	minmax_evaluate /* evaluate */
};

/* ------- RigidBody Joint ---------- */

static void rbj_new_data (void *cdata)
{
	bRigidBodyJointConstraint *data= (bRigidBodyJointConstraint *)cdata;
	
	// removed code which set target of this constraint  
	data->type=1;
}

static void rbj_id_looper (bConstraint *con, ConstraintIDFunc func, void *userdata)
{
	bRigidBodyJointConstraint *data= con->data;
	
	/* target only */
	func(con, (ID**)&data->tar, userdata);
	func(con, (ID**)&data->child, userdata);
}

static int rbj_get_tars (bConstraint *con, ListBase *list)
{
	if (con && list) {
		bRigidBodyJointConstraint *data= con->data;
		bConstraintTarget *ct;
		
		/* standard target-getting macro for single-target constraints without subtargets */
		SINGLETARGETNS_GET_TARS(con, data->tar, ct, list)
		
		return 1;
	}
	
	return 0;
}

static void rbj_flush_tars (bConstraint *con, ListBase *list, short nocopy)
{
	if (con && list) {
		bRigidBodyJointConstraint *data= con->data;
		bConstraintTarget *ct= list->first;
		
		/* the following macro is used for all standard single-target constraints */
		SINGLETARGETNS_FLUSH_TARS(con, data->tar, ct, list, nocopy)
	}
}

static bConstraintTypeInfo CTI_RIGIDBODYJOINT = {
	CONSTRAINT_TYPE_RIGIDBODYJOINT, /* type */
	sizeof(bRigidBodyJointConstraint), /* size */
	"Rigid Body Joint", /* name */
	"bRigidBodyJointConstraint", /* struct name */
	NULL, /* free data */
	NULL, /* relink data */
	rbj_id_looper, /* id looper */
	NULL, /* copy data */
	rbj_new_data, /* new data */
	rbj_get_tars, /* get constraint targets */
	rbj_flush_tars, /* flush constraint targets */
	default_get_tarmat, /* get target matrix */
	NULL /* evaluate - this is not solved here... is just an interface for game-engine */
};

/* -------- Clamp To ---------- */

static void clampto_id_looper (bConstraint *con, ConstraintIDFunc func, void *userdata)
{
	bClampToConstraint *data= con->data;
	
	/* target only */
	func(con, (ID**)&data->tar, userdata);
}

static int clampto_get_tars (bConstraint *con, ListBase *list)
{
	if (con && list) {
		bClampToConstraint *data= con->data;
		bConstraintTarget *ct;
		
		/* standard target-getting macro for single-target constraints without subtargets */
		SINGLETARGETNS_GET_TARS(con, data->tar, ct, list)
		
		return 1;
	}
	
	return 0;
}

static void clampto_flush_tars (bConstraint *con, ListBase *list, short nocopy)
{
	if (con && list) {
		bClampToConstraint *data= con->data;
		bConstraintTarget *ct= list->first;
		
		/* the following macro is used for all standard single-target constraints */
		SINGLETARGETNS_FLUSH_TARS(con, data->tar, ct, list, nocopy)
	}
}

static void clampto_get_tarmat (bConstraint *UNUSED(con), bConstraintOb *cob, bConstraintTarget *ct, float UNUSED(ctime))
{
	if (VALID_CONS_TARGET(ct)) {
		Curve *cu= ct->tar->data;
		
		/* note: when creating constraints that follow path, the curve gets the CU_PATH set now,
		 *		currently for paths to work it needs to go through the bevlist/displist system (ton) 
		 */
		
		/* only happens on reload file, but violates depsgraph still... fix! */
		if (cu->path==NULL || cu->path->data==NULL)
			makeDispListCurveTypes(cob->scene, ct->tar, 0);
	}
	
	/* technically, this isn't really needed for evaluation, but we don't know what else
	 * might end up calling this...
	 */
	if (ct)
		unit_m4(ct->matrix);
}

static void clampto_evaluate (bConstraint *con, bConstraintOb *cob, ListBase *targets)
{
	bClampToConstraint *data= con->data;
	bConstraintTarget *ct= targets->first;
	
	/* only evaluate if there is a target and it is a curve */
	if (VALID_CONS_TARGET(ct) && (ct->tar->type == OB_CURVE)) {
		Curve *cu= data->tar->data;
		float obmat[4][4], ownLoc[3];
		float curveMin[3], curveMax[3];
		float targetMatrix[4][4]= MAT4_UNITY;
		
		copy_m4_m4(obmat, cob->matrix);
		copy_v3_v3(ownLoc, obmat[3]);
		
		INIT_MINMAX(curveMin, curveMax)
		minmax_object(ct->tar, curveMin, curveMax);
		
		/* get targetmatrix */
		if (cu->path && cu->path->data) {
			float vec[4], dir[3], totmat[4][4];
			float curvetime;
			short clamp_axis;
			
			/* find best position on curve */
			/* 1. determine which axis to sample on? */
			if (data->flag == CLAMPTO_AUTO) {
				float size[3];
				sub_v3_v3v3(size, curveMax, curveMin);
				
				/* find axis along which the bounding box has the greatest
				 * extent. Otherwise, default to the x-axis, as that is quite
				 * frequently used.
				 */
				if ((size[2]>size[0]) && (size[2]>size[1]))
					clamp_axis= CLAMPTO_Z - 1;
				else if ((size[1]>size[0]) && (size[1]>size[2]))
					clamp_axis= CLAMPTO_Y - 1;
				else
					clamp_axis = CLAMPTO_X - 1;
			}
			else 
				clamp_axis= data->flag - 1;
				
			/* 2. determine position relative to curve on a 0-1 scale based on bounding box */
			if (data->flag2 & CLAMPTO_CYCLIC) {
				/* cyclic, so offset within relative bounding box is used */
				float len= (curveMax[clamp_axis] - curveMin[clamp_axis]);
				float offset;
				
				/* check to make sure len is not so close to zero that it'll cause errors */
				if (IS_EQ(len, 0) == 0) {
					/* find bounding-box range where target is located */
					if (ownLoc[clamp_axis] < curveMin[clamp_axis]) {
						/* bounding-box range is before */
						offset= curveMin[clamp_axis];
						
						while (ownLoc[clamp_axis] < offset)
							offset -= len;
						
						/* now, we calculate as per normal, except using offset instead of curveMin[clamp_axis] */
						curvetime = (ownLoc[clamp_axis] - offset) / (len);
					}
					else if (ownLoc[clamp_axis] > curveMax[clamp_axis]) {
						/* bounding-box range is after */
						offset= curveMax[clamp_axis];
						
						while (ownLoc[clamp_axis] > offset) {
							if ((offset + len) > ownLoc[clamp_axis])
								break;
							else
								offset += len;
						}
						
						/* now, we calculate as per normal, except using offset instead of curveMax[clamp_axis] */
						curvetime = (ownLoc[clamp_axis] - offset) / (len);
					}
					else {
						/* as the location falls within bounds, just calculate */
						curvetime = (ownLoc[clamp_axis] - curveMin[clamp_axis]) / (len);
					}
				}
				else {
					/* as length is close to zero, curvetime by default should be 0 (i.e. the start) */
					curvetime= 0.0f;
				}
			}
			else {
				/* no cyclic, so position is clamped to within the bounding box */
				if (ownLoc[clamp_axis] <= curveMin[clamp_axis])
					curvetime = 0.0f;
				else if (ownLoc[clamp_axis] >= curveMax[clamp_axis])
					curvetime = 1.0f;
				else if ( IS_EQ((curveMax[clamp_axis] - curveMin[clamp_axis]), 0) == 0 )
					curvetime = (ownLoc[clamp_axis] - curveMin[clamp_axis]) / (curveMax[clamp_axis] - curveMin[clamp_axis]);
				else 
					curvetime = 0.0f;
			}
			
			/* 3. position on curve */
			if (where_on_path(ct->tar, curvetime, vec, dir, NULL, NULL, NULL) ) {
				unit_m4(totmat);
				copy_v3_v3(totmat[3], vec);
				
				mul_serie_m4(targetMatrix, ct->tar->obmat, totmat, NULL, NULL, NULL, NULL, NULL, NULL);
			}
		}
		
		/* obtain final object position */
		copy_v3_v3(cob->matrix[3], targetMatrix[3]);
	}
}

static bConstraintTypeInfo CTI_CLAMPTO = {
	CONSTRAINT_TYPE_CLAMPTO, /* type */
	sizeof(bClampToConstraint), /* size */
	"Clamp To", /* name */
	"bClampToConstraint", /* struct name */
	NULL, /* free data */
	NULL, /* relink data */
	clampto_id_looper, /* id looper */
	NULL, /* copy data */
	NULL, /* new data */
	clampto_get_tars, /* get constraint targets */
	clampto_flush_tars, /* flush constraint targets */
	clampto_get_tarmat, /* get target matrix */
	clampto_evaluate /* evaluate */
};

/* ---------- Transform Constraint ----------- */

static void transform_new_data (void *cdata)
{
	bTransformConstraint *data= (bTransformConstraint *)cdata;
	
	data->map[0]= 0;
	data->map[1]= 1;
	data->map[2]= 2;
}

static void transform_id_looper (bConstraint *con, ConstraintIDFunc func, void *userdata)
{
	bTransformConstraint *data= con->data;
	
	/* target only */
	func(con, (ID**)&data->tar, userdata);
}

static int transform_get_tars (bConstraint *con, ListBase *list)
{
	if (con && list) {
		bTransformConstraint *data= con->data;
		bConstraintTarget *ct;
		
		/* standard target-getting macro for single-target constraints */
		SINGLETARGET_GET_TARS(con, data->tar, data->subtarget, ct, list)
		
		return 1;
	}
	
	return 0;
}

static void transform_flush_tars (bConstraint *con, ListBase *list, short nocopy)
{
	if (con && list) {
		bTransformConstraint *data= con->data;
		bConstraintTarget *ct= list->first;
		
		/* the following macro is used for all standard single-target constraints */
		SINGLETARGET_FLUSH_TARS(con, data->tar, data->subtarget, ct, list, nocopy)
	}
}

static void transform_evaluate (bConstraint *con, bConstraintOb *cob, ListBase *targets)
{
	bTransformConstraint *data= con->data;
	bConstraintTarget *ct= targets->first;
	
	/* only evaluate if there is a target */
	if (VALID_CONS_TARGET(ct)) {
		float loc[3], eul[3], size[3];
		float dvec[3], sval[3];
		int i;
		
		/* obtain target effect */
		switch (data->from) {
			case 2: /* scale */
				mat4_to_size( dvec,ct->matrix);
				break;
			case 1: /* rotation (convert to degrees first) */
				mat4_to_eulO(dvec, cob->rotOrder, ct->matrix);
				mul_v3_fl(dvec, RAD2DEGF(1.0f)); /* rad -> deg */
				break;
			default: /* location */
				copy_v3_v3(dvec, ct->matrix[3]);
				break;
		}
		
		/* extract components of owner's matrix */
		copy_v3_v3(loc, cob->matrix[3]);
		mat4_to_eulO(eul, cob->rotOrder, cob->matrix);
		mat4_to_size(size, cob->matrix);	
		
		/* determine where in range current transforms lie */
		if (data->expo) {
			for (i=0; i<3; i++) {
				if (data->from_max[i] - data->from_min[i])
					sval[i]= (dvec[i] - data->from_min[i]) / (data->from_max[i] - data->from_min[i]);
				else
					sval[i]= 0.0f;
			}
		}
		else {
			/* clamp transforms out of range */
			for (i=0; i<3; i++) {
				CLAMP(dvec[i], data->from_min[i], data->from_max[i]);
				if (data->from_max[i] - data->from_min[i])
					sval[i]= (dvec[i] - data->from_min[i]) / (data->from_max[i] - data->from_min[i]);
				else
					sval[i]= 0.0f;
			}
		}
		
		
		/* apply transforms */
		switch (data->to) {
			case 2: /* scaling */
				for (i=0; i<3; i++)
					size[i]= data->to_min[i] + (sval[(int)data->map[i]] * (data->to_max[i] - data->to_min[i])); 
				break;
			case 1: /* rotation */
				for (i=0; i<3; i++) {
					float tmin, tmax;
					
					tmin= data->to_min[i];
					tmax= data->to_max[i];
					
					/* all values here should be in degrees */
					eul[i]= tmin + (sval[(int)data->map[i]] * (tmax - tmin)); 
					
					/* now convert final value back to radians */
					eul[i] = DEG2RADF(eul[i]);
				}
				break;
			default: /* location */
				/* get new location */
				for (i=0; i<3; i++)
					loc[i]= (data->to_min[i] + (sval[(int)data->map[i]] * (data->to_max[i] - data->to_min[i])));
				
				/* add original location back on (so that it can still be moved) */
				add_v3_v3v3(loc, cob->matrix[3], loc);
				break;
		}
		
		/* apply to matrix */
		loc_eulO_size_to_mat4(cob->matrix, loc, eul, size, cob->rotOrder);
	}
}

static bConstraintTypeInfo CTI_TRANSFORM = {
	CONSTRAINT_TYPE_TRANSFORM, /* type */
	sizeof(bTransformConstraint), /* size */
	"Transform", /* name */
	"bTransformConstraint", /* struct name */
	NULL, /* free data */
	NULL, /* relink data */
	transform_id_looper, /* id looper */
	NULL, /* copy data */
	transform_new_data, /* new data */
	transform_get_tars, /* get constraint targets */
	transform_flush_tars, /* flush constraint targets */
	default_get_tarmat, /* get a target matrix */
	transform_evaluate /* evaluate */
};

/* ---------- Shrinkwrap Constraint ----------- */

static void shrinkwrap_id_looper (bConstraint *con, ConstraintIDFunc func, void *userdata)
{
	bShrinkwrapConstraint *data= con->data;
	
	/* target only */
	func(con, (ID**)&data->target, userdata);
}

static int shrinkwrap_get_tars (bConstraint *con, ListBase *list)
{
	if (con && list) {
		bShrinkwrapConstraint *data = con->data;
		bConstraintTarget *ct;
		
		SINGLETARGETNS_GET_TARS(con, data->target, ct, list)
		
		return 1;
	}
	
	return 0;
}


static void shrinkwrap_flush_tars (bConstraint *con, ListBase *list, short nocopy)
{
	if (con && list) {
		bShrinkwrapConstraint *data = con->data;
		bConstraintTarget *ct= list->first;
		
		SINGLETARGETNS_FLUSH_TARS(con, data->target, ct, list, nocopy)
	}
}


static void shrinkwrap_get_tarmat (bConstraint *con, bConstraintOb *cob, bConstraintTarget *ct, float UNUSED(ctime))
{
	bShrinkwrapConstraint *scon = (bShrinkwrapConstraint *) con->data;
	
	if( VALID_CONS_TARGET(ct) && (ct->tar->type == OB_MESH) )
	{
		int fail = FALSE;
		float co[3] = {0.0f, 0.0f, 0.0f};
		float no[3] = {0.0f, 0.0f, 0.0f};
		float dist;
		
		SpaceTransform transform;
		DerivedMesh *target = object_get_derived_final(ct->tar);
		BVHTreeRayHit hit;
		BVHTreeNearest nearest;
		
		BVHTreeFromMesh treeData= {NULL};
		
		nearest.index = -1;
		nearest.dist = FLT_MAX;
		
		hit.index = -1;
		hit.dist = 100000.0f;  //TODO should use FLT_MAX.. but normal projection doenst yet supports it
		
		unit_m4(ct->matrix);
		
		if(target != NULL)
		{
			space_transform_from_matrixs(&transform, cob->matrix, ct->tar->obmat);
			
			switch(scon->shrinkType)
			{
				case MOD_SHRINKWRAP_NEAREST_SURFACE:
				case MOD_SHRINKWRAP_NEAREST_VERTEX:
					
					if(scon->shrinkType == MOD_SHRINKWRAP_NEAREST_VERTEX)
						bvhtree_from_mesh_verts(&treeData, target, 0.0, 2, 6);
					else
						bvhtree_from_mesh_faces(&treeData, target, 0.0, 2, 6);
					
					if(treeData.tree == NULL)
					{
						fail = TRUE;
						break;
					}
					
					space_transform_apply(&transform, co);
					
					BLI_bvhtree_find_nearest(treeData.tree, co, &nearest, treeData.nearest_callback, &treeData);
					
					dist = len_v3v3(co, nearest.co);
					if(dist != 0.0f) {
						interp_v3_v3v3(co, co, nearest.co, (dist - scon->dist)/dist);	/* linear interpolation */
					}
					space_transform_invert(&transform, co);
				break;
				
				case MOD_SHRINKWRAP_PROJECT:
					if(scon->projAxis & MOD_SHRINKWRAP_PROJECT_OVER_X_AXIS) no[0] = 1.0f;
					if(scon->projAxis & MOD_SHRINKWRAP_PROJECT_OVER_Y_AXIS) no[1] = 1.0f;
					if(scon->projAxis & MOD_SHRINKWRAP_PROJECT_OVER_Z_AXIS) no[2] = 1.0f;
					
					if(INPR(no,no) < FLT_EPSILON)
					{
						fail = TRUE;
						break;
					}
					
					normalize_v3(no);
					
					
					bvhtree_from_mesh_faces(&treeData, target, scon->dist, 4, 6);
					if(treeData.tree == NULL)
					{
						fail = TRUE;
						break;
					}
					
					if(normal_projection_project_vertex(0, co, no, &transform, treeData.tree, &hit, treeData.raycast_callback, &treeData) == FALSE)
					{
						fail = TRUE;
						break;
					}
					copy_v3_v3(co, hit.co);
				break;
			}
			
			free_bvhtree_from_mesh(&treeData);
			
			target->release(target);
			
			if(fail == TRUE)
			{
				/* Don't move the point */
				co[0] = co[1] = co[2] = 0.0f;
			}
			
			/* co is in local object coordinates, change it to global and update target position */
			mul_m4_v3(cob->matrix, co);
			copy_v3_v3(ct->matrix[3], co);
		}
	}
}

static void shrinkwrap_evaluate (bConstraint *UNUSED(con), bConstraintOb *cob, ListBase *targets)
{
	bConstraintTarget *ct= targets->first;
	
	/* only evaluate if there is a target */
	if (VALID_CONS_TARGET(ct))
	{
		copy_v3_v3(cob->matrix[3], ct->matrix[3]);
	}
}

static bConstraintTypeInfo CTI_SHRINKWRAP = {
	CONSTRAINT_TYPE_SHRINKWRAP, /* type */
	sizeof(bShrinkwrapConstraint), /* size */
	"Shrinkwrap", /* name */
	"bShrinkwrapConstraint", /* struct name */
	NULL, /* free data */
	NULL, /* relink data */
	shrinkwrap_id_looper, /* id looper */
	NULL, /* copy data */
	NULL, /* new data */
	shrinkwrap_get_tars, /* get constraint targets */
	shrinkwrap_flush_tars, /* flush constraint targets */
	shrinkwrap_get_tarmat, /* get a target matrix */
	shrinkwrap_evaluate /* evaluate */
};

/* --------- Damped Track ---------- */

static void damptrack_new_data (void *cdata)
{
	bDampTrackConstraint *data= (bDampTrackConstraint *)cdata;
	
	data->trackflag = TRACK_Y;
}	

static void damptrack_id_looper (bConstraint *con, ConstraintIDFunc func, void *userdata)
{
	bDampTrackConstraint *data= con->data;
	
	/* target only */
	func(con, (ID**)&data->tar, userdata);
}

static int damptrack_get_tars (bConstraint *con, ListBase *list)
{
	if (con && list) {
		bDampTrackConstraint *data= con->data;
		bConstraintTarget *ct;
		
		/* the following macro is used for all standard single-target constraints */
		SINGLETARGET_GET_TARS(con, data->tar, data->subtarget, ct, list)
		
		return 1;
	}
	
	return 0;
}

static void damptrack_flush_tars (bConstraint *con, ListBase *list, short nocopy)
{
	if (con && list) {
		bDampTrackConstraint *data= con->data;
		bConstraintTarget *ct= list->first;
		
		/* the following macro is used for all standard single-target constraints */
		SINGLETARGET_FLUSH_TARS(con, data->tar, data->subtarget, ct, list, nocopy)
	}
}

/* array of direction vectors for the tracking flags */
static const float track_dir_vecs[6][3] = {
	{+1,0,0}, {0,+1,0}, {0,0,+1},		/* TRACK_X,  TRACK_Y,  TRACK_Z */
	{-1,0,0}, {0,-1,0}, {0,0,-1}		/* TRACK_NX, TRACK_NY, TRACK_NZ */
};

static void damptrack_evaluate (bConstraint *con, bConstraintOb *cob, ListBase *targets)
{
	bDampTrackConstraint *data= con->data;
	bConstraintTarget *ct= targets->first;
	
	if (VALID_CONS_TARGET(ct)) {
		float obvec[3], tarvec[3], obloc[3];
		float raxis[3], rangle;
		float rmat[3][3], tmat[4][4];
		
		/* find the (unit) direction that the axis we're interested in currently points 
		 *	- mul_mat3_m4_v3() only takes the 3x3 (rotation+scaling) components of the 4x4 matrix 
		 *	- the normalisation step at the end should take care of any unwanted scaling
		 *	  left over in the 3x3 matrix we used
		 */
		copy_v3_v3(obvec, track_dir_vecs[data->trackflag]);
		mul_mat3_m4_v3(cob->matrix, obvec);
		
		if (normalize_v3(obvec) == 0.0f) {
			/* exceptional case - just use the track vector as appropriate */
			copy_v3_v3(obvec, track_dir_vecs[data->trackflag]);
		}
		
		/* find the (unit) direction vector going from the owner to the target */
		copy_v3_v3(obloc, cob->matrix[3]);
		sub_v3_v3v3(tarvec, ct->matrix[3], obloc);
		
		if (normalize_v3(tarvec) == 0.0f) {
			/* the target is sitting on the owner, so just make them use the same direction vectors */
			// FIXME: or would it be better to use the pure direction vector?
			copy_v3_v3(tarvec, obvec);
			//copy_v3_v3(tarvec, track_dir_vecs[data->trackflag]);
		}
		
		/* determine the axis-angle rotation, which represents the smallest possible rotation
		 * between the two rotation vectors (i.e. the 'damping' referred to in the name)
		 *	- we take this to be the rotation around the normal axis/vector to the plane defined
		 *	  by the current and destination vectors, which will 'map' the current axis to the 
		 *	  destination vector
		 *	- the min/max wrappers around (obvec . tarvec) result (stored temporarily in rangle)
		 *	  are used to ensure that the smallest angle is chosen
		 */
		cross_v3_v3v3(raxis, obvec, tarvec);
		
		rangle= dot_v3v3(obvec, tarvec);
		rangle= acos( MAX2(-1.0f, MIN2(1.0f, rangle)) );
		
		/* construct rotation matrix from the axis-angle rotation found above 
		 *	- this call takes care to make sure that the axis provided is a unit vector first
		 */
		axis_angle_to_mat3(rmat, raxis, rangle);
		
		/* rotate the owner in the way defined by this rotation matrix, then reapply the location since
		 * we may have destroyed that in the process of multiplying the matrix
		 */
		unit_m4(tmat);
		mul_m4_m3m4(tmat, rmat, cob->matrix); // m1, m3, m2
		
		copy_m4_m4(cob->matrix, tmat);
		copy_v3_v3(cob->matrix[3], obloc);
	}
}

static bConstraintTypeInfo CTI_DAMPTRACK = {
	CONSTRAINT_TYPE_DAMPTRACK, /* type */
	sizeof(bDampTrackConstraint), /* size */
	"Damped Track", /* name */
	"bDampTrackConstraint", /* struct name */
	NULL, /* free data */
	NULL, /* relink data */
	damptrack_id_looper, /* id looper */
	NULL, /* copy data */
	damptrack_new_data, /* new data */
	damptrack_get_tars, /* get constraint targets */
	damptrack_flush_tars, /* flush constraint targets */
	default_get_tarmat, /* get target matrix */
	damptrack_evaluate /* evaluate */
};

/* ----------- Spline IK ------------ */

static void splineik_free (bConstraint *con)
{
	bSplineIKConstraint *data= con->data;
	
	/* binding array */
	if (data->points)
		MEM_freeN(data->points);
}	

static void splineik_copy (bConstraint *con, bConstraint *srccon)
{
	bSplineIKConstraint *src= srccon->data;
	bSplineIKConstraint *dst= con->data;
	
	/* copy the binding array */
	dst->points= MEM_dupallocN(src->points);
}

static void splineik_new_data (void *cdata)
{
	bSplineIKConstraint *data= (bSplineIKConstraint *)cdata;

	data->chainlen= 1;
}

static void splineik_id_looper (bConstraint *con, ConstraintIDFunc func, void *userdata)
{
	bSplineIKConstraint *data= con->data;
	
	/* target only */
	func(con, (ID**)&data->tar, userdata);
}

static int splineik_get_tars (bConstraint *con, ListBase *list)
{
	if (con && list) {
		bSplineIKConstraint *data= con->data;
		bConstraintTarget *ct;
		
		/* standard target-getting macro for single-target constraints without subtargets */
		SINGLETARGETNS_GET_TARS(con, data->tar, ct, list)
		
		return 1;
	}
	
	return 0;
}

static void splineik_flush_tars (bConstraint *con, ListBase *list, short nocopy)
{
	if (con && list) {
		bSplineIKConstraint *data= con->data;
		bConstraintTarget *ct= list->first;
		
		/* the following macro is used for all standard single-target constraints */
		SINGLETARGETNS_FLUSH_TARS(con, data->tar, ct, list, nocopy)
	}
}

static void splineik_get_tarmat (bConstraint *UNUSED(con), bConstraintOb *cob, bConstraintTarget *ct, float UNUSED(ctime))
{
	if (VALID_CONS_TARGET(ct)) {
		Curve *cu= ct->tar->data;
		
		/* note: when creating constraints that follow path, the curve gets the CU_PATH set now,
		 *		currently for paths to work it needs to go through the bevlist/displist system (ton) 
		 */
		
		/* only happens on reload file, but violates depsgraph still... fix! */
		if (cu->path==NULL || cu->path->data==NULL)
			makeDispListCurveTypes(cob->scene, ct->tar, 0);
	}
	
	/* technically, this isn't really needed for evaluation, but we don't know what else
	 * might end up calling this...
	 */
	if (ct)
		unit_m4(ct->matrix);
}

static bConstraintTypeInfo CTI_SPLINEIK = {
	CONSTRAINT_TYPE_SPLINEIK, /* type */
	sizeof(bSplineIKConstraint), /* size */
	"Spline IK", /* name */
	"bSplineIKConstraint", /* struct name */
	splineik_free, /* free data */
	NULL, /* relink data */
	splineik_id_looper, /* id looper */
	splineik_copy, /* copy data */
	splineik_new_data, /* new data */
	splineik_get_tars, /* get constraint targets */
	splineik_flush_tars, /* flush constraint targets */
	splineik_get_tarmat, /* get target matrix */
	NULL /* evaluate - solved as separate loop */
};

/* ----------- Pivot ------------- */

static void pivotcon_id_looper (bConstraint *con, ConstraintIDFunc func, void *userdata)
{
	bPivotConstraint *data= con->data;
	
	/* target only */
	func(con, (ID**)&data->tar, userdata);
}

static int pivotcon_get_tars (bConstraint *con, ListBase *list)
{
	if (con && list) {
		bPivotConstraint *data= con->data;
		bConstraintTarget *ct;
		
		/* standard target-getting macro for single-target constraints */
		SINGLETARGET_GET_TARS(con, data->tar, data->subtarget, ct, list)
		
		return 1;
	}
	
	return 0;
}

static void pivotcon_flush_tars (bConstraint *con, ListBase *list, short nocopy)
{
	if (con && list) {
		bPivotConstraint *data= con->data;
		bConstraintTarget *ct= list->first;
		
		/* the following macro is used for all standard single-target constraints */
		SINGLETARGET_FLUSH_TARS(con, data->tar, data->subtarget, ct, list, nocopy)
	}
}

static void pivotcon_evaluate (bConstraint *con, bConstraintOb *cob, ListBase *targets)
{
	bPivotConstraint *data= con->data;
	bConstraintTarget *ct= targets->first;
	
	float pivot[3], vec[3];
	float rotMat[3][3];

	/* pivot correction */
	float axis[3], angle;
	
	/* firstly, check if pivoting should take place based on the current rotation */
	if (data->rotAxis != PIVOTCON_AXIS_NONE) {
		float rot[3];
		
		/* extract euler-rotation of target */
		mat4_to_eulO(rot, cob->rotOrder, cob->matrix);
		
		/* check which range might be violated */
		if (data->rotAxis < PIVOTCON_AXIS_X) {
			/* negative rotations (data->rotAxis = 0 -> 2) */
			if (rot[data->rotAxis] > 0.0f)
				return;
		}
		else {
			/* positive rotations (data->rotAxis = 3 -> 5 */
			if (rot[data->rotAxis - PIVOTCON_AXIS_X] < 0.0f)
				return;
		}
	}
	
	/* find the pivot-point to use  */
	if (VALID_CONS_TARGET(ct)) {
		/* apply offset to target location */
		add_v3_v3v3(pivot, ct->matrix[3], data->offset);
	}
	else {
		/* no targets to worry about... */
		if ((data->flag & PIVOTCON_FLAG_OFFSET_ABS) == 0) {
			/* offset is relative to owner */
			add_v3_v3v3(pivot, cob->matrix[3], data->offset);
		}
		else {
			/* directly use the 'offset' specified as an absolute position instead */
			copy_v3_v3(pivot, data->offset);
		}
	}
	
	/* get rotation matrix representing the rotation of the owner */
	// TODO: perhaps we might want to include scaling based on the pivot too?
	copy_m3_m4(rotMat, cob->matrix);
	normalize_m3(rotMat);


	/* correct the pivot by the rotation axis otherwise the pivot translates when it shouldnt */
	mat3_to_axis_angle(axis, &angle, rotMat);
	if(angle) {
		float dvec[3];
		sub_v3_v3v3(vec, pivot, cob->matrix[3]);
		project_v3_v3v3(dvec, vec, axis);
		sub_v3_v3(pivot, dvec);
	}

	/* perform the pivoting... */
		/* 1. take the vector from owner to the pivot */
	sub_v3_v3v3(vec, cob->matrix[3], pivot);
		/* 2. rotate this vector by the rotation of the object... */
	mul_m3_v3(rotMat, vec);
		/* 3. make the rotation in terms of the pivot now */
	add_v3_v3v3(cob->matrix[3], pivot, vec);
}


static bConstraintTypeInfo CTI_PIVOT = {
	CONSTRAINT_TYPE_PIVOT, /* type */
	sizeof(bPivotConstraint), /* size */
	"Pivot", /* name */
	"bPivotConstraint", /* struct name */
	NULL, /* free data */
	NULL, /* relink data */
	pivotcon_id_looper, /* id looper */
	NULL, /* copy data */
	NULL, /* new data */ // XXX: might be needed to get 'normal' pivot behaviour...
	pivotcon_get_tars, /* get constraint targets */
	pivotcon_flush_tars, /* flush constraint targets */
	default_get_tarmat, /* get target matrix */
	pivotcon_evaluate /* evaluate */
};

/* ----------- Follow Track ------------- */

static void followtrack_new_data (void *cdata)
{
	bFollowTrackConstraint *data= (bFollowTrackConstraint *)cdata;
	
	data->clip= NULL;
	data->flag |= FOLLOWTRACK_ACTIVECLIP;
}

static void followtrack_id_looper (bConstraint *con, ConstraintIDFunc func, void *userdata)
{
	bFollowTrackConstraint *data= con->data;
	
	func(con, (ID**)&data->clip, userdata);
	func(con, (ID**)&data->camera, userdata);
}

static void followtrack_evaluate (bConstraint *con, bConstraintOb *cob, ListBase *UNUSED(targets))
{
	Scene *scene= cob->scene;
	bFollowTrackConstraint *data= con->data;
	MovieClip *clip= data->clip;
	MovieTracking *tracking;
	MovieTrackingTrack *track;
	MovieTrackingObject *tracking_object;
	Object *camob= data->camera ? data->camera : scene->camera;

	if (data->flag & FOLLOWTRACK_ACTIVECLIP)
		clip= scene->clip;

	if (!clip || !data->track[0] || !camob)
		return;

	tracking= &clip->tracking;

	if(data->object[0])
		tracking_object= BKE_tracking_named_object(tracking, data->object);
	else
		tracking_object= BKE_tracking_get_camera_object(tracking);

	if(!tracking_object)
		return;

	track= BKE_tracking_named_track(tracking, tracking_object, data->track);

	if (!track)
		return;

	if (data->flag & FOLLOWTRACK_USE_3D_POSITION) {
		if (track->flag & TRACK_HAS_BUNDLE) {
			MovieTracking *tracking= &clip->tracking;
			float obmat[4][4], mat[4][4];

			copy_m4_m4(obmat, cob->matrix);

			if((tracking_object->flag&TRACKING_OBJECT_CAMERA)==0) {
				float imat[4][4];

				copy_m4_m4(mat, camob->obmat);

				BKE_tracking_get_interpolated_camera(tracking, tracking_object, scene->r.cfra, imat);
				invert_m4(imat);

				mul_serie_m4(cob->matrix, obmat, mat, imat, NULL, NULL, NULL, NULL, NULL);
				translate_m4(cob->matrix, track->bundle_pos[0], track->bundle_pos[1], track->bundle_pos[2]);
			}
			else {
				BKE_get_tracking_mat(cob->scene, camob, mat);

				mul_m4_m4m4(cob->matrix, mat, obmat);
				translate_m4(cob->matrix, track->bundle_pos[0], track->bundle_pos[1], track->bundle_pos[2]);
			}
		}
	} 
	else {
		MovieClipUser user;
		MovieTrackingMarker *marker;
		float vec[3], disp[3], axis[3], mat[4][4];
		float aspect= (scene->r.xsch*scene->r.xasp) / (scene->r.ysch*scene->r.yasp);
		float len, d;

<<<<<<< HEAD
		where_is_object_mat(scene, camob, mat);

		/* camera axis */
		vec[0]= 0.0f;
		vec[1]= 0.0f;
		vec[2]= 1.0f;
		mul_v3_m4v3(axis, mat, vec);

		/* distance to projection plane */
		copy_v3_v3(vec, cob->matrix[3]);
		sub_v3_v3(vec, mat[3]);
		project_v3_v3v3(disp, vec, axis);

		len= len_v3(disp);

		if (len > FLT_EPSILON) {
			CameraParams params;
			float pos[2], rmat[4][4];

			user.framenr= scene->r.cfra;
			marker= BKE_tracking_get_marker(track, user.framenr);

			add_v2_v2v2(pos, marker->pos, track->offset);

			camera_params_init(&params);
			camera_params_from_object(&params, camob);

			if (params.is_ortho) {
				vec[0]= params.ortho_scale * (pos[0]-0.5f+params.shiftx);
				vec[1]= params.ortho_scale * (pos[1]-0.5f+params.shifty);
				vec[2]= -len;

				if (aspect > 1.0f) vec[1] /= aspect;
				else vec[0] *= aspect;

				mul_v3_m4v3(disp, camob->obmat, vec);

				copy_m4_m4(rmat, camob->obmat);
				zero_v3(rmat[3]);
				mul_m4_m4m4(cob->matrix, rmat, cob->matrix);

				copy_v3_v3(cob->matrix[3], disp);
			}
			else {
				d= (len*params.sensor_x) / (2.0f*params.lens);

				vec[0]= d*(2.0f*(pos[0]+params.shiftx)-1.0f);
				vec[1]= d*(2.0f*(pos[1]+params.shifty)-1.0f);
				vec[2]= -len;

				if (aspect > 1.0f) vec[1] /= aspect;
				else vec[0] *= aspect;

				mul_v3_m4v3(disp, camob->obmat, vec);

				/* apply camera rotation so Z-axis would be co-linear */
				copy_m4_m4(rmat, camob->obmat);
				zero_v3(rmat[3]);
				mul_m4_m4m4(cob->matrix, rmat, cob->matrix);

				copy_v3_v3(cob->matrix[3], disp);
=======
				if (params.is_ortho) {
					vec[0]= params.ortho_scale * (pos[0]-0.5f+params.shiftx);
					vec[1]= params.ortho_scale * (pos[1]-0.5f+params.shifty);
					vec[2]= -len;
					
					if (aspect > 1.0f) vec[1] /= aspect;
					else vec[0] *= aspect;
					
					mul_v3_m4v3(disp, camob->obmat, vec);
					
					copy_m4_m4(rmat, camob->obmat);
					zero_v3(rmat[3]);
					mult_m4_m4m4(cob->matrix, cob->matrix, rmat);
					
					copy_v3_v3(cob->matrix[3], disp);
				}
				else {
					d= (len*params.sensor_x) / (2.0f*params.lens);
					
					vec[0]= d*(2.0f*(pos[0]+params.shiftx)-1.0f);
					vec[1]= d*(2.0f*(pos[1]+params.shifty)-1.0f);
					vec[2]= -len;
					
					if (aspect > 1.0f) vec[1] /= aspect;
					else vec[0] *= aspect;
					
					mul_v3_m4v3(disp, camob->obmat, vec);
					
					/* apply camera rotation so Z-axis would be co-linear */
					copy_m4_m4(rmat, camob->obmat);
					zero_v3(rmat[3]);
					mult_m4_m4m4(cob->matrix, cob->matrix, rmat);
					
					copy_v3_v3(cob->matrix[3], disp);
				}
>>>>>>> 90ef4351
			}
		}
	}
}

static bConstraintTypeInfo CTI_FOLLOWTRACK = {
	CONSTRAINT_TYPE_FOLLOWTRACK, /* type */
	sizeof(bFollowTrackConstraint), /* size */
	"Follow Track", /* name */
	"bFollowTrackConstraint", /* struct name */
	NULL, /* free data */
	NULL, /* relink data */
	followtrack_id_looper, /* id looper */
	NULL, /* copy data */
	followtrack_new_data, /* new data */
	NULL, /* get constraint targets */
	NULL, /* flush constraint targets */
	NULL, /* get target matrix */
	followtrack_evaluate /* evaluate */
};

/* ----------- Camre Solver ------------- */

static void camerasolver_new_data (void *cdata)
{
	bCameraSolverConstraint *data= (bCameraSolverConstraint *)cdata;
	
	data->clip = NULL;
	data->flag |= CAMERASOLVER_ACTIVECLIP;
}

static void camerasolver_id_looper (bConstraint *con, ConstraintIDFunc func, void *userdata)
{
	bCameraSolverConstraint *data= con->data;
	
	func(con, (ID**)&data->clip, userdata);
}

static void camerasolver_evaluate (bConstraint *con, bConstraintOb *cob, ListBase *UNUSED(targets))
{
	Scene *scene= cob->scene;
	bCameraSolverConstraint *data= con->data;
	MovieClip *clip= data->clip;

	if (data->flag & CAMERASOLVER_ACTIVECLIP)
		clip= scene->clip;

	if (clip) {
		float mat[4][4], obmat[4][4];
		MovieTracking *tracking= &clip->tracking;
		MovieTrackingObject *object= BKE_tracking_get_camera_object(tracking);

		BKE_tracking_get_interpolated_camera(tracking, object, scene->r.cfra, mat);

		copy_m4_m4(obmat, cob->matrix);
<<<<<<< HEAD

		mul_m4_m4m4(cob->matrix, mat, obmat);
=======
		mult_m4_m4m4(cob->matrix, obmat, mat);
>>>>>>> 90ef4351
	}
}

static bConstraintTypeInfo CTI_CAMERASOLVER = {
	CONSTRAINT_TYPE_CAMERASOLVER, /* type */
	sizeof(bCameraSolverConstraint), /* size */
	"Camera Solver", /* name */
	"bCameraSolverConstraint", /* struct name */
	NULL, /* free data */
	NULL, /* relink data */
	camerasolver_id_looper, /* id looper */
	NULL, /* copy data */
	camerasolver_new_data, /* new data */
	NULL, /* get constraint targets */
	NULL, /* flush constraint targets */
	NULL, /* get target matrix */
	camerasolver_evaluate /* evaluate */
};

/* ----------- Object Solver ------------- */

static void objectsolver_new_data (void *cdata)
{
	bObjectSolverConstraint *data= (bObjectSolverConstraint *)cdata;

	data->clip = NULL;
	data->flag |= OBJECTSOLVER_ACTIVECLIP;
	unit_m4(data->invmat);
}

static void objectsolver_id_looper (bConstraint *con, ConstraintIDFunc func, void *userdata)
{
	bObjectSolverConstraint *data= con->data;

	func(con, (ID**)&data->clip, userdata);
	func(con, (ID**)&data->camera, userdata);
}

static void objectsolver_evaluate (bConstraint *con, bConstraintOb *cob, ListBase *UNUSED(targets))
{
	Scene *scene= cob->scene;
	bObjectSolverConstraint *data= con->data;
	MovieClip *clip= data->clip;
	Object *camob= data->camera ? data->camera : scene->camera;

	if (data->flag & OBJECTSOLVER_ACTIVECLIP)
		clip= scene->clip;

	if(!camob || !clip)
		return;

	if (clip) {
		MovieTracking *tracking= &clip->tracking;
		MovieTrackingObject *object;

		object= BKE_tracking_named_object(tracking, data->object);

		if(object) {
			float mat[4][4], obmat[4][4], imat[4][4], cammat[4][4], camimat[4][4], parmat[4][4];

			where_is_object_mat(scene, camob, cammat);

			BKE_tracking_get_interpolated_camera(tracking, object, scene->r.cfra, mat);

			invert_m4_m4(camimat, cammat);
			mul_m4_m4m4(parmat, data->invmat, cammat);

			copy_m4_m4(cammat, camob->obmat);
			copy_m4_m4(obmat, cob->matrix);

			invert_m4_m4(imat, mat);

			mul_serie_m4(cob->matrix, cammat, imat, camimat, parmat, obmat, NULL, NULL, NULL);
		}
	}
}

static bConstraintTypeInfo CTI_OBJECTSOLVER = {
	CONSTRAINT_TYPE_OBJECTSOLVER, /* type */
	sizeof(bObjectSolverConstraint), /* size */
	"Object Solver", /* name */
	"bObjectSolverConstraint", /* struct name */
	NULL, /* free data */
	NULL, /* relink data */
	objectsolver_id_looper, /* id looper */
	NULL, /* copy data */
	objectsolver_new_data, /* new data */
	NULL, /* get constraint targets */
	NULL, /* flush constraint targets */
	NULL, /* get target matrix */
	objectsolver_evaluate /* evaluate */
};

/* ************************* Constraints Type-Info *************************** */
/* All of the constraints api functions use bConstraintTypeInfo structs to carry out
 * and operations that involve constraint specific code.
 */

/* These globals only ever get directly accessed in this file */
static bConstraintTypeInfo *constraintsTypeInfo[NUM_CONSTRAINT_TYPES];
static short CTI_INIT= 1; /* when non-zero, the list needs to be updated */

/* This function only gets called when CTI_INIT is non-zero */
static void constraints_init_typeinfo (void)
{
	constraintsTypeInfo[0]=  NULL; 					/* 'Null' Constraint */
	constraintsTypeInfo[1]=  &CTI_CHILDOF; 			/* ChildOf Constraint */
	constraintsTypeInfo[2]=  &CTI_TRACKTO;			/* TrackTo Constraint */
	constraintsTypeInfo[3]=  &CTI_KINEMATIC;		/* IK Constraint */
	constraintsTypeInfo[4]=  &CTI_FOLLOWPATH;		/* Follow-Path Constraint */
	constraintsTypeInfo[5]=  &CTI_ROTLIMIT;			/* Limit Rotation Constraint */
	constraintsTypeInfo[6]=  &CTI_LOCLIMIT;			/* Limit Location Constraint */
	constraintsTypeInfo[7]=  &CTI_SIZELIMIT;		/* Limit Scaling Constraint */
	constraintsTypeInfo[8]=  &CTI_ROTLIKE;			/* Copy Rotation Constraint */
	constraintsTypeInfo[9]=  &CTI_LOCLIKE;			/* Copy Location Constraint */
	constraintsTypeInfo[10]= &CTI_SIZELIKE;			/* Copy Scaling Constraint */
	constraintsTypeInfo[11]= &CTI_PYTHON;			/* Python/Script Constraint */
	constraintsTypeInfo[12]= &CTI_ACTION;			/* Action Constraint */
	constraintsTypeInfo[13]= &CTI_LOCKTRACK;		/* Locked-Track Constraint */
	constraintsTypeInfo[14]= &CTI_DISTLIMIT;		/* Limit Distance Constraint */
	constraintsTypeInfo[15]= &CTI_STRETCHTO; 		/* StretchTo Constaint */ 
	constraintsTypeInfo[16]= &CTI_MINMAX;  			/* Floor Constraint */
	constraintsTypeInfo[17]= &CTI_RIGIDBODYJOINT;	/* RigidBody Constraint */
	constraintsTypeInfo[18]= &CTI_CLAMPTO; 			/* ClampTo Constraint */	
	constraintsTypeInfo[19]= &CTI_TRANSFORM;		/* Transformation Constraint */
	constraintsTypeInfo[20]= &CTI_SHRINKWRAP;		/* Shrinkwrap Constraint */
	constraintsTypeInfo[21]= &CTI_DAMPTRACK;		/* Damped TrackTo Constraint */
	constraintsTypeInfo[22]= &CTI_SPLINEIK;			/* Spline IK Constraint */
	constraintsTypeInfo[23]= &CTI_TRANSLIKE;		/* Copy Transforms Constraint */
	constraintsTypeInfo[24]= &CTI_SAMEVOL;			/* Maintain Volume Constraint */
	constraintsTypeInfo[25]= &CTI_PIVOT;			/* Pivot Constraint */
	constraintsTypeInfo[26]= &CTI_FOLLOWTRACK;		/* Follow Track Constraint */
	constraintsTypeInfo[27]= &CTI_CAMERASOLVER;		/* Camera Solver Constraint */
	constraintsTypeInfo[28]= &CTI_OBJECTSOLVER;		/* Object Solver Constraint */
}

/* This function should be used for getting the appropriate type-info when only
 * a constraint type is known
 */
bConstraintTypeInfo *get_constraint_typeinfo (int type)
{
	/* initialise the type-info list? */
	if (CTI_INIT) {
		constraints_init_typeinfo();
		CTI_INIT = 0;
	}
	
	/* only return for valid types */
	if ( (type >= CONSTRAINT_TYPE_NULL) && 
		 (type < NUM_CONSTRAINT_TYPES ) ) 
	{
		/* there shouldn't be any segfaults here... */
		return constraintsTypeInfo[type];
	}
	else {
		printf("No valid constraint type-info data available. Type = %i \n", type);
	}
	
	return NULL;
} 
 
/* This function should always be used to get the appropriate type-info, as it
 * has checks which prevent segfaults in some weird cases.
 */
bConstraintTypeInfo *constraint_get_typeinfo (bConstraint *con)
{
	/* only return typeinfo for valid constraints */
	if (con)
		return get_constraint_typeinfo(con->type);
	else
		return NULL;
}

/* ************************* General Constraints API ************************** */
/* The functions here are called by various parts of Blender. Very few (should be none if possible)
 * constraint-specific code should occur here.
 */
 
/* ---------- Data Management ------- */

/* Free data of a specific constraint if it has any info.
 * be sure to run BIK_clear_data() when freeing an IK constraint,
 * unless DAG_scene_sort is called. */
void free_constraint_data (bConstraint *con)
{
	if (con->data) {
		bConstraintTypeInfo *cti= constraint_get_typeinfo(con);
		
		/* perform any special freeing constraint may have */
		if (cti && cti->free_data)
			cti->free_data(con);
		
		/* free constraint data now */
		MEM_freeN(con->data);
	}
}

/* Free all constraints from a constraint-stack */
void free_constraints (ListBase *list)
{
	bConstraint *con;
	
	/* Free constraint data and also any extra data */
	for (con= list->first; con; con= con->next)
		free_constraint_data(con);
	
	/* Free the whole list */
	BLI_freelistN(list);
}


/* Remove the specified constraint from the given constraint stack */
int remove_constraint (ListBase *list, bConstraint *con)
{
	if (con) {
		free_constraint_data(con);
		BLI_freelinkN(list, con);
		return 1;
	}
	else
		return 0;
}

/* Remove all the constraints of the specified type from the given constraint stack */
void remove_constraints_type (ListBase *list, short type, short last_only)
{
	bConstraint *con, *conp;
	
	if (list == NULL)
		return;
	
	/* remove from the end of the list to make it faster to find the last instance */
	for (con= list->last; con; con= conp) {
		conp= con->prev;
		
		if (con->type == type) {
			remove_constraint(list, con);
			if (last_only) 
				return;
		}
	}
}

/* ......... */

/* Creates a new constraint, initialises its data, and returns it */
static bConstraint *add_new_constraint_internal (const char *name, short type)
{
	bConstraint *con= MEM_callocN(sizeof(bConstraint), "Constraint");
	bConstraintTypeInfo *cti= get_constraint_typeinfo(type);
	const char *newName;

	/* Set up a generic constraint datablock */
	con->type = type;
	con->flag |= CONSTRAINT_EXPAND;
	con->enforce = 1.0f;

	/* Determine a basic name, and info */
	if (cti) {
		/* initialise constraint data */
		con->data = MEM_callocN(cti->size, cti->structName);
		
		/* only constraints that change any settings need this */
		if (cti->new_data)
			cti->new_data(con->data);
		
		/* if no name is provided, use the type of the constraint as the name */
		newName= (name && name[0]) ? name : cti->name;
	}
	else {
		/* if no name is provided, use the generic "Const" name */
		// NOTE: any constraint type that gets here really shouldn't get added...
		newName= (name && name[0]) ? name : "Const";
	}
	
	/* copy the name */
	BLI_strncpy(con->name, newName, sizeof(con->name));
	
	/* return the new constraint */
	return con;
}

/* if pchan is not NULL then assume we're adding a pose constraint */
static bConstraint *add_new_constraint (Object *ob, bPoseChannel *pchan, const char *name, short type)
{
	bConstraint *con;
	ListBase *list;
	
	/* add the constraint */
	con= add_new_constraint_internal(name, type);
	
	/* find the constraint stack - bone or object? */
	list = (pchan) ? (&pchan->constraints) : (&ob->constraints);
	
	if (list) {
		/* add new constraint to end of list of constraints before ensuring that it has a unique name
		 * (otherwise unique-naming code will fail, since it assumes element exists in list)
		 */
		BLI_addtail(list, con);
		unique_constraint_name(con, list);
		
		/* if the target list is a list on some PoseChannel belonging to a proxy-protected
		 * Armature layer, we must tag newly added constraints with a flag which allows them
		 * to persist after proxy syncing has been done
		 */
		if (proxylocked_constraints_owner(ob, pchan))
			con->flag |= CONSTRAINT_PROXY_LOCAL;
		
		/* make this constraint the active one */
		constraints_set_active(list, con);
	}
	
	/* set type+owner specific immutable settings */
	// TODO: does action constraint need anything here - i.e. spaceonce?
	switch (type) {
		case CONSTRAINT_TYPE_CHILDOF:
		{
			/* if this constraint is being added to a posechannel, make sure
			 * the constraint gets evaluated in pose-space */
			if (pchan) {
				con->ownspace = CONSTRAINT_SPACE_POSE;
				con->flag |= CONSTRAINT_SPACEONCE;
			}
		}
			break;
	}
	
	return con;
}

/* ......... */

/* Add new constraint for the given bone */
bConstraint *add_pose_constraint (Object *ob, bPoseChannel *pchan, const char *name, short type)
{
	if (pchan == NULL)
		return NULL;
	
	return add_new_constraint(ob, pchan, name, type);
}

/* Add new constraint for the given object */
bConstraint *add_ob_constraint(Object *ob, const char *name, short type)
{
	return add_new_constraint(ob, NULL, name, type);
}

/* ......... */

/* Reassign links that constraints have to other data (called during file loading?) */
void relink_constraints (ListBase *conlist)
{
	bConstraint *con;
	bConstraintTarget *ct;
	
	for (con= conlist->first; con; con= con->next) {
		bConstraintTypeInfo *cti= constraint_get_typeinfo(con);
		
		if (cti) {
			/* relink any targets */
			if (cti->get_constraint_targets) {
				ListBase targets = {NULL, NULL};
				
				cti->get_constraint_targets(con, &targets);
				for (ct= targets.first; ct; ct= ct->next) {
					ID_NEW(ct->tar);
				}
				
				if (cti->flush_constraint_targets)
					cti->flush_constraint_targets(con, &targets, 0);
			}
			
			/* relink any other special data */
			if (cti->relink_data)
				cti->relink_data(con);
		}
	}
}

/* Run the given callback on all ID-blocks in list of constraints */
void id_loop_constraints (ListBase *conlist, ConstraintIDFunc func, void *userdata)
{
	bConstraint *con;
	
	for (con= conlist->first; con; con= con->next) {
		bConstraintTypeInfo *cti= constraint_get_typeinfo(con);
		
		if (cti) {
			if (cti->id_looper)
				cti->id_looper(con, func, userdata);
		}
	}
}

/* ......... */

/* helper for copy_constraints(), to be used for making sure that ID's are valid */
static void con_extern_cb(bConstraint *UNUSED(con), ID **idpoin, void *UNUSED(userData))
{
	if (*idpoin && (*idpoin)->lib)
		id_lib_extern(*idpoin);
}

/* duplicate all of the constraints in a constraint stack */
void copy_constraints (ListBase *dst, const ListBase *src, int do_extern)
{
	bConstraint *con, *srccon;
	
	dst->first= dst->last= NULL;
	BLI_duplicatelist(dst, src);
	
	for (con=dst->first, srccon=src->first; con && srccon; srccon=srccon->next, con=con->next) {
		bConstraintTypeInfo *cti= constraint_get_typeinfo(con);
		
		/* make a new copy of the constraint's data */
		con->data = MEM_dupallocN(con->data);
		
		/* only do specific constraints if required */
		if (cti) {
			/* perform custom copying operations if needed */
			if (cti->copy_data)
				cti->copy_data(con, srccon);
			
			/* for proxies we dont want to make extern */
			if (do_extern) {
				/* go over used ID-links for this constraint to ensure that they are valid for proxies */
				if (cti->id_looper)
					cti->id_looper(con, con_extern_cb, NULL);
			}
		}
	}
}

/* ......... */

bConstraint *constraints_findByName(ListBase *list, const char *name)
{
	return BLI_findstring(list, name, offsetof(bConstraint, name));
}

/* finds the 'active' constraint in a constraint stack */
bConstraint *constraints_get_active (ListBase *list)
{
	bConstraint *con;
	
	/* search for the first constraint with the 'active' flag set */
	if (list) {
		for (con= list->first; con; con= con->next) {
			if (con->flag & CONSTRAINT_ACTIVE)
				return con;
		}
	}
	
	/* no active constraint found */
	return NULL;
}

/* Set the given constraint as the active one (clearing all the others) */
void constraints_set_active (ListBase *list, bConstraint *con)
{
	bConstraint *c;
	
	if (list) {
		for (c= list->first; c; c= c->next) {
			if (c == con) 
				c->flag |= CONSTRAINT_ACTIVE;
			else 
				c->flag &= ~CONSTRAINT_ACTIVE;
		}
	}
}

/* -------- Constraints and Proxies ------- */

/* Rescue all constraints tagged as being CONSTRAINT_PROXY_LOCAL (i.e. added to bone that's proxy-synced in this file) */
void extract_proxylocal_constraints (ListBase *dst, ListBase *src)
{
	bConstraint *con, *next;
	
	/* for each tagged constraint, remove from src and move to dst */
	for (con= src->first; con; con= next) {
		next= con->next;
		
		/* check if tagged */
		if (con->flag & CONSTRAINT_PROXY_LOCAL) {
			BLI_remlink(src, con);
			BLI_addtail(dst, con);
		}
	}
}

/* Returns if the owner of the constraint is proxy-protected */
short proxylocked_constraints_owner (Object *ob, bPoseChannel *pchan)
{
	/* Currently, constraints can only be on object or bone level */
	if (ob && ob->proxy) {
		if (ob->pose && pchan) {
			bArmature *arm= ob->data;
			
			/* On bone-level, check if bone is on proxy-protected layer */
			if ((pchan->bone) && (pchan->bone->layer & arm->layer_protected))
				return 1;
		}
		else {
			/* FIXME: constraints on object-level are not handled well yet */
			return 1;
		}	
	}
	
	return 0;
}

/* -------- Target-Matrix Stuff ------- */

/* This function is a relic from the prior implementations of the constraints system, when all
 * constraints either had one or no targets. It used to be called during the main constraint solving
 * loop, but is now only used for the remaining cases for a few constraints. 
 *
 * None of the actual calculations of the matrices should be done here! Also, this function is
 * not to be used by any new constraints, particularly any that have multiple targets.
 */
void get_constraint_target_matrix (struct Scene *scene, bConstraint *con, int n, short ownertype, void *ownerdata, float mat[][4], float ctime)
{
	bConstraintTypeInfo *cti= constraint_get_typeinfo(con);
	ListBase targets = {NULL, NULL};
	bConstraintOb *cob;
	bConstraintTarget *ct;
	
	if (cti && cti->get_constraint_targets) {
		/* make 'constraint-ob' */
		cob= MEM_callocN(sizeof(bConstraintOb), "tempConstraintOb");
		cob->type= ownertype;
		cob->scene = scene;
		switch (ownertype) {
			case CONSTRAINT_OBTYPE_OBJECT: /* it is usually this case */
			{
				cob->ob= (Object *)ownerdata;
				cob->pchan= NULL;
				if (cob->ob) {
					copy_m4_m4(cob->matrix, cob->ob->obmat);
					copy_m4_m4(cob->startmat, cob->matrix);
				}
				else {
					unit_m4(cob->matrix);
					unit_m4(cob->startmat);
				}
			}	
				break;
			case CONSTRAINT_OBTYPE_BONE: /* this may occur in some cases */
			{
				cob->ob= NULL; /* this might not work at all :/ */
				cob->pchan= (bPoseChannel *)ownerdata;
				if (cob->pchan) {
					copy_m4_m4(cob->matrix, cob->pchan->pose_mat);
					copy_m4_m4(cob->startmat, cob->matrix);
				}
				else {
					unit_m4(cob->matrix);
					unit_m4(cob->startmat);
				}
			}
				break;
		}
		
		/* get targets - we only need the first one though (and there should only be one) */
		cti->get_constraint_targets(con, &targets);
		
		/* only calculate the target matrix on the first target */
		ct= (bConstraintTarget *)targets.first;
		while(ct && n-- > 0)
			ct= ct->next;

		if (ct) {
			if (cti->get_target_matrix)
				cti->get_target_matrix(con, cob, ct, ctime);
			copy_m4_m4(mat, ct->matrix);
		}
		
		/* free targets + 'constraint-ob' */
		if (cti->flush_constraint_targets)
			cti->flush_constraint_targets(con, &targets, 1);
		MEM_freeN(cob);
	}
	else {
		/* invalid constraint - perhaps... */
		unit_m4(mat);
	}
}

/* Get the list of targets required for solving a constraint */
void get_constraint_targets_for_solving (bConstraint *con, bConstraintOb *cob, ListBase *targets, float ctime)
{
	bConstraintTypeInfo *cti= constraint_get_typeinfo(con);
	
	if (cti && cti->get_constraint_targets) {
		bConstraintTarget *ct;
		
		/* get targets 
		 * 	- constraints should use ct->matrix, not directly accessing values
		 *	- ct->matrix members have not yet been calculated here! 
		 */
		cti->get_constraint_targets(con, targets);
		
		/* set matrices 
		 * 	- calculate if possible, otherwise just initialise as identity matrix 
		 */
		if (cti->get_target_matrix) {
			for (ct= targets->first; ct; ct= ct->next) 
				cti->get_target_matrix(con, cob, ct, ctime);
		}
		else {
			for (ct= targets->first; ct; ct= ct->next)
				unit_m4(ct->matrix);
		}
	}
}
 
/* ---------- Evaluation ----------- */

/* This function is called whenever constraints need to be evaluated. Currently, all
 * constraints that can be evaluated are everytime this gets run.
 *
 * constraints_make_evalob and constraints_clear_evalob should be called before and 
 * after running this function, to sort out cob
 */
void solve_constraints (ListBase *conlist, bConstraintOb *cob, float ctime)
{
	bConstraint *con;
	float oldmat[4][4];
	float enf;

	/* check that there is a valid constraint object to evaluate */
	if (cob == NULL)
		return;
	
	/* loop over available constraints, solving and blending them */
	for (con= conlist->first; con; con= con->next) {
		bConstraintTypeInfo *cti= constraint_get_typeinfo(con);
		ListBase targets = {NULL, NULL};
		
		/* these we can skip completely (invalid constraints...) */
		if (cti == NULL) continue;
		if (con->flag & (CONSTRAINT_DISABLE|CONSTRAINT_OFF)) continue;
		/* these constraints can't be evaluated anyway */
		if (cti->evaluate_constraint == NULL) continue;
		/* influence == 0 should be ignored */
		if (con->enforce == 0.0f) continue;
		
		/* influence of constraint
		 * 	- value should have been set from animation data already
		 */
		enf = con->enforce;
		
		/* make copy of worldspace matrix pre-constraint for use with blending later */
		copy_m4_m4(oldmat, cob->matrix);
		
		/* move owner matrix into right space */
		constraint_mat_convertspace(cob->ob, cob->pchan, cob->matrix, CONSTRAINT_SPACE_WORLD, con->ownspace);
		
		/* prepare targets for constraint solving */
		get_constraint_targets_for_solving(con, cob, &targets, ctime);
		
		/* Solve the constraint and put result in cob->matrix */
		cti->evaluate_constraint(con, cob, &targets);
		
		/* clear targets after use 
		 *	- this should free temp targets but no data should be copied back
		 *	  as constraints may have done some nasty things to it...
		 */
		if (cti->flush_constraint_targets) {
			cti->flush_constraint_targets(con, &targets, 1);
		}
		
		/* move owner back into worldspace for next constraint/other business */
		if ((con->flag & CONSTRAINT_SPACEONCE) == 0) 
			constraint_mat_convertspace(cob->ob, cob->pchan, cob->matrix, con->ownspace, CONSTRAINT_SPACE_WORLD);
			
		/* Interpolate the enforcement, to blend result of constraint into final owner transform 
		 * 	- all this happens in worldspace to prevent any weirdness creeping in ([#26014] and [#25725]),
		 *	  since some constraints may not convert the solution back to the input space before blending
		 *	  but all are guaranteed to end up in good "worldspace" result
		 */
		/* Note: all kind of stuff here before (caused trouble), much easier to just interpolate, or did I miss something? -jahka */
		if (enf < 1.0f) {
			float solution[4][4];
			copy_m4_m4(solution, cob->matrix);
			blend_m4_m4m4(cob->matrix, oldmat, solution, enf);
		}
	}
}<|MERGE_RESOLUTION|>--- conflicted
+++ resolved
@@ -3992,7 +3992,7 @@
 			else {
 				BKE_get_tracking_mat(cob->scene, camob, mat);
 
-				mul_m4_m4m4(cob->matrix, mat, obmat);
+				mult_m4_m4m4(cob->matrix, obmat, mat);
 				translate_m4(cob->matrix, track->bundle_pos[0], track->bundle_pos[1], track->bundle_pos[2]);
 			}
 		}
@@ -4004,7 +4004,6 @@
 		float aspect= (scene->r.xsch*scene->r.xasp) / (scene->r.ysch*scene->r.yasp);
 		float len, d;
 
-<<<<<<< HEAD
 		where_is_object_mat(scene, camob, mat);
 
 		/* camera axis */
@@ -4044,7 +4043,7 @@
 
 				copy_m4_m4(rmat, camob->obmat);
 				zero_v3(rmat[3]);
-				mul_m4_m4m4(cob->matrix, rmat, cob->matrix);
+				mult_m4_m4m4(cob->matrix, cob->matrix, rmat);
 
 				copy_v3_v3(cob->matrix[3], disp);
 			}
@@ -4063,46 +4062,9 @@
 				/* apply camera rotation so Z-axis would be co-linear */
 				copy_m4_m4(rmat, camob->obmat);
 				zero_v3(rmat[3]);
-				mul_m4_m4m4(cob->matrix, rmat, cob->matrix);
+				mult_m4_m4m4(cob->matrix, cob->matrix, rmat);
 
 				copy_v3_v3(cob->matrix[3], disp);
-=======
-				if (params.is_ortho) {
-					vec[0]= params.ortho_scale * (pos[0]-0.5f+params.shiftx);
-					vec[1]= params.ortho_scale * (pos[1]-0.5f+params.shifty);
-					vec[2]= -len;
-					
-					if (aspect > 1.0f) vec[1] /= aspect;
-					else vec[0] *= aspect;
-					
-					mul_v3_m4v3(disp, camob->obmat, vec);
-					
-					copy_m4_m4(rmat, camob->obmat);
-					zero_v3(rmat[3]);
-					mult_m4_m4m4(cob->matrix, cob->matrix, rmat);
-					
-					copy_v3_v3(cob->matrix[3], disp);
-				}
-				else {
-					d= (len*params.sensor_x) / (2.0f*params.lens);
-					
-					vec[0]= d*(2.0f*(pos[0]+params.shiftx)-1.0f);
-					vec[1]= d*(2.0f*(pos[1]+params.shifty)-1.0f);
-					vec[2]= -len;
-					
-					if (aspect > 1.0f) vec[1] /= aspect;
-					else vec[0] *= aspect;
-					
-					mul_v3_m4v3(disp, camob->obmat, vec);
-					
-					/* apply camera rotation so Z-axis would be co-linear */
-					copy_m4_m4(rmat, camob->obmat);
-					zero_v3(rmat[3]);
-					mult_m4_m4m4(cob->matrix, cob->matrix, rmat);
-					
-					copy_v3_v3(cob->matrix[3], disp);
-				}
->>>>>>> 90ef4351
 			}
 		}
 	}
@@ -4158,12 +4120,8 @@
 		BKE_tracking_get_interpolated_camera(tracking, object, scene->r.cfra, mat);
 
 		copy_m4_m4(obmat, cob->matrix);
-<<<<<<< HEAD
-
-		mul_m4_m4m4(cob->matrix, mat, obmat);
-=======
+
 		mult_m4_m4m4(cob->matrix, obmat, mat);
->>>>>>> 90ef4351
 	}
 }
 
@@ -4229,7 +4187,7 @@
 			BKE_tracking_get_interpolated_camera(tracking, object, scene->r.cfra, mat);
 
 			invert_m4_m4(camimat, cammat);
-			mul_m4_m4m4(parmat, data->invmat, cammat);
+			mult_m4_m4m4(parmat, cammat, data->invmat);
 
 			copy_m4_m4(cammat, camob->obmat);
 			copy_m4_m4(obmat, cob->matrix);

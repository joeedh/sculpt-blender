/* SPDX-License-Identifier: GPL-2.0-or-later */

/** \file
 * \ingroup bke
 */

/*

TODO:

Convergence improvements:
1. DONE: Limit number of edges processed per run.
2. DONE: Scale split steps by ratio of long to short edges to
   prevent runaway tesselation.
3. DONE: Detect and dissolve three and four valence vertices that are surrounded by
   all tris.
4. DONE: Use different (coarser) brush spacing for applying dyntopo

Drawing improvements:
4. PARTIAL DONE: Build and cache vertex index buffers, to reduce GPU bandwidth

Topology rake:
5. DONE: Enable new curvature topology rake code and add to UI.
6. DONE: Add code to cache curvature data per vertex in a CD layer.

*/

#include "PIL_time.h"

#include "MEM_guardedalloc.h"

#include "BLI_alloca.h"
#include "BLI_buffer.h"
#include "BLI_ghash.h"
#include "BLI_hash.h"
#include "BLI_heap_simple.h"
#include "BLI_math.h"
#include "BLI_memarena.h"
#include "BLI_rand.h"
#include "BLI_rand.hh"
#include "BLI_sort_utils.h"
#include "BLI_span.hh"
#include "BLI_task.h"
#include "BLI_utildefines.h"

#include "BLI_hive_alloc.hh"
#include "BLI_index_range.hh"
#include "BLI_map.hh"
#include "BLI_math_vector_types.hh"
#include "BLI_set.hh"
#include "BLI_vector.hh"

#include "atomic_ops.h"

#include "DNA_material_types.h"
#include "DNA_mesh_types.h"

#include "BKE_DerivedMesh.h"
#include "BKE_ccg.h"
#include "BKE_context.h"
#include "BKE_global.h"
#include "BKE_paint.h"
#include "BKE_pbvh.h"

#include "DRW_pbvh.hh"

#include "atomic_ops.h"
#include "bmesh.h"
#include "bmesh_log.h"
#include "dyntopo_intern.hh"
#include "pbvh_intern.hh"

#include "../../bmesh/intern/bmesh_hive_alloc_intern.hh"

#include <cmath>
#include <cstdarg>
#include <cstdio>
#include <cstdlib>

using blender::Span;

#include <chrono>

using blender::float2;
using blender::float3;
using blender::IndexRange;
using blender::Map;
using blender::RandomNumberGenerator;
using blender::Set;
using blender::Vector;
using blender::bke::dyntopo::DyntopoSet;

template<typename T> T *c_array_from_vector(Vector<T> &array)
{
  T *ret = MEM_cnew_array<T>(array.size(), __func__);
  memcpy(static_cast<void *>(ret), static_cast<void *>(array.data()), sizeof(T) * array.size());
  return ret;
}

static void _debugprint(const char *fmt, ...)
{
  va_list args;
  va_start(args, fmt);
  vprintf(fmt, args);
  va_end(args);
}

#ifdef PBVH_BMESH_DEBUG
void pbvh_bmesh_check_nodes_simple(PBVH *pbvh)
{
  for (int i = 0; i < pbvh->totnode; i++) {
    PBVHNode *node = pbvh->nodes + i;
    BMFace *f;

    if (!(node->flag & PBVH_Leaf)) {
      continue;
    }

    for (BMFace *f : *node->bm_faces) {
      if (!f || f->head.htype != BM_FACE) {
        _debugprint("Corrupted (freed?) face in node->bm_faces\n");
        continue;
      }

      if (BM_ELEM_CD_GET_INT(f, pbvh->cd_face_node_offset) != i) {
        _debugprint("Face in more then one node\n");
      }
    }
  }
}

ATTR_NO_OPT void pbvh_bmesh_check_nodes(PBVH *pbvh)
{
  BMVert *v;
  BMIter iter;

  BM_ITER_MESH (v, &iter, pbvh->header.bm, BM_VERTS_OF_MESH) {
    int ni = BM_ELEM_CD_GET_INT(v, pbvh->cd_vert_node_offset);

    if (ni >= 0 && (!v->e || !v->e->l)) {
      //_debugprint("wire vert had node reference: %p (type %d)\n", v, v->head.htype);
      // BM_ELEM_CD_SET_INT(v, pbvh->cd_vert_node_offset, DYNTOPO_NODE_NONE);
    }

    if (ni < -1 || ni >= pbvh->totnode) {
      _debugprint("vert node ref was invalid: %p (type %d)\n", v, v->head.htype);
      continue;
    }

    if (ni == -1) {
      continue;
    }

    PBVHNode *node = pbvh->nodes + ni;
    if (!(node->flag & PBVH_Leaf) || !node->bm_unique_verts) {
      _debugprint("vert node ref was in non leaf node");
      continue;
    }

    if (!node->bm_unique_verts->contains(v)) {
      _debugprint("vert not in node->bm_unique_verts\n");
    }

    if (node->bm_other_verts->contains(v)) {
      _debugprint("vert in node->bm_other_verts");
    }

    if (pbvh->cd_valence != -1) {
      BKE_pbvh_bmesh_check_valence(pbvh, (PBVHVertRef){.i = (intptr_t)v});
      int valence = BM_ELEM_CD_GET_INT(v, pbvh->cd_valence);

      if (BM_vert_edge_count(v) != valence) {
        _debugprint("cached vertex valence mismatch; old: %d, should be: %d\n",
                    valence,
                    BM_vert_edge_count(v));
      }
    }
  }

  for (int i = 0; i < pbvh->totnode; i++) {
    PBVHNode *node = pbvh->nodes + i;
    BMVert *v;
    BMFace *f;

    // delete nodes should
    if (node->flag & PBVH_Delete) {
      _debugprint("orphaned delete node\n");
    }

    if (!(node->flag & PBVH_Leaf)) {
      if (node->bm_unique_verts || node->bm_other_verts || node->bm_faces) {
        _debugprint("dangling leaf pointers in non-leaf node\n");
      }

      continue;
    }

    for (BMVert *v : *node->bm_unique_verts) {
      if (BM_elem_is_free((BMElem *)v, BM_VERT)) {
        printf("bm_unique_verts has freed vertex.\n");
        continue;
      }

      int ni = BM_ELEM_CD_GET_INT(v, pbvh->cd_vert_node_offset);

      if (ni != i) {
        if (ni >= 0 && ni < pbvh->totnode) {
          PBVHNode *node2 = pbvh->nodes + ni;
          _debugprint("v node offset is wrong, %d\n",
                      !node2->bm_unique_verts ? 0 : node2->bm_unique_verts->contains(v));
        }
        else {
          _debugprint("v node offset is wrong\n");
        }
      }

      if (!v || v->head.htype != BM_VERT) {
        _debugprint("corruption in pbvh! bm_unique_verts\n");
      }
      else if (node->bm_other_verts->contains(v)) {
        _debugprint("v in both unique and other verts\n");
      }
    }

    for (BMFace *f : *node->bm_faces) {
      if (!f || f->head.htype != BM_FACE) {
        _debugprint("corruption in pbvh! bm_faces\n");
        continue;
      }

      int ni = BM_ELEM_CD_GET_INT(f, pbvh->cd_face_node_offset);
      if (pbvh->nodes + ni != node) {
        _debugprint("face in multiple nodes!\n");
      }
    }

    for (BMVert *v : *node->bm_other_verts) {
      BMIter iter;
      BMFace *f = nullptr;

      if (BM_elem_is_free((BMElem *)v, BM_VERT)) {
        printf("bm_other_verts has freed vertex.\n");
        continue;
      }

      int ni = int(node - pbvh->nodes);

      bool ok = false;
      BM_ITER_ELEM (f, &iter, v, BM_FACES_OF_VERT) {
        if (BM_ELEM_CD_GET_INT(f, pbvh->cd_face_node_offset) == ni) {
          if (!node->bm_faces->contains(f)) {
            _debugprint("Node does not contain f, but f has a node index to it\n");
            continue;
          }

          ok = true;
          break;
        }
      }

      if (!ok) {
        int ni = BM_ELEM_CD_GET_INT(v, pbvh->cd_vert_node_offset);
        _debugprint(
            "v is in node.bm_other_verts but none of its faces are in node.bm_faces. owning node "
            "(not this one): %d\n",
            ni);
      }

      if (!v || v->head.htype != BM_VERT) {
        _debugprint("corruption in pbvh! bm_other_verts\n");
      }
      else if (node->bm_unique_verts->contains(v)) {
        _debugprint("v in both unique and other verts\n");
      }
    }
  }
}

extern "C" void BKE_pbvh_bmesh_check_nodes(PBVH *pbvh)
{
  pbvh_bmesh_check_nodes(pbvh);
}
#else
extern "C" void BKE_pbvh_bmesh_check_nodes(PBVH * /*pbvh*/) {}
#endif

/** \} */

/****************************** Vertex/Face APIs ******************************/
namespace blender::bke::dyntopo {

void pbvh_kill_vert(PBVH *pbvh, BMVert *v, bool log_vert, bool log_edges)
{
  BMEdge *e = v->e;
  bm_logstack_push();

  if (e && log_edges) {
    do {
      BM_log_edge_removed(pbvh->header.bm, pbvh->bm_log, e);
    } while ((e = BM_DISK_EDGE_NEXT(e, v)) != v->e);
  }

  /* Release IDs. */
  if (e) {
    do {
      BMLoop *l = e->l;
      if (l) {
        do {
          int id = BM_idmap_get_id(pbvh->bm_idmap, reinterpret_cast<BMElem *>(l->f));
          if (id != BM_ID_NONE) {
            BM_idmap_release(pbvh->bm_idmap, (BMElem *)l->f, true);
          }
        } while ((l = l->radial_next) != e->l);
      }

      BM_idmap_release(pbvh->bm_idmap, (BMElem *)e, true);
    } while ((e = BM_DISK_EDGE_NEXT(e, v)) != v->e);
  }

  if (log_vert) {
    BM_log_vert_removed(pbvh->header.bm, pbvh->bm_log, v);
  }

  BM_idmap_release(pbvh->bm_idmap, (BMElem *)v, true);
  BM_vert_kill(pbvh->header.bm, v);
  bm_logstack_pop();
}

static BMVert *pbvh_bmesh_vert_create(PBVH *pbvh,
                                      int node_index,
                                      const float co[3],
                                      const float no[3],
                                      BMVert *v_example,
                                      const int /*cd_vert_mask_offset*/)
{
  PBVHNode *node = &pbvh->nodes[node_index];

  BLI_assert((pbvh->totnode == 1 || node_index) && node_index <= pbvh->totnode);

  /* avoid initializing customdata because its quite involved */
  BMVert *v = BM_vert_create(pbvh->header.bm, co, nullptr, BM_CREATE_NOP);

  pbvh_boundary_update_bmesh(pbvh, v);
  dyntopo_add_flag(pbvh, v, SCULPTFLAG_NEED_VALENCE);

  if (v_example) {
    v->head.hflag = v_example->head.hflag;

    CustomData_bmesh_copy_data(
        &pbvh->header.bm->vdata, &pbvh->header.bm->vdata, v_example->head.data, &v->head.data);

    /* This value is logged below */
    copy_v3_v3(v->no, no);

    // keep MSculptVert copied from v_example as-is
  }
  else {
#if 0 /* XXX: do we need to load original data here ? */
    MSculptVert *mv = BKE_PBVH_SCULPTVERT(pbvh->cd_sculpt_vert, v);

    copy_v3_v3(mv->origco, co);
    copy_v3_v3(mv->origno, no);
    mv->origmask = 0.0f;
#endif

    /* This value is logged below */
    copy_v3_v3(v->no, no);
  }

  node->bm_unique_verts->add(v);
  BM_ELEM_CD_SET_INT(v, pbvh->cd_vert_node_offset, node_index);

  node->flag |= PBVH_UpdateDrawBuffers | PBVH_UpdateBB | PBVH_UpdateTris;

  /* Log the new vertex */
  BM_log_vert_added(pbvh->header.bm, pbvh->bm_log, v);
  v->head.index = pbvh->header.bm->totvert;  // set provisional index

  return v;
}

static BMFace *bmesh_face_create_edge_log(PBVH *pbvh,
                                          BMVert *v_tri[3],
                                          BMEdge *e_tri[3],
                                          const BMFace *f_example)
{
  BMFace *f;

  if (!e_tri) {
    BMEdge *e_tri2[3];

    for (int i = 0; i < 3; i++) {
      BMVert *v1 = v_tri[i];
      BMVert *v2 = v_tri[(i + 1) % 3];

      BMEdge *e = BM_edge_exists(v1, v2);

      if (!e) {
        e = BM_edge_create(pbvh->header.bm, v1, v2, nullptr, BM_CREATE_NOP);
        BM_log_edge_added(pbvh->header.bm, pbvh->bm_log, e);
      }

      e_tri2[i] = e;
    }

    // f = BM_face_create_verts(pbvh->header.bm, v_tri, 3, f_example, BM_CREATE_NOP, true);
    f = BM_face_create(pbvh->header.bm, v_tri, e_tri2, 3, f_example, BM_CREATE_NOP);
  }
  else {
    f = BM_face_create(pbvh->header.bm, v_tri, e_tri, 3, f_example, BM_CREATE_NOP);
  }

  if (f_example) {
    f->head.hflag = f_example->head.hflag;
  }

  return f;
}

/**
 * \note Callers are responsible for checking if the face exists before adding.
 */
BMFace *pbvh_bmesh_face_create(PBVH *pbvh,
                               int node_index,
                               BMVert *v_tri[3],
                               BMEdge *e_tri[3],
                               const BMFace *f_example,
                               bool ensure_verts,
                               bool log_face)
{
  PBVHNode *node = &pbvh->nodes[node_index];

  /* ensure we never add existing face */
  BLI_assert(!BM_face_exists(v_tri, 3));

  BMFace *f = bmesh_face_create_edge_log(pbvh, v_tri, e_tri, f_example);

  node->bm_faces->add(f);
  BM_ELEM_CD_SET_INT(f, pbvh->cd_face_node_offset, node_index);

  /* mark node for update */
  node->flag |= PBVH_UpdateDrawBuffers | PBVH_UpdateNormals | PBVH_UpdateTris |
                PBVH_UpdateCurvatureDir | PBVH_UpdateTriAreas;
  node->flag &= ~PBVH_FullyHidden;

  /* Log the new face */
  if (log_face) {
    BM_log_face_added(pbvh->header.bm, pbvh->bm_log, f);
  }

  int cd_vert_node = pbvh->cd_vert_node_offset;

  if (ensure_verts) {
    BMLoop *l = f->l_first;
    do {
      int ni = BM_ELEM_CD_GET_INT(l->v, cd_vert_node);

      if (ni == DYNTOPO_NODE_NONE) {
        node->bm_unique_verts->add(l->v);
        BM_ELEM_CD_SET_INT(l->v, cd_vert_node, node_index);

        node->flag |= PBVH_UpdateDrawBuffers | PBVH_UpdateBB | PBVH_UpdateTris;
      }

      pbvh_boundary_update_bmesh(pbvh, l->v);
      dyntopo_add_flag(pbvh, l->v, SCULPTFLAG_NEED_VALENCE);

      l = l->next;
    } while (l != f->l_first);
  }
  else {
    BMLoop *l = f->l_first;
    do {
      pbvh_boundary_update_bmesh(pbvh, l->v);
      dyntopo_add_flag(pbvh, l->v, SCULPTFLAG_NEED_VALENCE);
    } while ((l = l->next) != f->l_first);
  }

  return f;
}

BMVert *BKE_pbvh_vert_create_bmesh(
    PBVH *pbvh, float co[3], float no[3], PBVHNode *node, BMVert *v_example)
{
  if (!node) {
    for (int i = 0; i < pbvh->totnode; i++) {
      PBVHNode *node2 = pbvh->nodes + i;

      if (!(node2->flag & PBVH_Leaf)) {
        continue;
      }

      /* Ensure we have at least some node somewhere picked. */
      node = node2;

      bool ok = true;

      for (int j = 0; j < 3; j++) {
        if (co[j] < node2->vb.bmin[j] || co[j] >= node2->vb.bmax[j]) {
          continue;
        }
      }

      if (ok) {
        break;
      }
    }
  }

  BMVert *v;

  if (!node) {
    printf("possible pbvh error\n");
    v = BM_vert_create(pbvh->header.bm, co, v_example, BM_CREATE_NOP);
    BM_ELEM_CD_SET_INT(v, pbvh->cd_vert_node_offset, DYNTOPO_NODE_NONE);

    pbvh_boundary_update_bmesh(pbvh, v);
    dyntopo_add_flag(pbvh, v, SCULPTFLAG_NEED_VALENCE);

#if 0 /* XXX: do we need to load origco here? */
    copy_v3_v3(mv->origco, co);
#endif

    return v;
  }

  return pbvh_bmesh_vert_create(
      pbvh, node - pbvh->nodes, co, no, v_example, pbvh->cd_vert_mask_offset);
}

PBVHNode *BKE_pbvh_node_from_face_bmesh(PBVH *pbvh, BMFace *f)
{
  return pbvh->nodes + BM_ELEM_CD_GET_INT(f, pbvh->cd_face_node_offset);
}

BMFace *BKE_pbvh_face_create_bmesh(PBVH *pbvh,
                                   BMVert *v_tri[3],
                                   BMEdge *e_tri[3],
                                   const BMFace *f_example)
{
  int ni = DYNTOPO_NODE_NONE;

  for (int i = 0; i < 3; i++) {
    BMVert *v = v_tri[i];
    BMLoop *l;
    BMIter iter;

    BM_ITER_ELEM (l, &iter, v, BM_LOOPS_OF_VERT) {
      int ni2 = BM_ELEM_CD_GET_INT(l->f, pbvh->cd_face_node_offset);
      if (ni2 != DYNTOPO_NODE_NONE) {
        ni = ni2;
        break;
      }
    }
  }

  if (ni == DYNTOPO_NODE_NONE) {
    BMFace *f;

    /* No existing nodes? Find one. */
    for (int i = 0; i < pbvh->totnode; i++) {
      PBVHNode *node = pbvh->nodes + i;

      if (!(node->flag & PBVH_Leaf)) {
        continue;
      }

      for (int j = 0; j < 3; j++) {
        BMVert *v = v_tri[j];

        bool ok = true;

        for (int k = 0; k < 3; k++) {
          if (v->co[k] < node->vb.bmin[k] || v->co[k] >= node->vb.bmax[k]) {
            ok = false;
          }
        }

        if (ok && (ni == DYNTOPO_NODE_NONE || node->bm_faces->size() < pbvh->leaf_limit)) {
          ni = i;
          break;
        }
      }

      if (ni != DYNTOPO_NODE_NONE) {
        break;
      }
    }

    if (ni == DYNTOPO_NODE_NONE) {
      /* Empty pbvh? */
      f = bmesh_face_create_edge_log(pbvh, v_tri, e_tri, f_example);

      BM_ELEM_CD_SET_INT(f, pbvh->cd_face_node_offset, DYNTOPO_NODE_NONE);

      return f;
    }
  }

  return pbvh_bmesh_face_create(pbvh, ni, v_tri, e_tri, f_example, true, true);
}

void pbvh_bmesh_vert_remove(PBVH *pbvh, BMVert *v)
{
  /* never match for first time */
  const int updateflag = PBVH_UpdateDrawBuffers | PBVH_UpdateBB | PBVH_UpdateTris |
                         PBVH_UpdateNormals;

  int ni = BM_ELEM_CD_GET_INT(v, pbvh->cd_vert_node_offset);
  if (ni != DYNTOPO_NODE_NONE) {
    PBVHNode *node = pbvh->nodes + ni;
    node->bm_unique_verts->remove(v);
    node->flag |= (PBVHNodeFlags)updateflag;
  }

  BM_ELEM_CD_SET_INT(v, pbvh->cd_vert_node_offset, DYNTOPO_NODE_NONE);

  if (!v->e) {
    return;
  }

  const int tag = 2;

  BMEdge *e = v->e;
  do {
    BMLoop *l = e->l;
    if (!l) {
      continue;
    }

    do {
      l->f->head.api_flag |= tag;
    } while ((l = l->radial_next) != e->l);
  } while ((e = BM_DISK_EDGE_NEXT(e, v)) != v->e);

  e = v->e;
  do {
    BMLoop *l = e->l;
    if (!l) {
      continue;
    }

    do {
      if (!(l->f->head.api_flag & tag)) {
        continue;
      }

      l->f->head.api_flag &= ~tag;

      int ni2 = BM_ELEM_CD_GET_INT(l->f, pbvh->cd_face_node_offset);
      if (ni2 != DYNTOPO_NODE_NONE) {
        PBVHNode *node = pbvh->nodes + ni2;

        if (ni2 >= 0 && ni2 < pbvh->totnode && pbvh->nodes[ni2].flag & PBVH_Leaf) {
          node->flag |= PBVHNodeFlags(updateflag);
          node->bm_other_verts->remove(v);
        }
      }
    } while ((l = l->radial_next) != e->l);
  } while ((e = BM_DISK_EDGE_NEXT(e, v)) != v->e);
}

void pbvh_bmesh_face_remove(
    PBVH *pbvh, BMFace *f, bool log_face, bool check_verts, bool ensure_ownership_transfer)
{
  PBVHNode *f_node = pbvh_bmesh_node_from_face(pbvh, f);

  if (!f_node || !(f_node->flag & PBVH_Leaf)) {
    printf(
        "%s: pbvh corruption. %d\n", __func__, BM_ELEM_CD_GET_INT(f, pbvh->cd_face_node_offset));
    return;
  }

  bm_logstack_push();

  /* Check if any of this face's vertices need to be removed
   * from the node */
  if (check_verts) {
    int ni = int(f_node - pbvh->nodes);

    BMLoop *l = f->l_first;
    do {
      bool owns_vert = BM_ELEM_CD_GET_INT(l->v, pbvh->cd_vert_node_offset) == ni;
      bool ok = false;
      int new_ni = DYNTOPO_NODE_NONE;

      BMIter iter;
      BMLoop *l2;
      BM_ITER_ELEM (l2, &iter, l->v, BM_LOOPS_OF_VERT) {
        int ni2 = BM_ELEM_CD_GET_INT(l2->f, pbvh->cd_face_node_offset);
        if (l2->f != f && ni2 == ni) {
          ok = true;
        }

        if (ni2 != DYNTOPO_NODE_NONE && ni2 != ni) {
          if (ni2 < 0 || ni2 >= pbvh->totnode || !(pbvh->nodes[ni2].bm_other_verts)) {
            printf("error! invalid node index %d!\n", ni2);
          }
          else {
            new_ni = ni2;
          }
        }
      }

      if (!ok) {
        if (owns_vert) {
          f_node->bm_unique_verts->remove(l->v);

          if (new_ni != DYNTOPO_NODE_NONE) {
            PBVHNode *new_node = &pbvh->nodes[new_ni];

            new_node->bm_other_verts->remove(l->v);
            new_node->bm_unique_verts->add(l->v);
            BM_ELEM_CD_SET_INT(l->v, pbvh->cd_vert_node_offset, new_ni);
          }
          else {
            BM_ELEM_CD_SET_INT(l->v, pbvh->cd_vert_node_offset, DYNTOPO_NODE_NONE);
          }
        }
        else {
          f_node->bm_other_verts->remove(l->v);
        }
      }
    } while ((l = l->next) != f->l_first);
  }

  /* Remove face from node and top level */
  f_node->bm_faces->remove(f);
  BM_ELEM_CD_SET_INT(f, pbvh->cd_face_node_offset, DYNTOPO_NODE_NONE);

  /* Log removed face */
  if (log_face) {
    BM_log_face_removed(pbvh->header.bm, pbvh->bm_log, f);
  }

  /* mark node for update */
  f_node->flag |= PBVH_UpdateDrawBuffers | PBVH_UpdateNormals | PBVH_UpdateTris |
                  PBVH_UpdateTriAreas | PBVH_UpdateCurvatureDir;

  bm_logstack_pop();
}
}  // namespace blender::bke::dyntopo

/****************************** Building ******************************/

/* Update node data after splitting */
static void pbvh_bmesh_node_finalize(PBVH *pbvh,
                                     const int node_index,
                                     const int cd_vert_node_offset,
                                     const int cd_face_node_offset,
                                     bool add_orco)
{
  PBVHNode *n = &pbvh->nodes[node_index];
  bool has_visible = false;

  n->draw_batches = nullptr;

  /* Create vert hash sets */
  if (!n->bm_unique_verts) {
    n->bm_unique_verts = MEM_new<DyntopoSet<BMVert>>("bm_unique_verts");
  }
  n->bm_other_verts = MEM_new<DyntopoSet<BMVert>>("bm_other_verts");

  BB_reset(&n->vb);
  BB_reset(&n->orig_vb);

  for (BMFace *f : *n->bm_faces) {
    /* Update ownership of faces */
    BM_ELEM_CD_SET_INT(f, cd_face_node_offset, node_index);

    /* Update vertices */
    BMLoop *l_first = BM_FACE_FIRST_LOOP(f);
    BMLoop *l_iter = l_first;

    do {
      BMVert *v = l_iter->v;

      int *flags = BM_ELEM_CD_PTR<int *>(v, pbvh->cd_boundary_flag);
      *flags |= SCULPT_BOUNDARY_NEEDS_UPDATE;

      if (!n->bm_unique_verts->contains(v)) {
        if (BM_ELEM_CD_GET_INT(v, cd_vert_node_offset) != DYNTOPO_NODE_NONE) {
          n->bm_other_verts->add(v);
        }
        else {
          n->bm_unique_verts->add(v);
          BM_ELEM_CD_SET_INT(v, cd_vert_node_offset, node_index);
        }
      }
      /* Update node bounding box */
      BB_expand(&n->vb, v->co);
      BB_expand(&n->orig_vb, BM_ELEM_CD_PTR<float *>(v, pbvh->cd_origco));
    } while ((l_iter = l_iter->next) != l_first);

    if (!BM_elem_flag_test(f, BM_ELEM_HIDDEN)) {
      has_visible = true;
    }
  }

  BLI_assert(n->vb.bmin[0] <= n->vb.bmax[0] && n->vb.bmin[1] <= n->vb.bmax[1] &&
             n->vb.bmin[2] <= n->vb.bmax[2]);

  /* Build GPU buffers for new node and update vertex normals */
  BKE_pbvh_node_mark_rebuild_draw(n);

  BKE_pbvh_node_fully_hidden_set(n, !has_visible);
  n->flag |= PBVH_UpdateNormals | PBVH_UpdateCurvatureDir | PBVH_UpdateTris;
  n->flag |= PBVH_UpdateBB | PBVH_UpdateOriginalBB | PBVH_Defragment;

  n->flag |= PBVH_UpdateTopology;

  if (add_orco) {
    BKE_pbvh_bmesh_check_tris(pbvh, n);
  }
}

static void pbvh_print_mem_size(PBVH *pbvh)
{
  BMesh *bm = pbvh->header.bm;
  CustomData *cdatas[4] = {&bm->vdata, &bm->edata, &bm->ldata, &bm->pdata};

  int tots[4] = {bm->totvert, bm->totedge, bm->totloop, bm->totface};
  int sizes[4] = {
      (int)sizeof(BMVert), (int)sizeof(BMEdge), (int)sizeof(BMLoop), (int)sizeof(BMFace)};

  float memsize1[4] = {0.0f, 0.0f, 0.0f, 0.0f};
  float memsize2[4] = {0.0f, 0.0f, 0.0f, 0.0f};
  float tot = 0.0f;

  for (int i = 0; i < 4; i++) {
    CustomData *cdata = cdatas[i];

    memsize1[i] = (float)(sizes[i] * tots[i]) / 1024.0f / 1024.0f;
    memsize2[i] = (float)(cdata->totsize * tots[i]) / 1024.0f / 1024.0f;

    tot += memsize1[i] + memsize2[i];
  }

  printf("base sizes:\n");
  printf("  v: %.2fmb e: %.2fmb l: %.2fmb f: %.2fmb\n",
         memsize1[0],
         memsize1[1],
         memsize1[2],
         memsize1[3]);

  printf("custom attribute sizes:\n");
  printf("  v: %.2fmb e: %.2fmb l: %.2fmb f: %.2fmb\n",
         memsize2[0],
         memsize2[1],
         memsize2[2],
         memsize2[3]);

  int ptrsize = (int)sizeof(void *);

  float memsize3[3] = {(float)(ptrsize * pbvh->bm_idmap->map_size) / 1024.0f / 1024.0f,
                       (float)(ptrsize * pbvh->bm_idmap->freelist.capacity()) / 1024.0f / 1024.0f,
                       pbvh->bm_idmap->free_idx_map ?
                           (float)(4 * pbvh->bm_idmap->free_idx_map->capacity()) / 1024.0f /
                               1024.0f :
                           0.0f};

  printf("idmap sizes:\n  map_size: %.2fmb freelist_len: %.2fmb free_ids_size: %.2fmb\n",
         memsize3[0],
         memsize3[1],
         memsize3[2]);

  tot += memsize3[0] + memsize3[1] + memsize3[2];

  printf("total: %.2f\n", tot);
}

/* Recursively split the node if it exceeds the leaf_limit */
static void pbvh_bmesh_node_split(
    PBVH *pbvh, const BBC *bbc_array, int node_index, bool add_orco, int depth)
{
  const int cd_vert_node_offset = pbvh->cd_vert_node_offset;
  const int cd_face_node_offset = pbvh->cd_face_node_offset;
  PBVHNode *n = &pbvh->nodes[node_index];

#ifdef PROXY_ADVANCED
  BKE_pbvh_free_proxyarray(pbvh, n);
#endif

  if (n->depth >= PBVH_STACK_FIXED_DEPTH || n->bm_faces->size() <= pbvh->leaf_limit) {
    /* Node limit not exceeded */
    pbvh_bmesh_node_finalize(pbvh, node_index, cd_vert_node_offset, cd_face_node_offset, add_orco);
    return;
  }

  /* Calculate bounding box around primitive centroids */
  BB cb;
  BB_reset(&cb);

  for (BMFace *f : *n->bm_faces) {
    const BBC *bbc = &bbc_array[BM_elem_index_get(f)];

    BB_expand(&cb, bbc->bcentroid);
  }

  /* Find widest axis and its midpoint */
  const int axis = BB_widest_axis(&cb);
  const float mid = (cb.bmax[axis] + cb.bmin[axis]) * 0.5f;

  if (isnan(mid)) {
    printf("NAN ERROR! %s\n", __func__);
  }

  /* Add two new child nodes */
  const int children = pbvh->totnode;
  n->children_offset = children;
  pbvh_grow_nodes(pbvh, pbvh->totnode + 2);

  /* Array reallocated, update current node pointer */
  n = &pbvh->nodes[node_index];

  /* Initialize children */
  PBVHNode *c1 = &pbvh->nodes[children], *c2 = &pbvh->nodes[children + 1];

  c1->draw_batches = c2->draw_batches = nullptr;
  c1->depth = c2->depth = n->depth + 1;

  c1->flag |= PBVH_Leaf;
  c2->flag |= PBVH_Leaf;

  c1->bm_faces = MEM_new<DyntopoSet<BMFace>>("bm_faces", int64_t(n->bm_faces->size() >> 1));
  c2->bm_faces = MEM_new<DyntopoSet<BMFace>>("bm_faces", int64_t(n->bm_faces->size() >> 1));

  c1->bm_unique_verts = MEM_new<DyntopoSet<BMVert>>("bm_unique_verts");
  c2->bm_unique_verts = MEM_new<DyntopoSet<BMVert>>("bm_unique_verts");

  c1->bm_other_verts = c2->bm_other_verts = nullptr;

  /* Partition the parent node's faces between the two children */
  for (BMFace *f : *n->bm_faces) {
    const BBC *bbc = &bbc_array[BM_elem_index_get(f)];

    if (bbc->bcentroid[axis] < mid) {
      c1->bm_faces->add(f);
    }
    else {
      c2->bm_faces->add(f);
    }
  }

  /* Clear this node */

  /* Assign verts to c1 and c2.  Note that the previous
     method of simply marking them as untaken and rebuilding
     unique verts later doesn't work, as it assumes that dyntopo
     never assigns verts to nodes that don't contain their
     faces.*/
  if (n->bm_unique_verts) {
    for (BMVert *v : *n->bm_unique_verts) {
      if (v->co[axis] < mid) {
        BM_ELEM_CD_SET_INT(v, cd_vert_node_offset, (c1 - pbvh->nodes));
        c1->bm_unique_verts->add(v);
      }
      else {
        BM_ELEM_CD_SET_INT(v, cd_vert_node_offset, (c2 - pbvh->nodes));
        c2->bm_unique_verts->add(v);
      }
    }

    MEM_delete(n->bm_unique_verts);
  }

  if (n->bm_faces) {
    /* Unclaim faces */
    for (BMFace *f : *n->bm_faces) {
      BM_ELEM_CD_SET_INT(f, cd_face_node_offset, DYNTOPO_NODE_NONE);
    }

    MEM_delete(n->bm_faces);
  }

  if (n->bm_other_verts) {
    MEM_delete(n->bm_other_verts);
  }

  if (n->layer_disp) {
    MEM_freeN(n->layer_disp);
  }

  if (n->tribuf || n->tri_buffers) {
    BKE_pbvh_bmesh_free_tris(pbvh, n);
  }

  n->bm_faces = nullptr;
  n->bm_unique_verts = nullptr;
  n->bm_other_verts = nullptr;
  n->layer_disp = nullptr;

  if (n->draw_batches) {
    DRW_pbvh_node_free(n->draw_batches);
    n->draw_batches = nullptr;
  }
  n->flag &= ~PBVH_Leaf;

  /* Recurse */
  pbvh_bmesh_node_split(pbvh, bbc_array, children, add_orco, depth + 1);
  pbvh_bmesh_node_split(pbvh, bbc_array, children + 1, add_orco, depth + 1);

  /* Array maybe reallocated, update current node pointer */
  n = &pbvh->nodes[node_index];

  /* Update bounding box */
  BB_reset(&n->vb);
  BB_expand_with_bb(&n->vb, &pbvh->nodes[n->children_offset].vb);
  BB_expand_with_bb(&n->vb, &pbvh->nodes[n->children_offset + 1].vb);
  n->orig_vb = n->vb;
}

/* Recursively split the node if it exceeds the leaf_limit */
bool pbvh_bmesh_node_limit_ensure(PBVH *pbvh, int node_index)
{
  DyntopoSet<BMFace> *bm_faces = pbvh->nodes[node_index].bm_faces;
  const int bm_faces_size = bm_faces->size();

  if (bm_faces_size <= pbvh->leaf_limit || pbvh->nodes[node_index].depth >= PBVH_STACK_FIXED_DEPTH)
  {
    /* Node limit not exceeded */
    return false;
  }

  /* Trigger draw manager cache invalidation. */
  pbvh->draw_cache_invalid = true;

  /* For each BMFace, store the AABB and AABB centroid */
  BBC *bbc_array = MEM_cnew_array<BBC>(bm_faces_size, "BBC");

  int i = 0;
  for (BMFace *f : *bm_faces) {

    BBC *bbc = &bbc_array[i];

    BB_reset((BB *)bbc);
    BMLoop *l_first = BM_FACE_FIRST_LOOP(f);
    BMLoop *l_iter = l_first;
    do {
      BB_expand((BB *)bbc, l_iter->v->co);
    } while ((l_iter = l_iter->next) != l_first);
    BBC_update_centroid(bbc);

    /* so we can do direct lookups on 'bbc_array' */
    BM_elem_index_set(f, i); /* set_dirty! */
    i++;
  }

  /* Likely this is already dirty. */
  pbvh->header.bm->elem_index_dirty |= BM_FACE;

  pbvh_bmesh_node_split(pbvh, bbc_array, node_index, false, 0);

  MEM_freeN(bbc_array);
  pbvh_bmesh_check_nodes(pbvh);

  return true;
}

/**********************************************************************/

static bool point_in_node(const PBVHNode *node, const float co[3])
{
  return co[0] >= node->vb.bmin[0] && co[0] <= node->vb.bmax[0] && co[1] >= node->vb.bmin[1] &&
         co[1] <= node->vb.bmax[1] && co[2] >= node->vb.bmin[2] && co[2] <= node->vb.bmax[2];
}

void bke_pbvh_insert_face_finalize(PBVH *pbvh, BMFace *f, const int ni)
{
  PBVHNode *node = pbvh->nodes + ni;
  BM_ELEM_CD_SET_INT(f, pbvh->cd_face_node_offset, ni);

  if (!(node->flag & PBVH_Leaf)) {
    printf("%s: major pbvh corruption error\n", __func__);
    return;
  }

  node->bm_faces->add(f);

  PBVHNodeFlags updateflag = PBVH_UpdateTris | PBVH_UpdateBB | PBVH_UpdateDrawBuffers |
                             PBVH_UpdateCurvatureDir | PBVH_UpdateColor | PBVH_UpdateMask |
                             PBVH_UpdateNormals | PBVH_UpdateOriginalBB | PBVH_UpdateVisibility |
                             PBVH_UpdateRedraw | PBVH_RebuildDrawBuffers | PBVH_UpdateTriAreas |
                             PBVH_Defragment;

  node->flag |= updateflag;

  /* Ensure verts are in pbvh. */
  BMLoop *l = f->l_first;
  do {
    int ni2 = BM_ELEM_CD_GET_INT(l->v, pbvh->cd_vert_node_offset);

    if (ni2 != DYNTOPO_NODE_NONE &&
        (ni2 < 0 || ni2 >= pbvh->totnode || !(pbvh->nodes[ni2].flag & PBVH_Leaf)))
    {
      printf("%s: pbvh corruption\n", __func__);
      ni2 = DYNTOPO_NODE_NONE;
    }

    BB_expand(&node->vb, l->v->co);
    BB_expand(&node->orig_vb, BM_ELEM_CD_PTR<float *>(l->v, pbvh->cd_origco));

    if (ni2 == DYNTOPO_NODE_NONE) {
      node->bm_unique_verts->add(l->v);
      BM_ELEM_CD_SET_INT(l->v, pbvh->cd_vert_node_offset, ni);
      continue;
    }

    PBVHNode *node2 = pbvh->nodes + ni2;

    if (ni2 != ni) {
      node->bm_other_verts->add(l->v);

      BB_expand(&node2->vb, l->v->co);
      BB_expand(&node2->orig_vb, BM_ELEM_CD_PTR<float *>(l->v, pbvh->cd_origco));

      node2->flag |= updateflag;
    }
  } while ((l = l->next) != f->l_first);
}

void bke_pbvh_insert_face(PBVH *pbvh, struct BMFace *f)
{
  int i = 0;
  bool ok = false;
  int ni = -1;

  while (i < pbvh->totnode) {
    PBVHNode *node = pbvh->nodes + i;
    bool ok2 = false;

    if (node->flag & PBVH_Leaf) {
      ok = true;
      ni = i;
      break;
    }

    if (node->children_offset == 0) {
      continue;
    }

    for (int j = 0; j < 2; j++) {
      int ni2 = node->children_offset + j;
      if (ni2 == 0) {
        continue;
      }

      PBVHNode *node2 = pbvh->nodes + ni2;
      BMLoop *l = f->l_first;

      do {
        if (point_in_node(node2, l->v->co)) {
          i = ni2;
          ok2 = true;
          break;
        }

        l = l->next;
      } while (l != f->l_first);

      if (ok2) {
        break;
      }
    }

    if (!ok2) {
      break;
    }
  }

  if (!ok) {
    // find closest node
    float co[3];
    int tot = 0;
    BMLoop *l = f->l_first;

    zero_v3(co);

    do {
      add_v3_v3(co, l->v->co);
      l = l->next;
      tot++;
    } while (l != f->l_first);

    mul_v3_fl(co, 1.0f / (float)tot);
    float mindis = 1e17;

    for (int i = 0; i < pbvh->totnode; i++) {
      PBVHNode *node = pbvh->nodes + i;

      if (!(node->flag & PBVH_Leaf)) {
        continue;
      }

      float cent[3];
      add_v3_v3v3(cent, node->vb.bmin, node->vb.bmax);
      mul_v3_fl(cent, 0.5f);

      float dis = len_squared_v3v3(co, cent);
      if (dis < mindis) {
        mindis = dis;
        ni = i;
      }
    }
  }

  if (ni < 0 || !(pbvh->nodes[ni].flag & PBVH_Leaf)) {
    fprintf(stderr, "pbvh error! failed to find node to insert face into!\n");
    fflush(stderr);
    return;
  }

  bke_pbvh_insert_face_finalize(pbvh, f, ni);
}

static void pbvh_bmesh_regen_node_verts(PBVH *pbvh, PBVHNode *node, bool report)
{
  node->flag &= ~PBVH_RebuildNodeVerts;

  int usize = node->bm_unique_verts->size();
  int osize = node->bm_other_verts->size();

  DyntopoSet<BMVert> *old_unique_verts = node->bm_unique_verts;
  DyntopoSet<BMVert> *old_other_verts = node->bm_other_verts;

  const int cd_vert_node = pbvh->cd_vert_node_offset;
  const int ni = (int)(node - pbvh->nodes);

  auto check_vert = [&](BMVert *v) {
    if (BM_elem_is_free(reinterpret_cast<BMElem *>(v), BM_VERT)) {
      if (report) {
        printf("%s: corrupted vertex %p\n", __func__, v);
      }
      return;
    }
    int ni2 = BM_ELEM_CD_GET_INT(v, cd_vert_node);

    bool bad = ni2 == ni || ni2 < 0 || ni2 >= pbvh->totnode;
    bad = bad || pbvh->nodes[ni2].flag & PBVH_Delete;
    bad = bad || !(pbvh->nodes[ni2].flag & PBVH_Leaf);

    if (bad) {
      BM_ELEM_CD_SET_INT(v, cd_vert_node, DYNTOPO_NODE_NONE);
    }
  };

  for (BMVert *v : *old_unique_verts) {
    check_vert(v);
  }

  for (BMVert *v : *old_other_verts) {
    check_vert(v);
  }

  node->bm_unique_verts = MEM_new<DyntopoSet<BMVert>>("bm_unique_verts");
  node->bm_other_verts = MEM_new<DyntopoSet<BMVert>>("bm_other_verts");

  bool update = false;

  for (BMFace *f : *node->bm_faces) {
    BMLoop *l = f->l_first;
    do {
      int ni2 = BM_ELEM_CD_GET_INT(l->v, cd_vert_node);

      if (ni2 == DYNTOPO_NODE_NONE) {
        BM_ELEM_CD_SET_INT(l->v, cd_vert_node, ni);
        ni2 = ni;
        update = true;
      }

      if (ni2 == ni) {
        node->bm_unique_verts->add(l->v);
        BM_ELEM_CD_SET_INT(l->v, cd_vert_node, ni);
      }
      else {
        node->bm_other_verts->add(l->v);
      }
    } while ((l = l->next) != f->l_first);
  }

  for (BMVert *v : *old_unique_verts) {
    if (BM_elem_is_free(reinterpret_cast<BMElem *>(v), BM_VERT)) {
      if (report) {
        printf("%s: corrupted vertex %p\n", __func__, v);
      }
      continue;
    }

    if (BM_ELEM_CD_GET_INT(v, pbvh->cd_vert_node_offset) == -1) {
      // try to find node to insert into
      BMIter iter2;
      BMFace *f2;
      bool ok = false;

      BM_ITER_ELEM (f2, &iter2, v, BM_FACES_OF_VERT) {
        int ni2 = BM_ELEM_CD_GET_INT(f2, pbvh->cd_face_node_offset);

        if (ni2 >= 0) {
          PBVHNode *node2 = pbvh->nodes + ni2;

          node2->bm_unique_verts->add(v);
          node2->bm_other_verts->remove(v);

          BM_ELEM_CD_SET_INT(v, pbvh->cd_vert_node_offset, ni2);

          ok = true;
          break;
        }
      }

      if (!ok) {
        printf("pbvh error: orphaned vert node reference\n");
      }
    }
  }

  if (usize != node->bm_unique_verts->size()) {
    update = true;
#if 0
    printf("possible pbvh error: bm_unique_verts might have had bad data. old: %d, new: %d\n",
      usize,
      node->bm_unique_verts->size());
#endif
  }

  if (osize != node->bm_other_verts->size()) {
    update = true;
#if 0
    printf("possible pbvh error: bm_other_verts might have had bad data. old: %d, new: %d\n",
      osize,
      node->bm_other_verts->size());
#endif
  }

  if (update) {
    node->flag |= PBVH_UpdateNormals | PBVH_UpdateDrawBuffers | PBVH_RebuildDrawBuffers |
                  PBVH_UpdateBB;
    node->flag |= PBVH_UpdateOriginalBB | PBVH_UpdateRedraw | PBVH_UpdateColor | PBVH_UpdateTris |
                  PBVH_UpdateVisibility;
  }

  MEM_delete(old_unique_verts);
  MEM_delete(old_other_verts);
}

void BKE_pbvh_bmesh_mark_node_regen(PBVH * /*pbvh*/, PBVHNode *node)
{
  node->flag |= PBVH_RebuildNodeVerts;
}

PBVHNode *BKE_pbvh_get_node_leaf_safe(PBVH *pbvh, int i)
{
  if (i >= 0 && i < pbvh->totnode) {
    PBVHNode *node = pbvh->nodes + i;
    if ((node->flag & PBVH_Leaf) && !(node->flag & PBVH_Delete)) {
      return node;
    }
  }

  return nullptr;
}

void BKE_pbvh_bmesh_regen_node_verts(PBVH *pbvh, bool report)
{
  for (int i = 0; i < pbvh->totnode; i++) {
    PBVHNode *node = pbvh->nodes + i;

    if (!(node->flag & PBVH_Leaf) || !(node->flag & PBVH_RebuildNodeVerts)) {
      continue;
    }

    pbvh_bmesh_regen_node_verts(pbvh, node, report);
  }
}

/************************* Called from pbvh.c *************************/

static bool pbvh_poly_hidden(PBVH * /*pbvh*/, BMFace *f)
{
  return BM_elem_flag_test(f, BM_ELEM_HIDDEN);
}

bool BKE_pbvh_bmesh_check_origdata(SculptSession *ss, BMVert *v, int /*stroke_id*/)
{
  PBVHVertRef vertex = {(intptr_t)v};
  return blender::bke::paint::get_original_vertex(ss, vertex, nullptr, nullptr, nullptr, nullptr);
}

bool pbvh_bmesh_node_raycast(SculptSession *ss,
                             PBVH *pbvh,
                             PBVHNode *node,
                             const float ray_start[3],
                             const float ray_normal[3],
                             struct IsectRayPrecalc *isect_precalc,
                             int *hit_count,
                             float *depth,
                             float *back_depth,
                             bool use_original,
                             PBVHVertRef *r_active_vertex,
                             PBVHFaceRef *r_active_face,
                             float *r_face_normal,
                             int stroke_id)
{
  bool hit = false;
  float nearest_vertex_co[3] = {0.0f};

  BKE_pbvh_bmesh_check_tris(pbvh, node);

  for (int i = 0; i < node->tribuf->tottri; i++) {
    PBVHTri *tri = node->tribuf->tris + i;
    BMVert *verts[3] = {
        (BMVert *)node->tribuf->verts[tri->v[0]].i,
        (BMVert *)node->tribuf->verts[tri->v[1]].i,
        (BMVert *)node->tribuf->verts[tri->v[2]].i,
    };

    float *cos[3];
    float *nos[3];

    if (use_original) {
      BKE_pbvh_bmesh_check_origdata(ss, verts[0], stroke_id);
      BKE_pbvh_bmesh_check_origdata(ss, verts[1], stroke_id);
      BKE_pbvh_bmesh_check_origdata(ss, verts[2], stroke_id);

      cos[0] = BM_ELEM_CD_PTR<float *>(verts[0], pbvh->cd_origco);
      cos[1] = BM_ELEM_CD_PTR<float *>(verts[1], pbvh->cd_origco);
      cos[2] = BM_ELEM_CD_PTR<float *>(verts[2], pbvh->cd_origco);

      nos[0] = BM_ELEM_CD_PTR<float *>(verts[0], pbvh->cd_origno);
      nos[1] = BM_ELEM_CD_PTR<float *>(verts[1], pbvh->cd_origno);
      nos[2] = BM_ELEM_CD_PTR<float *>(verts[2], pbvh->cd_origno);
    }
    else {
      for (int j = 0; j < 3; j++) {
        cos[j] = verts[j]->co;
        nos[j] = verts[j]->no;
      }
    }

    if (ray_face_intersection_depth_tri(
            ray_start, isect_precalc, cos[0], cos[1], cos[2], depth, back_depth, hit_count))
    {
      hit = true;

      if (r_face_normal) {
        normal_tri_v3(r_face_normal, cos[0], cos[1], cos[2]);
      }

      if (r_active_vertex) {
        float location[3] = {0.0f};
        madd_v3_v3v3fl(location, ray_start, ray_normal, *depth);
        for (int j = 0; j < 3; j++) {
          if (j == 0 ||
              len_squared_v3v3(location, cos[j]) < len_squared_v3v3(location, nearest_vertex_co)) {
            copy_v3_v3(nearest_vertex_co, cos[j]);
            r_active_vertex->i = (intptr_t)verts[j];
          }
        }
      }

      if (r_active_face) {
        *r_active_face = tri->f;
      }
    }
  }

  return hit;
}

bool BKE_pbvh_bmesh_node_raycast_detail(PBVH *pbvh,
                                        PBVHNode *node,
                                        const float ray_start[3],
                                        struct IsectRayPrecalc *isect_precalc,
                                        float *depth,
                                        float *r_edge_length)
{
  if (node->flag & PBVH_FullyHidden) {
    return false;
  }

  BKE_pbvh_bmesh_check_tris(pbvh, node);
  for (int i = 0; i < node->tribuf->tottri; i++) {
    PBVHTri *tri = node->tribuf->tris + i;
    BMVert *v1 = (BMVert *)node->tribuf->verts[tri->v[0]].i;
    BMVert *v2 = (BMVert *)node->tribuf->verts[tri->v[1]].i;
    BMVert *v3 = (BMVert *)node->tribuf->verts[tri->v[2]].i;
    BMFace *f = (BMFace *)tri->f.i;

    if (pbvh_poly_hidden(pbvh, f)) {
      continue;
    }

    bool hit_local = ray_face_intersection_tri(
        ray_start, isect_precalc, v1->co, v2->co, v3->co, depth);

    if (hit_local) {
      float len1 = len_squared_v3v3(v1->co, v2->co);
      float len2 = len_squared_v3v3(v2->co, v3->co);
      float len3 = len_squared_v3v3(v3->co, v1->co);

      /* detail returned will be set to the maximum allowed size, so take max here */
      *r_edge_length = sqrtf(max_fff(len1, len2, len3));

      return true;
    }
  }

  return false;
}

bool pbvh_bmesh_node_nearest_to_ray(SculptSession *ss,
                                    PBVH *pbvh,
                                    PBVHNode *node,
                                    const float ray_start[3],
                                    const float ray_normal[3],
                                    float *depth,
                                    float *dist_sq,
                                    bool use_original,
                                    int stroke_id)
{
  bool hit = false;

  BKE_pbvh_bmesh_check_tris(pbvh, node);
  PBVHTriBuf *tribuf = node->tribuf;

  for (int i = 0; i < tribuf->tottri; i++) {
    PBVHTri *tri = tribuf->tris + i;
    BMFace *f = (BMFace *)tri->f.i;

    if (pbvh_poly_hidden(pbvh, f)) {
      continue;
    }

    BMVert *v1 = (BMVert *)tribuf->verts[tri->v[0]].i;
    BMVert *v2 = (BMVert *)tribuf->verts[tri->v[1]].i;
    BMVert *v3 = (BMVert *)tribuf->verts[tri->v[2]].i;

    float *co1, *co2, *co3;

    if (use_original) {
      BKE_pbvh_bmesh_check_origdata(ss, v1, stroke_id);
      BKE_pbvh_bmesh_check_origdata(ss, v2, stroke_id);
      BKE_pbvh_bmesh_check_origdata(ss, v3, stroke_id);

      co1 = BM_ELEM_CD_PTR<float *>(v1, pbvh->cd_origco);
      co2 = BM_ELEM_CD_PTR<float *>(v2, pbvh->cd_origco);
      co3 = BM_ELEM_CD_PTR<float *>(v3, pbvh->cd_origco);
    }
    else {
      co1 = v1->co;
      co2 = v2->co;
      co3 = v3->co;
    }

    hit |= ray_face_nearest_tri(ray_start, ray_normal, co1, co2, co3, depth, dist_sq);
  }

  return hit;
}

struct UpdateNormalsTaskData {
  PBVHNode *node;
  Vector<BMVert *> border_verts;
  int cd_flag;
  int cd_vert_node_offset;
  int cd_face_node_offset;
  int node_nr;
};

static void pbvh_update_normals_task_cb(void *__restrict userdata,
                                        const int n,
                                        const TaskParallelTLS *__restrict /* tls */)
{
  UpdateNormalsTaskData *data = ((UpdateNormalsTaskData *)userdata) + n;
  PBVHNode *node = data->node;
  const int node_nr = data->node_nr;

  const int cd_face_node_offset = data->cd_face_node_offset;
  const int cd_vert_node_offset = data->cd_vert_node_offset;

  node->flag |= PBVH_UpdateCurvatureDir;

#ifdef NORMAL_VERT_BAD
#  undef NORMAL_VERT_BAD
#endif
#define NORMAL_VERT_BAD(v) \
  (!(v)->e || BM_ELEM_CD_GET_INT((v), cd_vert_node_offset) != node_nr || \
   ((*BM_ELEM_CD_PTR<uint8_t *>((v), data->cd_flag)) & SCULPTFLAG_PBVH_BOUNDARY))

  for (BMVert *v : *node->bm_unique_verts) {
    PBVH_CHECK_NAN(v->no);

    if (NORMAL_VERT_BAD(v)) {
      data->border_verts.append(v);
    }

    zero_v3(v->no);
  }

  for (BMVert *v : *node->bm_other_verts) {
    PBVH_CHECK_NAN(v->no);

    if (NORMAL_VERT_BAD(v)) {
      data->border_verts.append(v);
    }

    zero_v3(v->no);
  }

  for (BMFace *f : *node->bm_faces) {
    BM_face_normal_update(f);

    PBVH_CHECK_NAN(f->no);

    BMLoop *l = f->l_first;
    do {
      PBVH_CHECK_NAN(l->v->no);

      if (!NORMAL_VERT_BAD(l->v)) {
        add_v3_v3(l->v->no, f->no);
      }
    } while ((l = l->next) != f->l_first);
  }

  for (BMVert *v : *node->bm_unique_verts) {
    PBVH_CHECK_NAN(v->no);

    if (!NORMAL_VERT_BAD(v)) {
      normalize_v3(v->no);
    }
  }

  node->flag &= ~PBVH_UpdateNormals;
}

void pbvh_bmesh_normals_update(PBVH *pbvh, Span<PBVHNode *> nodes)
{
  TaskParallelSettings settings;
  Vector<UpdateNormalsTaskData> datas;
  datas.resize(nodes.size());

  for (int i : nodes.index_range()) {
    datas[i].node = nodes[i];
    datas[i].node_nr = nodes[i] - pbvh->nodes;
    datas[i].cd_flag = pbvh->cd_flag;
    datas[i].cd_vert_node_offset = pbvh->cd_vert_node_offset;
    datas[i].cd_face_node_offset = pbvh->cd_face_node_offset;

    pbvh_bmesh_check_other_verts(nodes[i]);
    BKE_pbvh_bmesh_check_tris(pbvh, nodes[i]);
  }

  BKE_pbvh_parallel_range_settings(&settings, true, nodes.size());
  BLI_task_parallel_range(0, nodes.size(), datas.data(), pbvh_update_normals_task_cb, &settings);

  for (UpdateNormalsTaskData &data : datas) {
    for (BMVert *v : data.border_verts) {
      if (BM_elem_is_free((BMElem *)v, BM_VERT)) {
        printf("%s: error, v was freed!\n", __func__);
        continue;
      }

      if (!v->e || !v->e->l) {
        continue;
      }

      zero_v3(v->no);

      BMEdge *e = v->e;
      do {
        BMLoop *l = e->l;
        if (!l) {
          continue;
        }

        do {
          add_v3_v3(v->no, l->f->no);
        } while ((l = l->radial_next) != e->l);
      } while ((e = BM_DISK_EDGE_NEXT(e, v)) != v->e);

      normalize_v3(v->no);
    }
  }
}

struct FastNodeBuildInfo {
  int totface; /* number of faces */
  int start;   /* start of faces in array */
  int depth;
  int node_index;
  struct FastNodeBuildInfo *child1;
  struct FastNodeBuildInfo *child2;
  float cent[3], no[3];
  int tag;
};

/**
 * Recursively split the node if it exceeds the leaf_limit.
 * This function is multi-thread-able since each invocation applies
 * to a sub part of the arrays.
 */
static void pbvh_bmesh_node_limit_ensure_fast(PBVH *pbvh,
                                              BMFace **nodeinfo,
                                              BBC *bbc_array,
                                              FastNodeBuildInfo *node,
                                              Vector<FastNodeBuildInfo *> &leaves,
                                              MemArena *arena)
{
  FastNodeBuildInfo *child1, *child2;

  if (node->totface <= pbvh->leaf_limit || node->depth >= PBVH_STACK_FIXED_DEPTH) {
    return;
  }

  /* Calculate bounding box around primitive centroids */
  BB cb;
  BB_reset(&cb);
  for (int i = 0; i < node->totface; i++) {
    BMFace *f = nodeinfo[i + node->start];
    BBC *bbc = &bbc_array[BM_elem_index_get(f)];

    BB_expand(&cb, bbc->bcentroid);
  }

  /* initialize the children */

  /* Find widest axis and its midpoint */
  const int axis = BB_widest_axis(&cb);
  const float mid = (cb.bmax[axis] + cb.bmin[axis]) * 0.5f;

  int num_child1 = 0, num_child2 = 0;

  /* split vertices along the middle line */
  const int end = node->start + node->totface;
  for (int i = node->start; i < end - num_child2; i++) {
    BMFace *f = nodeinfo[i];
    BBC *bbc = &bbc_array[BM_elem_index_get(f)];

    if (bbc->bcentroid[axis] > mid) {
      int i_iter = end - num_child2 - 1;
      int candidate = -1;

      /* Found a face that should be part of another node, look for a face to substitute with. */
      for (; i_iter > i; i_iter--) {
        BMFace *f_iter = nodeinfo[i_iter];
        const BBC *bbc_iter = &bbc_array[BM_elem_index_get(f_iter)];
        if (bbc_iter->bcentroid[axis] <= mid) {
          candidate = i_iter;
          break;
        }

        num_child2++;
      }

      if (candidate != -1) {
        BMFace *tmp = nodeinfo[i];
        nodeinfo[i] = nodeinfo[candidate];
        nodeinfo[candidate] = tmp;

        /* Increase both counts. */
        num_child1++;
        num_child2++;
      }
      else {
        /* Not finding candidate means second half of array part is full of
         * second node parts, just increase the number of child nodes for it.
         */
        num_child2++;
      }
    }
    else {
      num_child1++;
    }
  }

  /* Ensure at least one child in each node. */
  if (num_child2 == 0) {
    num_child2++;
    num_child1--;
  }
  else if (num_child1 == 0) {
    num_child1++;
    num_child2--;
  }

  /* At this point, faces should have been split along the array range sequentially,
   * each sequential part belonging to one node only.
   */
  BLI_assert((num_child1 + num_child2) == node->totface);

  node->child1 = child1 = (FastNodeBuildInfo *)BLI_memarena_alloc(arena,
                                                                  sizeof(FastNodeBuildInfo));
  node->child2 = child2 = (FastNodeBuildInfo *)BLI_memarena_alloc(arena,
                                                                  sizeof(FastNodeBuildInfo));

  child1->totface = num_child1;
  child1->start = node->start;
  child1->depth = node->depth + 1;

  child2->totface = num_child2;
  child2->start = node->start + num_child1;
  child2->depth = node->depth + 2;

  child1->child1 = child1->child2 = child2->child1 = child2->child2 = nullptr;

  pbvh_bmesh_node_limit_ensure_fast(pbvh, nodeinfo, bbc_array, child1, leaves, arena);
  pbvh_bmesh_node_limit_ensure_fast(pbvh, nodeinfo, bbc_array, child2, leaves, arena);

  if (!child1->child1 && !child1->child2) {
    leaves.append(child1);
  }

  if (!child2->child1 && !child2->child2) {
    leaves.append(child2);
  }
}

struct LeafBuilderThreadData {
  PBVH *pbvh;
  BMFace **nodeinfo;
  BBC *bbc_array;
  Vector<FastNodeBuildInfo *> leaves;
};

static void pbvh_bmesh_create_leaf_fast_task_cb(void *__restrict userdata,
                                                const int i,
                                                const TaskParallelTLS *__restrict /* tls */)
{
  LeafBuilderThreadData *data = (LeafBuilderThreadData *)userdata;
  PBVH *pbvh = data->pbvh;
  BMFace **nodeinfo = data->nodeinfo;
  BBC *bbc_array = data->bbc_array;
  struct FastNodeBuildInfo *node = data->leaves[i];

  /* node does not have children so it's a leaf node, populate with faces and tag accordingly
   * this is an expensive part but it's not so easily thread-able due to vertex node indices */
  // const int cd_vert_node_offset = pbvh->cd_vert_node_offset;
  const int cd_face_node_offset = pbvh->cd_face_node_offset;

  PBVHNode *n = pbvh->nodes + node->node_index;
  const int node_index = node->node_index;

  bool has_visible = false;

  /* Build GPU buffers for new node */

  n->flag = PBVH_Leaf | PBVH_UpdateTris | PBVH_UpdateBB | PBVH_UpdateOriginalBB |
            PBVH_UpdateTriAreas | PBVH_UpdateColor | PBVH_UpdateVisibility |
            PBVH_UpdateDrawBuffers | PBVH_RebuildDrawBuffers | PBVH_UpdateCurvatureDir |
            PBVH_UpdateMask | PBVH_UpdateRedraw;

  n->bm_faces = MEM_new<DyntopoSet<BMFace>>("bm_faces", node->totface);

  /* Create vert hash sets */
  n->bm_unique_verts = MEM_new<DyntopoSet<BMVert>>("bm_unique_verts", node->totface * 3);
  n->bm_other_verts = MEM_new<DyntopoSet<BMVert>>("bm_other_verts", node->totface * 3);

  BB_reset(&n->vb);

  const int end = node->start + node->totface;

  for (int i = node->start; i < end; i++) {
    BMFace *f = nodeinfo[i];
    BBC *bbc = &bbc_array[BM_elem_index_get(f)];

    /* Update ownership of faces */

    n->bm_faces->add(f);
    BM_ELEM_CD_SET_INT(f, cd_face_node_offset, node_index);

    /* Update vertices */
    BMLoop *l_first = BM_FACE_FIRST_LOOP(f);
    BMLoop *l_iter = l_first;
    do {
      BMVert *v = l_iter->v;

      int old = BM_ELEM_CD_GET_INT(v, pbvh->cd_vert_node_offset);
      ;
      int32_t *ptr = static_cast<int32_t *>(
          POINTER_OFFSET(v->head.data, pbvh->cd_vert_node_offset));

      if (BM_ELEM_CD_GET_INT(v, pbvh->cd_vert_node_offset) == DYNTOPO_NODE_NONE) {
        if (old == DYNTOPO_NODE_NONE &&
            atomic_cas_int32(ptr, DYNTOPO_NODE_NONE, node_index) == DYNTOPO_NODE_NONE)
        {
          n->bm_unique_verts->add(v);
        }
        else {
          n->bm_other_verts->add(v);
        }
      }
      else if (old != node->node_index) {
        n->bm_other_verts->add(v);
      }
    } while ((l_iter = l_iter->next) != l_first);

    /* Update node bounding box */
    if (!pbvh_poly_hidden(pbvh, f)) {
      has_visible = true;
    }

    BB_expand_with_bb(&n->vb, (BB *)bbc);
  }

  BLI_assert(n->vb.bmin[0] <= n->vb.bmax[0] && n->vb.bmin[1] <= n->vb.bmax[1] &&
             n->vb.bmin[2] <= n->vb.bmax[2]);

  n->orig_vb = n->vb;

  BKE_pbvh_node_fully_hidden_set(n, !has_visible);
  n->flag |= PBVH_UpdateNormals | PBVH_UpdateCurvatureDir;
}

static void pbvh_bmesh_create_nodes_fast_recursive_create(PBVH *pbvh,
                                                          BMFace **nodeinfo,
                                                          BBC *bbc_array,
                                                          struct FastNodeBuildInfo *node)
{
  if (node->child1) {
    int children_offset = pbvh->totnode;
    pbvh_grow_nodes(pbvh, pbvh->totnode + 2);

    PBVHNode *n = pbvh->nodes + node->node_index;
    n->children_offset = children_offset;

    n->depth = node->depth;
    (n + 1)->depth = node->child1->depth;
    (n + 2)->depth = node->child2->depth;

    node->child1->node_index = children_offset;
    node->child2->node_index = children_offset + 1;

    pbvh_bmesh_create_nodes_fast_recursive_create(pbvh, nodeinfo, bbc_array, node->child1);
    pbvh_bmesh_create_nodes_fast_recursive_create(pbvh, nodeinfo, bbc_array, node->child2);
  }
}

static void pbvh_bmesh_create_nodes_fast_recursive_final(PBVH *pbvh,
                                                         BMFace **nodeinfo,
                                                         BBC *bbc_array,
                                                         struct FastNodeBuildInfo *node)
{
  /* two cases, node does not have children or does have children */
  if (node->child1) {
    pbvh_bmesh_create_nodes_fast_recursive_final(pbvh, nodeinfo, bbc_array, node->child1);
    pbvh_bmesh_create_nodes_fast_recursive_final(pbvh, nodeinfo, bbc_array, node->child2);

    PBVHNode *n = pbvh->nodes + node->node_index;

    /* Update bounding box */
    BB_reset(&n->vb);
    BB_expand_with_bb(&n->vb, &pbvh->nodes[node->child1->node_index].vb);
    BB_expand_with_bb(&n->vb, &pbvh->nodes[node->child2->node_index].vb);
    n->orig_vb = n->vb;
  }
}

/***************************** Public API *****************************/

//#define MV_COLOR_BOUNDARY

#ifdef MV_COLOR_BOUNDARY
static int color_boundary_key(float col[4])
{
  const float steps = 2.0f;
  float hsv[3];

  rgb_to_hsv(col[0], col[1], col[2], hsv, hsv + 1, hsv + 2);

  int x = (int)((hsv[0] * 0.5f + 0.5f) * steps + 0.5f);
  int y = (int)(hsv[1] * steps + 0.5f);
  int z = (int)(hsv[2] * steps + 0.5f);

  return z * steps * steps + y * steps + x;
}
#endif

static bool test_colinear_tri(BMFace *f)
{
  BMLoop *l = f->l_first;

  float area_limit = 0.00001f;
  area_limit = len_squared_v3v3(l->v->co, l->next->v->co) * 0.001;

  return area_tri_v3(l->v->co, l->next->v->co, l->prev->v->co) <= area_limit;
}

float BKE_pbvh_test_sharp_faces_bmesh(BMFace *f1, BMFace *f2, float limit)
{
  float angle = saacos(dot_v3v3(f1->no, f2->no));

#if 0  // XXX
  float no1[3], no2[3];
  normal_tri_v3(no1, f1->l_first->v->co, f1->l_first->next->v->co, f1->l_first->next->next->v->co);
  normal_tri_v3(no2, f2->l_first->v->co, f2->l_first->next->v->co, f2->l_first->next->next->v->co);

  angle = saacos(dot_v3v3(no1, no2));
#endif

  /* Detect coincident triangles. */
  if (f1->len == 3 && test_colinear_tri(f1)) {
    return false;
  }
  if (f2->len == 3 && test_colinear_tri(f2)) {
    return false;
  }

  /* Try to ignore folded over edges. */
  if (angle > M_PI * 0.6) {
    return false;
  }

  return angle > limit;
}

void BKE_pbvh_update_vert_boundary(int cd_faceset_offset,
                                   int cd_vert_node_offset,
                                   int cd_face_node_offset,
                                   int /*cd_vcol*/,
                                   int cd_boundary_flag,
                                   const int cd_flag,
                                   const int cd_valence,
                                   BMVert *v,
                                   const CustomData *ldata,
                                   const int totuv,
                                   const bool /*do_uvs*/,
                                   float sharp_angle_limit)
{
  int newflag = *BM_ELEM_CD_PTR<uint8_t *>(v, cd_flag);
  int boundflag = 0;

  const bool do_uvs = totuv > 0;

  BMEdge *e = v->e;
  newflag &= ~(SCULPTFLAG_VERT_FSET_HIDDEN | SCULPTFLAG_PBVH_BOUNDARY);

  if (!e) {
    boundflag |= SCULPT_BOUNDARY_MESH;

    BM_ELEM_CD_SET_INT(v, cd_valence, 0);
    BM_ELEM_CD_SET_INT(v, cd_boundary_flag, 0);
    *BM_ELEM_CD_PTR<uint8_t *>(v, cd_flag) = newflag;

    return;
  }

  int val = 0;

  int ni = BM_ELEM_CD_GET_INT(v, cd_vert_node_offset);

  int sharpcount = 0;
  int seamcount = 0;
  int quadcount = 0;

  Vector<int, 16> fsets;

  float(*lastuv)[2] = do_uvs ? (float(*)[2])BLI_array_alloca(lastuv, totuv) : nullptr;
  float(*lastuv2)[2] = do_uvs ? (float(*)[2])BLI_array_alloca(lastuv2, totuv) : nullptr;

  int *disjount_uv_count = do_uvs ? (int *)BLI_array_alloca(disjount_uv_count, totuv) : nullptr;
  int *cd_uvs = (int *)BLI_array_alloca(cd_uvs, totuv);
  int base_uv_idx = ldata->typemap[CD_PROP_FLOAT2];
  bool uv_first = true;

  if (do_uvs) {
    int base = ldata->typemap[CD_PROP_FLOAT2];
    int uv_i = 0;

    for (int i = base; i < ldata->totlayer; i++) {
      CustomDataLayer *layer = ldata->layers + i;
      if (layer->type != CD_PROP_FLOAT2) {
        break;
      }

      if (!(layer->flag & CD_FLAG_TEMPORARY)) {
        cd_uvs[uv_i] = layer->offset;
        disjount_uv_count[uv_i] = 0;
        uv_i++;
      }
    }
  }

  int sharp_angle_num = 0;
  do {
    BMVert *v2 = v == e->v1 ? e->v2 : e->v1;

    if (BM_ELEM_CD_GET_INT(v2, cd_vert_node_offset) != ni) {
      newflag |= SCULPTFLAG_PBVH_BOUNDARY;
    }

    if (e->l && e->l != e->l->radial_next) {
      if (BKE_pbvh_test_sharp_faces_bmesh(e->l->f, e->l->radial_next->f, sharp_angle_limit)) {
        boundflag |= SCULPT_BOUNDARY_SHARP_ANGLE;
        sharp_angle_num++;
      }
    }

    if (e->head.hflag & BM_ELEM_SEAM) {
      boundflag |= SCULPT_BOUNDARY_SEAM;
      seamcount++;

      if (seamcount > 2) {
        boundflag |= SCULPT_CORNER_SEAM;
      }
    }

#ifdef MV_COLOR_BOUNDARY
#  error "fix me! need to handle loops too"
#endif

#ifdef MV_COLOR_BOUNDARY  // CURRENTLY BROKEN
    if (cd_vcol >= 0) {
      float *color1 = BM_ELEM_CD_PTR<float *>(v, cd_vcol);
      float *color2 = BM_ELEM_CD_PTR<float *>(v2, cd_vcol);

      int colorkey1 = color_boundary_key(color1);
      int colorkey2 = color_boundary_key(color2);

      if (colorkey1 != colorkey2) {
        boundflag |= SCUKPT_BOUNDARY_FACE_SETS;
      }
    }
#endif

    if (!(e->head.hflag & BM_ELEM_SMOOTH)) {
      boundflag |= SCULPT_BOUNDARY_SHARP_MARK;
      sharpcount++;

      if (sharpcount > 2) {
        boundflag |= SCULPT_CORNER_SHARP_MARK;
      }
    }

    if (e->l) {
      /* detect uv island boundaries */
      if (do_uvs && totuv) {
        BMLoop *l_iter = e->l;
        do {
          BMLoop *l = l_iter->v != v ? l_iter->next : l_iter;

          for (int i = 0; i < totuv; i++) {
            float *luv = BM_ELEM_CD_PTR<float *>(l, cd_uvs[i]);

            if (uv_first) {
              copy_v2_v2(lastuv[i], luv);
              copy_v2_v2(lastuv2[i], luv);

              continue;
            }

            const float uv_snap_limit = 0.01f * 0.01f;

            float dist = len_squared_v2v2(luv, lastuv[i]);
            bool same = dist <= uv_snap_limit;

            bool corner = len_squared_v2v2(lastuv[i], lastuv2[i]) > uv_snap_limit &&
                          len_squared_v2v2(lastuv[i], luv) > uv_snap_limit &&
                          len_squared_v2v2(lastuv2[i], luv) > uv_snap_limit;
            corner = blender::bke::sculpt::loop_is_corner(l, cd_uvs[i]);

            if (!same) {
              boundflag |= SCULPT_BOUNDARY_UV;
            }

            if (corner) {
              boundflag |= SCULPT_CORNER_UV;
              l->v->head.hflag |= BM_ELEM_SELECT;
            }

            if (!same) {
              copy_v2_v2(lastuv2[i], lastuv[i]);
              copy_v2_v2(lastuv[i], luv);
            }
          }

          uv_first = false;
        } while ((l_iter = l_iter->radial_next) != e->l);
      }

      if (BM_ELEM_CD_GET_INT(e->l->f, cd_face_node_offset) != ni) {
        newflag |= SCULPTFLAG_PBVH_BOUNDARY;
      }

      if (e->l != e->l->radial_next) {
        if (e->l->f->len > 3) {
          quadcount++;
        }

        if (e->l->radial_next->f->len > 3) {
          quadcount++;
        }

        if (BM_ELEM_CD_GET_INT(e->l->radial_next->f, cd_face_node_offset) != ni) {
          newflag |= SCULPTFLAG_PBVH_BOUNDARY;
        }
      }

      if (e->l->f->len > 3) {
        newflag |= SCULPTFLAG_NEED_TRIANGULATE;
      }

      if (cd_faceset_offset != -1) {
        int fset = BM_ELEM_CD_GET_INT(e->l->f, cd_faceset_offset);

        bool ok = true;
        for (int i = 0; i < fsets.size(); i++) {
          if (fsets[i] == fset) {
            ok = false;
          }
        }

        if (ok) {
          fsets.append(fset);
        }
      }

      // also check e->l->radial_next, in case we are not manifold
      // which can mess up the loop order
      if (e->l->radial_next != e->l) {
        if (cd_faceset_offset != -1) {
          // fset = abs(BM_ELEM_CD_GET_INT(e->l->radial_next->f, cd_faceset_offset));
          int fset2 = BM_ELEM_CD_GET_INT(e->l->radial_next->f, cd_faceset_offset);

          bool ok2 = true;
          for (int i = 0; i < fsets.size(); i++) {
            if (fsets[i] == fset2) {
              ok2 = false;
            }
          }

          if (ok2) {
            fsets.append(fset2);
          }
        }

        if (e->l->radial_next->f->len > 3) {
          newflag |= SCULPTFLAG_NEED_TRIANGULATE;
        }
      }
    }

    if (e->l && e->l->radial_next == e->l) {
      boundflag |= SCULPT_BOUNDARY_MESH;
    }

    val++;
  } while ((e = BM_DISK_EDGE_NEXT(e, v)) != v->e);

  if (fsets.size() > 1) {
    boundflag |= SCULPT_BOUNDARY_FACE_SET;
  }

  if (fsets.size() > 2) {
    boundflag |= SCULPT_CORNER_FACE_SET;
  }

  if (sharp_angle_num > 2) {
    boundflag |= SCULPT_CORNER_SHARP_ANGLE;
  }

  if (!ELEM(sharpcount, 0, 2)) {
    boundflag |= SCULPT_CORNER_SHARP_MARK;
  }

  if (seamcount == 1) {
    boundflag |= SCULPT_CORNER_SEAM;
  }

  if ((boundflag & SCULPT_BOUNDARY_MESH) && quadcount >= 3) {
    boundflag |= SCULPT_CORNER_MESH;
  }

  /* XXX: does this need to be threadsafe? */
  BM_ELEM_CD_SET_INT(v, cd_boundary_flag, boundflag);
  *(BM_ELEM_CD_PTR<uint8_t *>(v, cd_flag)) = newflag;
  BM_ELEM_CD_SET_INT(v, cd_valence, val);
}

bool BKE_pbvh_check_vert_boundary(PBVH *pbvh, BMVert *v)
{
  return pbvh_check_vert_boundary(pbvh, v);
}

void BKE_pbvh_sharp_limit_set(PBVH *pbvh, float limit)
{
  pbvh->sharp_angle_limit = limit;
}

/*Used by symmetrize to update boundary flags*/
void BKE_pbvh_recalc_bmesh_boundary(PBVH *pbvh)
{
  BMVert *v;
  BMIter iter;

  BM_ITER_MESH (v, &iter, pbvh->header.bm, BM_VERTS_OF_MESH) {
    BKE_pbvh_update_vert_boundary(pbvh->cd_faceset_offset,
                                  pbvh->cd_vert_node_offset,
                                  pbvh->cd_face_node_offset,
                                  pbvh->cd_vcol_offset,
                                  pbvh->cd_boundary_flag,
                                  pbvh->cd_flag,
                                  pbvh->cd_valence,
                                  v,
                                  &pbvh->header.bm->ldata,
                                  pbvh->totuv,
                                  true,
                                  pbvh->sharp_angle_limit);
  }
}

void BKE_pbvh_set_idmap(PBVH *pbvh, BMIdMap *idmap)
{
  pbvh->bm_idmap = idmap;
}

#if 0
PBVH *global_debug_pbvh = nullptr;

extern "C" void debug_pbvh_on_vert_kill(BMVert *v)
{
  PBVH *pbvh = global_debug_pbvh;

  if (!pbvh) {
    return;
  }

  for (int i = 0; i < pbvh->totnode; i++) {
    PBVHNode &node = pbvh->nodes[i];

    if (!(node.flag & PBVH_Leaf)) {
      continue;
    }

    for (BMVert *v2 : *node.bm_unique_verts) {
      if (v2 == v) {
        printf("Error! Vertex %p is still in bm_unique_verts\n", v);
      }
    }
    for (BMVert *v2 : *node.bm_other_verts) {
      if (v2 == v) {
        printf("Error! Vertex still in bm_other_verts\n");
      }
    }
  }
}
#endif

/* Build a PBVH from a BMesh */
void BKE_pbvh_build_bmesh(PBVH *pbvh,
                          Mesh *me,
                          BMesh *bm,
                          BMLog *log,
                          BMIdMap *idmap,
                          const int cd_vert_node_offset,
                          const int cd_face_node_offset,
                          const int cd_face_areas,
                          const int cd_boundary_flag,
                          const int /*cd_flag_offset*/,
                          const int /*cd_valence_offset*/,
                          const int cd_origco,
                          const int cd_origno)
{
  pbvh->bm_idmap = idmap;

  pbvh->cd_face_area = cd_face_areas;
  pbvh->cd_vert_node_offset = cd_vert_node_offset;
  pbvh->cd_face_node_offset = cd_face_node_offset;
  pbvh->cd_vert_mask_offset = CustomData_get_offset(&bm->vdata, CD_PAINT_MASK);
  pbvh->cd_boundary_flag = cd_boundary_flag;
  pbvh->cd_origco = cd_origco;
  pbvh->cd_origno = cd_origno;

  pbvh->cd_flag = CustomData_get_offset_named(
      &pbvh->header.bm->vdata, CD_PROP_INT8, ".sculpt_flags");
  pbvh->cd_valence = CustomData_get_offset_named(
      &pbvh->header.bm->vdata, CD_PROP_INT8, ".sculpt_valence");
  pbvh->cd_boundary_flag = CustomData_get_offset_named(
      &pbvh->header.bm->vdata, CD_PROP_INT8, ".sculpt_boundary_flags");

  pbvh->mesh = me;

  pbvh->header.bm = bm;

  blender::bke::dyntopo::detail_size_set(pbvh, 0.75f, 0.4f);

  pbvh->header.type = PBVH_BMESH;
  pbvh->bm_log = log;
  pbvh->cd_faceset_offset = CustomData_get_offset_named(
      &pbvh->header.bm->pdata, CD_PROP_INT32, ".sculpt_face_set");

  int tottri = poly_to_tri_count(bm->totface, bm->totloop);

  /* TODO: choose leaf limit better */
  if (tottri > 4 * 1000 * 1000) {
    pbvh->leaf_limit = 10000;
  }
  else {
    pbvh->leaf_limit = 1000;
  }

  BMIter iter;
  BMVert *v;

  /* bounding box array of all faces, no need to recalculate every time */
  BBC *bbc_array = MEM_cnew_array<BBC>(bm->totface, "BBC");
  BMFace **nodeinfo = MEM_cnew_array<BMFace *>(bm->totface, "nodeinfo");
  MemArena *arena = BLI_memarena_new(BLI_MEMARENA_STD_BUFSIZE, "fast PBVH node storage");

  BMFace *f;
  int i;
  BM_ITER_MESH_INDEX (f, &iter, bm, BM_FACES_OF_MESH, i) {
    BBC *bbc = &bbc_array[i];
    BMLoop *l_first = BM_FACE_FIRST_LOOP(f);
    BMLoop *l_iter = l_first;

    // check for currupted faceset
    if (pbvh->cd_faceset_offset != -1 && BM_ELEM_CD_GET_INT(f, pbvh->cd_faceset_offset) == 0) {
      BM_ELEM_CD_SET_INT(f, pbvh->cd_faceset_offset, 1);
    }

    BB_reset((BB *)bbc);
    do {
      BB_expand((BB *)bbc, l_iter->v->co);
    } while ((l_iter = l_iter->next) != l_first);
    BBC_update_centroid(bbc);

    /* so we can do direct lookups on 'bbc_array' */
    BM_elem_index_set(f, i); /* set_dirty! */
    nodeinfo[i] = f;
    BM_ELEM_CD_SET_INT(f, cd_face_node_offset, DYNTOPO_NODE_NONE);
  }
  /* Likely this is already dirty. */
  bm->elem_index_dirty |= BM_FACE;

  BM_ITER_MESH (v, &iter, bm, BM_VERTS_OF_MESH) {
    BM_ELEM_CD_SET_INT(v, cd_vert_node_offset, DYNTOPO_NODE_NONE);
  }

  /* setup root node */
  struct FastNodeBuildInfo rootnode = {0};

  Vector<FastNodeBuildInfo *> leaves;

  rootnode.totface = bm->totface;
  int totleaf = 0;

  /* start recursion, assign faces to nodes accordingly */
  pbvh_bmesh_node_limit_ensure_fast(pbvh, nodeinfo, bbc_array, &rootnode, leaves, arena);

  pbvh_grow_nodes(pbvh, 1);
  rootnode.node_index = 0;

  pbvh_bmesh_create_nodes_fast_recursive_create(pbvh, nodeinfo, bbc_array, &rootnode);
  totleaf = leaves.size();

  if (!totleaf) {
    leaves.append(&rootnode);
    totleaf = 1;
  }

  /* build leaf nodes */
  LeafBuilderThreadData tdata;
  tdata.pbvh = pbvh;
  tdata.nodeinfo = nodeinfo;
  tdata.bbc_array = bbc_array;
  tdata.leaves = leaves;

  TaskParallelSettings settings;
  BKE_pbvh_parallel_range_settings(&settings, true, totleaf);
  BLI_task_parallel_range(0, totleaf, &tdata, pbvh_bmesh_create_leaf_fast_task_cb, &settings);

  /* take root node and visit and populate children recursively */
  pbvh_bmesh_create_nodes_fast_recursive_final(pbvh, nodeinfo, bbc_array, &rootnode);

  BLI_memarena_free(arena);
  MEM_freeN(bbc_array);
  MEM_freeN(nodeinfo);

  if (me) { /* Ensure pbvh->vcol_type, vcol_domain and cd_vcol_offset are up to date. */
    CustomDataLayer *cl;
    eAttrDomain domain;

    BKE_pbvh_get_color_layer(pbvh, me, &cl, &domain);
  }

  /*final check that nodes are sufficiently subdivided*/
  int totnode = pbvh->totnode;

  for (int i = 0; i < totnode; i++) {
    PBVHNode *n = pbvh->nodes + i;

    if (totnode != pbvh->totnode) {
#ifdef PROXY_ADVANCED
      BKE_pbvh_free_proxyarray(pbvh, n);
#endif
    }

    if (n->flag & PBVH_Leaf) {
      /* Recursively split nodes that have gotten too many
       * elements */
      pbvh_bmesh_node_limit_ensure(pbvh, i);
    }
  }

  pbvh_print_mem_size(pbvh);

  /* update face areas */
  const int cd_face_area = pbvh->cd_face_area;
  for (int i = 0; i < pbvh->totnode; i++) {
    PBVHNode *node = pbvh->nodes + i;

    if (!(node->flag & PBVH_Leaf)) {
      continue;
    }

    BKE_pbvh_bmesh_check_tris(pbvh, node);

    node->flag |= PBVH_UpdateTriAreas | PBVH_Defragment;
    BKE_pbvh_check_tri_areas(pbvh, node);

    int area_src_i = pbvh->face_area_i ^ 1;
    int area_dst_i = pbvh->face_area_i;

    /* make sure read side of double buffer is set too */
    for (BMFace *f : *node->bm_faces) {
      float *areabuf = BM_ELEM_CD_PTR<float *>(f, cd_face_area);
      areabuf[area_dst_i] = areabuf[area_src_i];
    }
  }

  blender::bke::pbvh::defragment_pbvh(pbvh, false);

  BM_mesh_elem_table_ensure(pbvh->header.bm, BM_VERT | BM_EDGE | BM_FACE);
  BM_mesh_elem_index_ensure(pbvh->header.bm, BM_VERT | BM_EDGE | BM_FACE);

  pbvh_bmesh_check_nodes(pbvh);
}

void BKE_pbvh_set_bm_log(PBVH *pbvh, BMLog *log)
{
  pbvh->bm_log = log;
  BM_log_set_idmap(log, pbvh->bm_idmap);
}

namespace blender::bke::dyntopo {
bool remesh_topology_nodes(blender::bke::dyntopo::BrushTester *brush_tester,
                           Object *ob,
                           PBVH *pbvh,
                           bool (*searchcb)(PBVHNode *node, void *data),
                           void (*undopush)(PBVHNode *node, void *data),
                           void *searchdata,
                           PBVHTopologyUpdateMode mode,
                           const bool use_frontface,
                           float3 view_normal,
                           bool updatePBVH,
                           DyntopoMaskCB mask_cb,
                           void *mask_cb_data,
                           int edge_limit_multiply)
{
  bool modified = false;
  Vector<PBVHNode *> nodes;

  for (int i = 0; i < pbvh->totnode; i++) {
    PBVHNode *node = pbvh->nodes + i;

    if (!(node->flag & PBVH_Leaf) || !searchcb(node, searchdata)) {
      continue;
    }

    if (node->flag & PBVH_Leaf) {
      undopush(node, searchdata);

      nodes.append(node);
    }
  }

  for (PBVHNode *node : nodes) {
    node->flag |= PBVH_UpdateCurvatureDir;
    BKE_pbvh_node_mark_topology_update(node);
  }

  modified = remesh_topology(brush_tester,
                             ob,
                             pbvh,
                             mode,
                             use_frontface,
                             view_normal,
                             updatePBVH,
                             mask_cb,
                             mask_cb_data,
                             edge_limit_multiply);

  return modified;
}
}  // namespace blender::bke::dyntopo

static void pbvh_free_tribuf(PBVHTriBuf *tribuf)
{
  MEM_SAFE_FREE(tribuf->verts);
  MEM_SAFE_FREE(tribuf->tris);
  MEM_SAFE_FREE(tribuf->loops);
  MEM_SAFE_FREE(tribuf->edges);

  tribuf->verts = nullptr;
  tribuf->tris = nullptr;
  tribuf->loops = nullptr;
  tribuf->edges = nullptr;

  tribuf->totloop = tribuf->tottri = tribuf->totedge = tribuf->totvert = 0;

  tribuf->verts_size = 0;
  tribuf->tris_size = 0;
  tribuf->edges_size = 0;
}

PBVHTriBuf *BKE_pbvh_bmesh_get_tris(PBVH *pbvh, PBVHNode *node)
{
  BKE_pbvh_bmesh_check_tris(pbvh, node);

  return node->tribuf;
}

void BKE_pbvh_bmesh_free_tris(PBVH * /*pbvh*/, PBVHNode *node)
{
  if (node->tribuf) {
    pbvh_free_tribuf(node->tribuf);
    MEM_delete<PBVHTriBuf>(node->tribuf);
    node->tribuf = nullptr;
  }

  if (node->tri_buffers) {
    for (PBVHTriBuf &tri : *node->tri_buffers) {
      pbvh_free_tribuf(&tri);
    }

    MEM_delete<blender::Vector<PBVHTriBuf>>(node->tri_buffers);
    node->tri_buffers = nullptr;
  }
}

BLI_INLINE PBVHTri *pbvh_tribuf_add_tri(PBVHTriBuf *tribuf)
{
  tribuf->tottri++;

  if (tribuf->tottri >= tribuf->tris_size) {
    size_t newsize = (size_t)32 + (size_t)tribuf->tris_size + (size_t)(tribuf->tris_size >> 1);

    if (!tribuf->tris) {
      tribuf->tris = MEM_cnew_array<PBVHTri>(newsize, "tribuf tris");
    }
    else {
      tribuf->tris = (PBVHTri *)MEM_reallocN_id(
          (void *)tribuf->tris, sizeof(*tribuf->tris) * newsize, "tribuf tris");
    }

    tribuf->tris_size = newsize;
  }

  return tribuf->tris + tribuf->tottri - 1;
}

BLI_INLINE void pbvh_tribuf_add_vert(PBVHTriBuf *tribuf, PBVHVertRef vertex, BMLoop *l)
{
  tribuf->totvert++;
  tribuf->totloop++;

  if (tribuf->totvert >= tribuf->verts_size) {
    size_t newsize = (size_t)32 + (size_t)(tribuf->verts_size << 1);

    if (!tribuf->verts) {
      tribuf->verts = MEM_cnew_array<PBVHVertRef>(newsize, "tribuf verts");
      tribuf->loops = MEM_cnew_array<intptr_t>(newsize, "tribuf loops");
    }
    else {
      tribuf->verts = (PBVHVertRef *)MEM_reallocN_id(
          (void *)tribuf->verts, sizeof(*tribuf->verts) * newsize, "tribuf verts");
      tribuf->loops = (intptr_t *)MEM_reallocN_id(
          (void *)tribuf->loops, sizeof(*tribuf->loops) * newsize, "tribuf loops");
    }

    tribuf->verts_size = newsize;
  }

  tribuf->verts[tribuf->totvert - 1] = vertex;
  tribuf->loops[tribuf->totloop - 1] = (uintptr_t)l;
}

BLI_INLINE void pbvh_tribuf_add_edge(PBVHTriBuf *tribuf, int v1, int v2)
{
  tribuf->totedge++;

  if (tribuf->totedge >= tribuf->edges_size) {
    size_t newsize = (size_t)32 + (size_t)(tribuf->edges_size << 1);

    if (!tribuf->edges) {
      tribuf->edges = MEM_cnew_array<int>(2ULL * newsize, "tribuf edges");
    }
    else {
      tribuf->edges = (int *)MEM_reallocN_id(
          (void *)tribuf->edges, sizeof(*tribuf->edges) * 2ULL * newsize, "tribuf edges");
    }

    tribuf->edges_size = newsize;
  }

  int i = (tribuf->totedge - 1) * 2;

  tribuf->edges[i] = v1;
  tribuf->edges[i + 1] = v2;
}

void pbvh_bmesh_check_other_verts(PBVHNode *node)
{
  if (!(node->flag & PBVH_UpdateOtherVerts)) {
    return;
  }

  node->flag &= ~PBVH_UpdateOtherVerts;

  if (node->bm_other_verts) {
    MEM_delete(node->bm_other_verts);
  }

  node->bm_other_verts = MEM_new<DyntopoSet<BMVert>>("bm_other_verts");

  for (BMFace *f : *node->bm_faces) {
    BMLoop *l = f->l_first;

    do {
      if (!node->bm_unique_verts->contains(l->v)) {
        node->bm_other_verts->add(l->v);
      }
    } while ((l = l->next) != f->l_first);
  }
}

static void pbvh_init_tribuf(PBVHNode * /*node*/, PBVHTriBuf *tribuf)
{
  tribuf->tottri = 0;
  tribuf->tris_size = 0;
  tribuf->verts_size = 0;
  tribuf->mat_nr = 0;
  tribuf->tottri = 0;
  tribuf->totvert = 0;
  tribuf->totloop = 0;
  tribuf->totedge = 0;

  tribuf->edges = nullptr;
  tribuf->verts = nullptr;
  tribuf->tris = nullptr;
  tribuf->loops = nullptr;
}

static uintptr_t tri_loopkey(BMLoop *l, int mat_nr, int cd_fset, int cd_uvs[], int totuv)
{
  uintptr_t key = (uintptr_t)mat_nr;

  key ^= (uintptr_t)l->v;

  if (cd_fset >= 0) {
    // key ^= (uintptr_t)BLI_hash_int(BM_ELEM_CD_GET_INT(l->f, cd_fset));
    key ^= (uintptr_t)BM_ELEM_CD_GET_INT(l->f, cd_fset);
  }

  for (int i = 0; i < totuv; i++) {
    float *luv = BM_ELEM_CD_PTR<float *>(l, cd_uvs[i]);
    float snap = 4196.0f;

    uintptr_t x = (uintptr_t)(luv[0] * snap);
    uintptr_t y = (uintptr_t)(luv[1] * snap);

    uintptr_t key2 = y * snap + x;
    key ^= key2;
  }

  return key;
}
/* In order to perform operations on the original node coordinates
 * (currently just raycast), store the node's triangles and vertices.
 *
 * Skips triangles that are hidden. */
bool BKE_pbvh_bmesh_check_tris(PBVH *pbvh, PBVHNode *node)
{
  BMesh *bm = pbvh->header.bm;

  if (!(node->flag & PBVH_UpdateTris) && node->tribuf) {
    return false;
  }

  int totuv = CustomData_number_of_layers(&bm->ldata, CD_PROP_FLOAT2);
  int *cd_uvs = (int *)BLI_array_alloca(cd_uvs, totuv);

  for (int i = 0; i < totuv; i++) {
    int idx = CustomData_get_layer_index_n(&bm->ldata, CD_PROP_FLOAT2, i);
    cd_uvs[i] = bm->ldata.layers[idx].offset;
  }

  int mat_map[MAXMAT];

  for (int i = 0; i < MAXMAT; i++) {
    mat_map[i] = -1;
  }

  if (node->tribuf || node->tri_buffers) {
    BKE_pbvh_bmesh_free_tris(pbvh, node);
  }

  node->tribuf = MEM_new<PBVHTriBuf>("node->tribuf");
  pbvh_init_tribuf(node, node->tribuf);

  Vector<BMLoop *, 128> loops;
  Vector<blender::uint3, 128> loops_idx;
  Vector<PBVHTriBuf> *tribufs = MEM_new<Vector<PBVHTriBuf>>("PBVHTriBuf tribufs");

  node->flag &= ~PBVH_UpdateTris;

  const int edgeflag = BM_ELEM_TAG_ALT;

  float min[3], max[3];

  INIT_MINMAX(min, max);

  for (BMFace *f : *node->bm_faces) {
    if (pbvh_poly_hidden(pbvh, f)) {
      continue;
    }

    /* Clear edgeflag for building edge indices later. */
    BMLoop *l = f->l_first;
    do {
      l->e->head.hflag &= ~edgeflag;
    } while ((l = l->next) != f->l_first);

    const int mat_nr = f->mat_nr;

    if (mat_map[mat_nr] == -1) {
      PBVHTriBuf _tribuf = {0};

      mat_map[mat_nr] = tribufs->size();

      pbvh_init_tribuf(node, &_tribuf);
      _tribuf.mat_nr = mat_nr;
      tribufs->append(_tribuf);
    }

    int tottri = (f->len - 2);

    loops.resize(f->len);
    loops_idx.resize(tottri);

    BM_face_calc_tessellation(f, true, loops.data(), (uint(*)[3])loops_idx.data());

    for (int i = 0; i < tottri; i++) {
      PBVHTri *tri = pbvh_tribuf_add_tri(node->tribuf);
      PBVHTriBuf *mat_tribuf = &(*tribufs)[mat_map[mat_nr]];
      PBVHTri *mat_tri = pbvh_tribuf_add_tri(mat_tribuf);

      tri->eflag = mat_tri->eflag = 0;
      //
      for (int j = 0; j < 3; j++) {
        // BMLoop *l0 = loops[loops_idx[i][(j + 2) % 3]];
        BMLoop *l = loops[loops_idx[i][j]];
        BMLoop *l2 = loops[loops_idx[i][(j + 1) % 3]];

        BMEdge *e = BM_edge_exists(l->v, l2->v);

        if (e) {
          tri->eflag |= 1 << j;
          mat_tri->eflag |= 1 << j;
        }

        void *loopkey = reinterpret_cast<void *>(
            tri_loopkey(l, mat_nr, pbvh->cd_faceset_offset, cd_uvs, totuv));

        int &tri_v = node->tribuf->vertmap.lookup_or_add(loopkey, node->tribuf->totvert);

        /* Newly added to the set? */
        if (tri_v == node->tribuf->totvert) {
          PBVHVertRef sv = {(intptr_t)l->v};
          minmax_v3v3_v3(min, max, l->v->co);
          pbvh_tribuf_add_vert(node->tribuf, sv, l);
        }

        tri->v[j] = (intptr_t)tri_v;
        tri->l[j] = (intptr_t)l;

        int &mattri_v = mat_tribuf->vertmap.lookup_or_add(loopkey, mat_tribuf->totvert);

        /* Newly added to the set? */
        if (mattri_v == mat_tribuf->totvert) {
          PBVHVertRef sv = {(intptr_t)l->v};
          minmax_v3v3_v3(min, max, l->v->co);
          pbvh_tribuf_add_vert(mat_tribuf, sv, l);
        }

        mat_tri->v[j] = (intptr_t)mattri_v;
        mat_tri->l[j] = (intptr_t)l;
      }

      copy_v3_v3(tri->no, f->no);
      copy_v3_v3(mat_tri->no, f->no);
      tri->f.i = (intptr_t)f;
      mat_tri->f.i = (intptr_t)f;
    }
  }

  for (BMFace *f : *node->bm_faces) {
    if (pbvh_poly_hidden(pbvh, f)) {
      continue;
    }

    int mat_nr = f->mat_nr;
    PBVHTriBuf *mat_tribuf = &(*tribufs)[mat_map[mat_nr]];

    BMLoop *l = f->l_first;
    do {
      if (l->e->head.hflag & edgeflag) {
        continue;
      }

      l->e->head.hflag |= edgeflag;

      int v1 = node->tribuf->vertmap.lookup_default((void *)l->e->v1, 0);
      int v2 = node->tribuf->vertmap.lookup_default((void *)l->e->v2, 0);

      pbvh_tribuf_add_edge(node->tribuf, v1, v2);

      v1 = mat_tribuf->vertmap.lookup_default((void *)l->e->v1, 0);
      v2 = mat_tribuf->vertmap.lookup_default((void *)l->e->v2, 0);

      pbvh_tribuf_add_edge(mat_tribuf, v1, v2);
    } while ((l = l->next) != f->l_first);
  }

  bm->elem_index_dirty |= BM_VERT;

  node->tri_buffers = tribufs;

  if (node->tribuf->totvert) {
    copy_v3_v3(node->tribuf->min, min);
    copy_v3_v3(node->tribuf->max, max);
  }
  else {
    zero_v3(node->tribuf->min);
    zero_v3(node->tribuf->max);
  }

  return true;
}

static int pbvh_count_subtree_verts(PBVH *pbvh, PBVHNode *n)
{
  if (n->flag & PBVH_Leaf) {
    n->subtree_tottri = n->bm_faces->size();
    return n->subtree_tottri;
  }

  int ni = n->children_offset;

  int ret = pbvh_count_subtree_verts(pbvh, pbvh->nodes + ni);
  ret += pbvh_count_subtree_verts(pbvh, pbvh->nodes + ni + 1);

  n->subtree_tottri = ret;

  return ret;
}

void BKE_pbvh_bmesh_update_all_valence(PBVH *pbvh)
{
  BMIter iter;
  BMVert *v;

  BM_ITER_MESH (v, &iter, pbvh->header.bm, BM_VERTS_OF_MESH) {
    BKE_pbvh_bmesh_update_valence(pbvh, BKE_pbvh_make_vref((intptr_t)v));
  }
}

void BKE_pbvh_bmesh_on_mesh_change(PBVH *pbvh)
{
  BMIter iter;
  BMVert *v;

  for (int i = 0; i < pbvh->totnode; i++) {
    PBVHNode *node = pbvh->nodes + i;

    if (node->flag & PBVH_Leaf) {
      node->flag |= PBVH_UpdateTriAreas | PBVH_UpdateCurvatureDir;
    }
  }

  BM_ITER_MESH (v, &iter, pbvh->header.bm, BM_VERTS_OF_MESH) {
    int *flags = BM_ELEM_CD_PTR<int *>(v, pbvh->cd_boundary_flag);
    *flags |= SCULPT_BOUNDARY_NEEDS_UPDATE;

    dyntopo_add_flag(pbvh, v, SCULPTFLAG_NEED_TRIANGULATE | SCULPTFLAG_NEED_VALENCE);
    BKE_pbvh_bmesh_update_valence(pbvh, BKE_pbvh_make_vref((intptr_t)v));
  }
}

bool BKE_pbvh_bmesh_mark_update_valence(PBVH *pbvh, PBVHVertRef vertex)
{
  BMVert *v = (BMVert *)vertex.i;

  bool ret = (*BM_ELEM_CD_PTR<uint8_t *>(v, pbvh->cd_flag)) & SCULPTFLAG_NEED_VALENCE;
  dyntopo_add_flag(pbvh, v, SCULPTFLAG_NEED_VALENCE);

  return ret;
}

bool BKE_pbvh_bmesh_check_valence(PBVH *pbvh, PBVHVertRef vertex)
{
  BMVert *v = (BMVert *)vertex.i;

  if (*BM_ELEM_CD_PTR<uint8_t *>(v, pbvh->cd_flag) & SCULPTFLAG_NEED_VALENCE) {
    BKE_pbvh_bmesh_update_valence(pbvh, vertex);
    return true;
  }

  return false;
}

void BKE_pbvh_bmesh_update_valence(PBVH *pbvh, PBVHVertRef vertex)
{
  BMVert *v = (BMVert *)vertex.i;
  BMEdge *e;

  uint8_t *flag = BM_ELEM_CD_PTR<uint8_t *>(v, pbvh->cd_flag);
  uint *valence = BM_ELEM_CD_PTR<uint *>(v, pbvh->cd_valence);

  *flag &= ~SCULPTFLAG_NEED_VALENCE;

  if (!v->e) {
    *valence = 0;
    return;
  }

  *valence = 0;

  e = v->e;

  if (!e) {
    return;
  }

  do {
    (*valence)++;

    e = v == e->v1 ? e->v1_disk_link.next : e->v2_disk_link.next;

    if (!e) {
      printf("bmesh error!\n");
      break;
    }
  } while (e != v->e);
}

static void pbvh_bmesh_join_subnodes(PBVH *pbvh, PBVHNode *node, PBVHNode *parent)
{
  if (!(node->flag & PBVH_Leaf)) {
    int ni = node->children_offset;

    if (ni > 0 && ni < pbvh->totnode - 1) {
      pbvh_bmesh_join_subnodes(pbvh, pbvh->nodes + ni, parent);
      pbvh_bmesh_join_subnodes(pbvh, pbvh->nodes + ni + 1, parent);
    }
    else {
      printf("node corruption: %d\n", ni);
      return;
    }
    if (node != parent) {
      node->flag |= PBVH_Delete; /* Mark for deletion. */
      blender::bke::pbvh::node_release_hive(pbvh, node);
    }

    return;
  }

  if (node != parent) {
    node->flag |= PBVH_Delete; /* Mark for deletion. */
    blender::bke::pbvh::node_release_hive(pbvh, node);
  }

  for (BMVert *v : *node->bm_unique_verts) {
    parent->bm_unique_verts->add(v);

    int *flags = BM_ELEM_CD_PTR<int *>(v, pbvh->cd_boundary_flag);
    *flags |= SCULPT_BOUNDARY_NEEDS_UPDATE;

    BM_ELEM_CD_SET_INT(v, pbvh->cd_vert_node_offset, DYNTOPO_NODE_NONE);
  }

  for (BMFace *f : *node->bm_faces) {
    parent->bm_faces->add(f);
    BM_ELEM_CD_SET_INT(f, pbvh->cd_face_node_offset, DYNTOPO_NODE_NONE);
  }
}

static void BKE_pbvh_bmesh_correct_tree(PBVH *pbvh, PBVHNode *node, PBVHNode * /*parent*/)
{
  const int size_lower = pbvh->leaf_limit - (pbvh->leaf_limit >> 1);

  if (node->flag & PBVH_Leaf) {
    return;
  }

  if (node->subtree_tottri < size_lower && node != pbvh->nodes) {
    node->bm_unique_verts = MEM_new<DyntopoSet<BMVert>>("bm_unique_verts");
    node->bm_other_verts = MEM_new<DyntopoSet<BMVert>>("bm_other_verts");
    node->bm_faces = MEM_new<DyntopoSet<BMFace>>("bm_faces");

    pbvh_bmesh_join_subnodes(pbvh, pbvh->nodes + node->children_offset, node);
    pbvh_bmesh_join_subnodes(pbvh, pbvh->nodes + node->children_offset + 1, node);

    node->children_offset = 0;
    node->flag |= PBVH_Leaf | PBVH_UpdateRedraw | PBVH_UpdateBB | PBVH_UpdateDrawBuffers |
                  PBVH_RebuildDrawBuffers | PBVH_UpdateOriginalBB | PBVH_UpdateMask |
                  PBVH_UpdateVisibility | PBVH_UpdateColor | PBVH_UpdateNormals | PBVH_UpdateTris;

    DyntopoSet<BMVert> *other = MEM_new<DyntopoSet<BMVert>>("bm_other_verts");

    node->children_offset = 0;
    node->draw_batches = nullptr;

    /* Rebuild bm_other_verts. */
    for (BMFace *f : *node->bm_faces) {
      BMLoop *l = f->l_first;

      if (BM_elem_is_free((BMElem *)f, BM_FACE)) {
        printf("%s: corrupted face %p.\n", __func__, f);
        node->bm_faces->remove(f);
        continue;
      }

      BM_ELEM_CD_SET_INT(f, pbvh->cd_face_node_offset, DYNTOPO_NODE_NONE);

      do {
        if (!node->bm_unique_verts->contains(l->v)) {
          other->add(l->v);
        }
        l = l->next;
      } while (l != f->l_first);
    }

    MEM_delete(node->bm_other_verts);
    node->bm_other_verts = other;

    BB_reset(&node->vb);

    for (BMVert *v : *node->bm_unique_verts) {
      BB_expand(&node->vb, v->co);
    }

    for (BMVert *v : *node->bm_other_verts) {
      BB_expand(&node->vb, v->co);
    }

    node->orig_vb = node->vb;

    return;
  }

  int ni = node->children_offset;

  for (int i = 0; i < 2; i++, ni++) {
    PBVHNode *child = pbvh->nodes + ni;
    BKE_pbvh_bmesh_correct_tree(pbvh, child, node);
  }
}

/* Deletes PBVH_Delete marked nodes. */
static void pbvh_bmesh_compact_tree(PBVH *bvh)
{
  // compact nodes
  int totnode = 0;
  for (int i = 0; i < bvh->totnode; i++) {
    PBVHNode *n = bvh->nodes + i;

    if (!(n->flag & PBVH_Delete)) {
      if (!(n->flag & PBVH_Leaf)) {
        PBVHNode *n1 = bvh->nodes + n->children_offset;
        PBVHNode *n2 = bvh->nodes + n->children_offset + 1;

        if ((n1->flag & PBVH_Delete) != (n2->flag & PBVH_Delete)) {
          printf("un-deleting an empty node\n");
          PBVHNode *n3 = n1->flag & PBVH_Delete ? n1 : n2;

          n3->bm_hive = 0; /* New hive needed. */
          n3->flag = PBVH_Leaf | PBVH_UpdateTris;
          n3->bm_unique_verts = MEM_new<DyntopoSet<BMVert>>("bm_unique_verts");
          n3->bm_other_verts = MEM_new<DyntopoSet<BMVert>>("bm_other_verts");
          n3->bm_faces = MEM_new<DyntopoSet<BMFace>>("bm_faces");
          n3->tribuf = nullptr;
          n3->draw_batches = nullptr;
        }
        else if ((n1->flag & PBVH_Delete) && (n2->flag & PBVH_Delete)) {
          n->children_offset = 0;
          n->flag |= PBVH_Leaf | PBVH_UpdateTris;
          n->bm_hive = 0; /* New hive needed. */

          if (!n->bm_unique_verts) {
            // should not happen
            n->bm_unique_verts = MEM_new<DyntopoSet<BMVert>>("bm_unique_verts");
            n->bm_other_verts = MEM_new<DyntopoSet<BMVert>>("bm_other_verts");
            n->bm_faces = MEM_new<DyntopoSet<BMFace>>("bm_faces");
            n->tribuf = nullptr;
            n->draw_batches = nullptr;
          }
        }
      }

      totnode++;
    }
  }

  int *map = MEM_cnew_array<int>(bvh->totnode, "bmesh map temp");

  // build idx map for child offsets
  int j = 0;
  for (int i = 0; i < bvh->totnode; i++) {
    PBVHNode *n = bvh->nodes + i;

    if (!(n->flag & PBVH_Delete)) {
      map[i] = j++;
    }
    else if (1) {
      if (n->layer_disp) {
        MEM_freeN(n->layer_disp);
        n->layer_disp = nullptr;
      }

      pbvh_free_draw_buffers(bvh, n);

      if (n->vert_indices) {
        MEM_freeN((void *)n->vert_indices);
        n->vert_indices = nullptr;
      }
      if (n->face_vert_indices) {
        MEM_freeN((void *)n->face_vert_indices);
        n->face_vert_indices = nullptr;
      }

      if (n->tribuf || n->tri_buffers) {
        BKE_pbvh_bmesh_free_tris(bvh, n);
      }

      if (n->bm_unique_verts) {
        MEM_delete(n->bm_unique_verts);
        n->bm_unique_verts = nullptr;
      }

      if (n->bm_other_verts) {
        MEM_delete(n->bm_other_verts);
        n->bm_other_verts = nullptr;
      }

      if (n->bm_faces) {
        MEM_delete(n->bm_faces);
        n->bm_faces = nullptr;
      }

#ifdef PROXY_ADVANCED
      BKE_pbvh_free_proxyarray(bvh, n);
#endif
    }
  }

  // compact node array
  j = 0;
  for (int i = 0; i < bvh->totnode; i++) {
    if (!(bvh->nodes[i].flag & PBVH_Delete)) {
      if (bvh->nodes[i].children_offset >= bvh->totnode - 1) {
        printf("error %i %i\n", i, bvh->nodes[i].children_offset);
        continue;
      }

      int i1 = map[bvh->nodes[i].children_offset];
      int i2 = map[bvh->nodes[i].children_offset + 1];

      if (bvh->nodes[i].children_offset >= bvh->totnode) {
        printf("bad child node reference %d->%d, totnode: %d\n",
               i,
               bvh->nodes[i].children_offset,
               bvh->totnode);
        continue;
      }

      if (bvh->nodes[i].children_offset && i2 != i1 + 1) {
        printf("      pbvh corruption during node join %d %d\n", i1, i2);
      }

      bvh->nodes[j] = bvh->nodes[i];
      bvh->nodes[j].children_offset = i1;

      j++;
    }
  }

  if (j != totnode) {
    printf("pbvh error: %s", __func__);
  }

  if (bvh->totnode != j) {
    memset(bvh->nodes + j, 0, sizeof(*bvh->nodes) * (bvh->totnode - j));
    bvh->node_mem_count = j;
  }

  bvh->totnode = j;

  // set vert/face node indices again
  for (int i = 0; i < bvh->totnode; i++) {
    PBVHNode *n = bvh->nodes + i;

    if (!(n->flag & PBVH_Leaf)) {
      continue;
    }

    if (!n->bm_unique_verts) {
      printf("%s: pbvh error\n", __func__);

      n->bm_unique_verts = MEM_new<DyntopoSet<BMVert>>("bm_unique_verts");
      n->bm_other_verts = MEM_new<DyntopoSet<BMVert>>("bm_other_verts");
      n->bm_faces = MEM_new<DyntopoSet<BMFace>>("bm_faces");
    }

    for (BMVert *v : *n->bm_unique_verts) {
      BM_ELEM_CD_SET_INT(v, bvh->cd_vert_node_offset, i);
    }

    for (BMFace *f : *n->bm_faces) {
      BM_ELEM_CD_SET_INT(f, bvh->cd_face_node_offset, i);
    }
  }

  Vector<BMVert *> scratch;

  for (int i = 0; i < bvh->totnode; i++) {
    PBVHNode *n = bvh->nodes + i;

    if (!(n->flag & PBVH_Leaf)) {
      continue;
    }

    scratch.clear();

    for (BMVert *v : *n->bm_other_verts) {
      int ni = BM_ELEM_CD_GET_INT(v, bvh->cd_vert_node_offset);
      if (ni == DYNTOPO_NODE_NONE) {
        scratch.append(v);
      }
    }

    int slen = scratch.size();
    for (int j = 0; j < slen; j++) {
      BMVert *v = scratch[j];

      n->bm_other_verts->remove(v);
      n->bm_unique_verts->add(v);
      BM_ELEM_CD_SET_INT(v, bvh->cd_vert_node_offset, i);
    }
  }

  MEM_freeN(map);
}

/* Prunes leaf nodes that are too small or degenerate. */
static void pbvh_bmesh_balance_tree(PBVH *pbvh)
{
  float *overlaps = MEM_cnew_array<float>(pbvh->totnode, "overlaps");
  PBVHNode **parentmap = MEM_cnew_array<PBVHNode *>(pbvh->totnode, "parentmap");
  int *depthmap = MEM_cnew_array<int>(pbvh->totnode, "depthmap");

  Vector<PBVHNode *> stack;
  Vector<BMFace *> faces;
  Vector<PBVHNode *> substack;

  for (int i = 0; i < pbvh->totnode; i++) {
    PBVHNode *node = pbvh->nodes + i;

    if ((node->flag & PBVH_Leaf) || node->children_offset == 0) {
      continue;
    }

    if (node->children_offset < pbvh->totnode) {
      parentmap[node->children_offset] = node;
    }

    if (node->children_offset + 1 < pbvh->totnode) {
      parentmap[node->children_offset + 1] = node;
    }
  }

  const int cd_vert_node = pbvh->cd_vert_node_offset;
  const int cd_face_node = pbvh->cd_face_node_offset;

  bool modified = false;

  stack.append(pbvh->nodes);

  while (stack.size() > 0) {
    PBVHNode *node = stack.pop_last();
    BB clip;

    if (!(node->flag & PBVH_Leaf) && node->children_offset > 0) {
      PBVHNode *child1 = pbvh->nodes + node->children_offset;
      PBVHNode *child2 = pbvh->nodes + node->children_offset + 1;

      float volume = BB_volume(&child1->vb) + BB_volume(&child2->vb);

      /* dissolve nodes whose children overlap by more then a percentage
        of the total volume.  we use a simple huerstic to calculate the
        cutoff threshold.*/

      BB_intersect(&clip, &child1->vb, &child2->vb);
      float overlap = BB_volume(&clip);
      float factor;

      factor = 0.2f;

      bool bad = overlap > volume * factor;

      bad |= child1->bm_faces && !child1->bm_faces->size();
      bad |= child2->bm_faces && !child2->bm_faces->size();

      if (bad) {
        modified = true;

        substack.clear();
        substack.append(child1);
        substack.append(child2);

        while (substack.size() > 0) {
          PBVHNode *node2 = substack.pop_last();

          node2->flag |= PBVH_Delete;
          blender::bke::pbvh::node_release_hive(pbvh, node2);

          if (node2->flag & PBVH_Leaf) {
            for (BMFace *f : *node2->bm_faces) {
              if (BM_ELEM_CD_GET_INT(f, cd_face_node) == -1) {
                // eek!
                continue;
              }

              BM_ELEM_CD_SET_INT(f, cd_face_node, DYNTOPO_NODE_NONE);
              faces.append(f);
            }

            for (BMVert *v : *node2->bm_unique_verts) {
              int *flags = BM_ELEM_CD_PTR<int *>(v, pbvh->cd_boundary_flag);
              *flags |= SCULPT_BOUNDARY_NEEDS_UPDATE;

              BM_ELEM_CD_SET_INT(v, cd_vert_node, DYNTOPO_NODE_NONE);
            }
          }
          else if (node2->children_offset > 0 && node2->children_offset < pbvh->totnode) {
            substack.append(pbvh->nodes + node2->children_offset);

            if (node2->children_offset + 1 < pbvh->totnode) {
              substack.append(pbvh->nodes + node2->children_offset + 1);
            }
          }
        }
      }

      if (node->children_offset < pbvh->totnode) {
        stack.append(child1);
      }

      if (node->children_offset + 1 < pbvh->totnode) {
        stack.append(child2);
      }
    }
  }

  if (modified) {
    pbvh_bmesh_compact_tree(pbvh);

    printf("joined nodes; %d faces\n", (int)faces.size());

    for (int i : IndexRange(faces.size())) {
      if (BM_elem_is_free((BMElem *)faces[i], BM_FACE)) {
        printf("corrupted face in pbvh tree; faces[i]: %p\n", faces[i]);
        continue;
      }

      if (BM_ELEM_CD_GET_INT(faces[i], cd_face_node) != DYNTOPO_NODE_NONE) {
        // printf("duplicate faces in pbvh_bmesh_balance_tree!\n");
        continue;
      }

      bke_pbvh_insert_face(pbvh, faces[i]);
    }
  }

  MEM_SAFE_FREE(parentmap);
  MEM_SAFE_FREE(overlaps);
  MEM_SAFE_FREE(depthmap);

  blender::bke::pbvh::defragment_pbvh(pbvh, false);
}

/* Fix any orphaned empty leaves that survived other stages of culling.*/
static void pbvh_fix_orphan_leaves(PBVH *pbvh)
{
  for (int i = 0; i < pbvh->totnode; i++) {
    PBVHNode *node = pbvh->nodes + i;

    if (!(node->flag & PBVH_Leaf) || (node->flag & PBVH_Delete) || node->bm_faces->size() != 0) {
      continue;
    }

    /* Find parent node. */
    PBVHNode *parent = nullptr;

    for (int j = 0; j < pbvh->totnode; j++) {
      if (pbvh->nodes[j].children_offset == i || pbvh->nodes[j].children_offset + 1 == i) {
        parent = pbvh->nodes + j;
        break;
      }
    }

    if (!parent) {
      printf("%s: node corruption, could not find parent node!\n", __func__);
      continue;
    }

    PBVHNode *other = pbvh->nodes + (parent->children_offset == i ? i + 1 : i - 1);

    if (other->flag & PBVH_Delete) {
      printf("%s: error!\n", __func__);
      continue;
    }

    while (!(other->flag & PBVH_Leaf)) {
      PBVHNode *a = pbvh->nodes + other->children_offset;
      PBVHNode *b = pbvh->nodes + other->children_offset + 1;

      if (!(a->flag & PBVH_Delete) && (a->flag & PBVH_Leaf) && a->bm_faces->size() > 1) {
        other = a;
      }
      else if (!(b->flag & PBVH_Delete) && (b->flag & PBVH_Leaf) && b->bm_faces->size() > 1) {
        other = b;
      }
      else {
        other = nullptr;
        break;
      }
    }

    if (other == nullptr || other->bm_faces->size() < 1) {
      printf("%s: other was nullptr\n", __func__);
      continue;
    }

    /* Steal a single face from other */
    PBVHNodeFlags updateflag = PBVH_UpdateOtherVerts | PBVH_UpdateBB | PBVH_UpdateOriginalBB |
                               PBVH_UpdateTris | PBVH_UpdateTriAreas | PBVH_RebuildDrawBuffers |
                               PBVH_RebuildNodeVerts | PBVH_RebuildPixels | PBVH_UpdateNormals |
                               PBVH_UpdateCurvatureDir | PBVH_UpdateRedraw | PBVH_UpdateVisibility;

    for (BMFace *f : *other->bm_faces) {
      other->bm_faces->remove(f);
      node->bm_faces->add(f);
      BM_ELEM_CD_SET_INT(f, pbvh->cd_face_node_offset, i);

      BMVert *v = f->l_first->v;
      int node_i = BM_ELEM_CD_GET_INT(v, pbvh->cd_vert_node_offset);
      if (node_i != DYNTOPO_NODE_NONE) {
        PBVHNode *node2 = pbvh->nodes + node_i;
        if (node2->bm_unique_verts->contains(v)) {
          node2->bm_unique_verts->remove(v);
        }
      }

      BM_ELEM_CD_SET_INT(v, pbvh->cd_vert_node_offset, i);
      node->bm_unique_verts->add(v);

      node->flag |= updateflag;
      other->flag |= updateflag;

      printf("%s: Patched empty leaf node.\n", __func__);
      break;
    }
  }
}

static void pbvh_bmesh_join_nodes(PBVH *pbvh)
{
  if (pbvh->totnode < 2) {
    return;
  }

  pbvh_count_subtree_verts(pbvh, pbvh->nodes);
  BKE_pbvh_bmesh_correct_tree(pbvh, pbvh->nodes, nullptr);
  pbvh_fix_orphan_leaves(pbvh);

  /* Compact nodes. */
  int totnode = 0;
  int *map = MEM_cnew_array<int>(pbvh->totnode, "bmesh map temp");

  for (int i = 0; i < pbvh->totnode; i++) {
    for (int j = 0; j < pbvh->totnode; j++) {
      if (i == j || !pbvh->nodes[i].draw_batches) {
        continue;
      }

      if (pbvh->nodes[i].draw_batches == pbvh->nodes[j].draw_batches) {
        printf("%s: error %d %d\n", __func__, i, j);

        pbvh->nodes[j].draw_batches = nullptr;
      }
    }
  }

  /* Build index map for child offsets. */
  int j = 0;
  for (int i = 0; i < pbvh->totnode; i++) {
    PBVHNode *n = pbvh->nodes + i;

    if (!(n->flag & PBVH_Delete)) {
      map[i] = j++;
      totnode++;
    }
    else {
      if (n->layer_disp) {
        MEM_freeN(n->layer_disp);
        n->layer_disp = nullptr;
      }

      pbvh_free_draw_buffers(pbvh, n);

      if (n->vert_indices) {
        MEM_freeN((void *)n->vert_indices);
        n->vert_indices = nullptr;
      }
      if (n->face_vert_indices) {
        MEM_freeN((void *)n->face_vert_indices);
        n->face_vert_indices = nullptr;
      }

      if (n->tribuf || n->tri_buffers) {
        BKE_pbvh_bmesh_free_tris(pbvh, n);
      }

      if (n->bm_unique_verts) {
        MEM_delete(n->bm_unique_verts);
        n->bm_unique_verts = nullptr;
      }

      if (n->bm_other_verts) {
        MEM_delete(n->bm_other_verts);
        n->bm_other_verts = nullptr;
      }

      if (n->bm_faces) {
        MEM_delete(n->bm_faces);
        n->bm_faces = nullptr;
      }

#ifdef PROXY_ADVANCED
      BKE_pbvh_free_proxyarray(pbvh, n);
#endif
    }
  }

  // compact node array
  j = 0;
  for (int i = 0; i < pbvh->totnode; i++) {
    if (!(pbvh->nodes[i].flag & PBVH_Delete)) {
      if (pbvh->nodes[i].children_offset >= pbvh->totnode - 1) {
        printf("%s: error %i %i\n", __func__, i, pbvh->nodes[i].children_offset);
        continue;
      }

      int i1 = map[pbvh->nodes[i].children_offset];
      int i2 = map[pbvh->nodes[i].children_offset + 1];

      if (pbvh->nodes[i].children_offset >= pbvh->totnode) {
        printf("%s: Bad child node reference %d->%d, totnode: %d\n",
               __func__,
               i,
               pbvh->nodes[i].children_offset,
               pbvh->totnode);
        continue;
      }

      if (pbvh->nodes[i].children_offset && i2 != i1 + 1) {
        printf("      pbvh corruption during node join %d %d\n", i1, i2);
      }

      pbvh->nodes[j] = pbvh->nodes[i];
      pbvh->nodes[j].children_offset = i1;

      j++;
    }
  }

  if (j != totnode) {
    printf("%s: pbvh error.\n", __func__);
  }

  if (pbvh->totnode != j) {
    memset(pbvh->nodes + j, 0, sizeof(*pbvh->nodes) * (pbvh->totnode - j));
    pbvh->node_mem_count = j;
  }

  pbvh->totnode = j;

  // set vert/face node indices again
  for (int i = 0; i < pbvh->totnode; i++) {
    PBVHNode *n = pbvh->nodes + i;

    if (!(n->flag & PBVH_Leaf)) {
      continue;
    }

    if (!n->bm_unique_verts) {
      printf("%s: pbvh error.\n", __func__);
      n->bm_unique_verts = MEM_new<DyntopoSet<BMVert>>("bm_unique_verts");
      n->bm_other_verts = MEM_new<DyntopoSet<BMVert>>("bm_other_verts");
      n->bm_faces = MEM_new<DyntopoSet<BMFace>>("bm_faces");
    }

    for (BMVert *v : *n->bm_unique_verts) {
      BM_ELEM_CD_SET_INT(v, pbvh->cd_vert_node_offset, i);
    }

    for (BMFace *f : *n->bm_faces) {
      BM_ELEM_CD_SET_INT(f, pbvh->cd_face_node_offset, i);
    }
  }

  Vector<BMVert *> scratch;

  for (int i = 0; i < pbvh->totnode; i++) {
    PBVHNode *n = pbvh->nodes + i;

    if (!(n->flag & PBVH_Leaf)) {
      continue;
    }

    scratch.clear();

    for (BMVert *v : *n->bm_other_verts) {
      int ni = BM_ELEM_CD_GET_INT(v, pbvh->cd_vert_node_offset);
      if (ni == DYNTOPO_NODE_NONE) {
        scratch.append(v);
      }
    }

    for (int j : IndexRange(scratch.size())) {
      BMVert *v = scratch[j];

      n->bm_other_verts->remove(v);
      n->bm_unique_verts->add(v);
      BM_ELEM_CD_SET_INT(v, pbvh->cd_vert_node_offset, i);
    }
  }

  MEM_freeN(map);
}

namespace blender::bke::dyntopo {
void after_stroke(PBVH *pbvh, bool force_balance)
{
  int totnode = pbvh->totnode;

  BKE_pbvh_update_bounds(pbvh, (PBVH_UpdateBB | PBVH_UpdateOriginalBB | PBVH_UpdateRedraw));

  pbvh_bmesh_check_nodes(pbvh);
  pbvh_bmesh_join_nodes(pbvh);
  pbvh_bmesh_check_nodes(pbvh);

  BKE_pbvh_update_bounds(pbvh, (PBVH_UpdateBB | PBVH_UpdateOriginalBB | PBVH_UpdateRedraw));

  if (force_balance || pbvh->balance_counter++ == 10) {
    pbvh_bmesh_balance_tree(pbvh);
    pbvh_bmesh_check_nodes(pbvh);
    pbvh->balance_counter = 0;

    totnode = pbvh->totnode;

    for (int i = 0; i < totnode; i++) {
      PBVHNode *n = pbvh->nodes + i;

      if (totnode != pbvh->totnode) {
#ifdef PROXY_ADVANCED
        BKE_pbvh_free_proxyarray(pbvh, n);
#endif
      }

      if (n->flag & PBVH_Leaf) {
        /* Recursively split nodes that have gotten too many
         * elements */
        pbvh_bmesh_node_limit_ensure(pbvh, i);
      }
    }
  }

  pbvh_print_mem_size(pbvh);
  blender::bke::pbvh::defragment_pbvh(pbvh, true);
}
}  // namespace blender::bke::dyntopo

void BKE_pbvh_node_mark_topology_update(PBVHNode *node)
{
  node->flag |= PBVH_UpdateTopology;
}

DyntopoSet<BMVert> *BKE_pbvh_bmesh_node_unique_verts(PBVHNode *node)
{
  return node->bm_unique_verts;
}

DyntopoSet<BMVert> *BKE_pbvh_bmesh_node_other_verts(PBVHNode *node)
{
  pbvh_bmesh_check_other_verts(node);
  return node->bm_other_verts;
}

DyntopoSet<BMFace> *BKE_pbvh_bmesh_node_faces(PBVHNode *node)
{
  return node->bm_faces;
}

/****************************** Debugging *****************************/

void BKE_pbvh_update_offsets(PBVH *pbvh,
                             const int cd_vert_node_offset,
                             const int cd_face_node_offset,
                             const int cd_face_areas,
                             const int cd_boundary_flag,
                             const int cd_flag,
                             const int cd_valence,
                             const int cd_origco,
                             const int cd_origno,
                             const int cd_curvature_dir)
{
  pbvh->cd_face_node_offset = cd_face_node_offset;
  pbvh->cd_vert_node_offset = cd_vert_node_offset;
  pbvh->cd_face_area = cd_face_areas;
  pbvh->cd_vert_mask_offset = CustomData_get_offset(&pbvh->header.bm->vdata, CD_PAINT_MASK);
  pbvh->cd_faceset_offset = CustomData_get_offset_named(
      &pbvh->header.bm->pdata, CD_PROP_INT32, ".sculpt_face_set");

  CustomData *ldata = &pbvh->header.bm->ldata;
  pbvh->totuv = 0;
  for (int i : IndexRange(ldata->totlayer)) {
    CustomDataLayer &layer = ldata->layers[i];
    if (layer.type == CD_PROP_FLOAT2 && !(layer.flag & CD_FLAG_TEMPORARY)) {
      pbvh->totuv++;
    }
  }

  pbvh->cd_boundary_flag = cd_boundary_flag;
  pbvh->cd_curvature_dir = cd_curvature_dir;

  if (pbvh->bm_idmap) {
    BM_idmap_check_attributes(pbvh->bm_idmap);
  }

  pbvh->cd_flag = cd_flag;
  pbvh->cd_valence = cd_valence;
  pbvh->cd_origco = cd_origco;
  pbvh->cd_origno = cd_origno;
}

/* restore bmesh references from previously indices saved by BKE_pbvh_bmesh_save_indices */
void BKE_pbvh_bmesh_from_saved_indices(PBVH *pbvh)
{
  BM_mesh_elem_table_ensure(pbvh->header.bm, BM_VERT | BM_EDGE | BM_FACE);
  BM_mesh_elem_index_ensure(pbvh->header.bm, BM_VERT | BM_EDGE | BM_FACE);

  Vector<BMLoop *> ltable;

  BMFace *f;
  BMIter iter;
  int i = 0;

  BM_ITER_MESH (f, &iter, pbvh->header.bm, BM_FACES_OF_MESH) {
    BMLoop *l = f->l_first;

    do {
      l->head.index = i++;
      ltable.append(l);
    } while ((l = l->next) != f->l_first);
  }

  for (int i = 0; i < pbvh->totnode; i++) {
    PBVHNode *node = pbvh->nodes + i;

    if (!(node->flag & PBVH_Leaf)) {
      continue;
    }

    // MEM_delete<
    MEM_delete(node->bm_unique_verts);
    MEM_delete(node->bm_faces);

    if (node->bm_other_verts) {
      MEM_delete(node->bm_other_verts);
    }

    node->bm_other_verts = MEM_new<DyntopoSet<BMVert>>("bm_other_verts");
    node->flag |= PBVH_UpdateOtherVerts;

    node->bm_faces = MEM_new<DyntopoSet<BMFace>>("bm_faces");
    node->bm_unique_verts = MEM_new<DyntopoSet<BMVert>>("bm_verts");

    int j = 0;
    int *data = node->prim_indices;

    while (data[j] != -1 && j < node->totprim) {
      BMFace *f = pbvh->header.bm->ftable[data[j]];
      BM_ELEM_CD_SET_INT(f, pbvh->cd_face_node_offset, i);

      node->bm_faces->add(f);
      j++;
    }

    j++;

    while (j < node->totprim) {
      if (data[j] < 0 || data[j] >= pbvh->header.bm->totvert) {
        printf("%s: bad vertex at index %d!\n", __func__, data[j]);
        continue;
      }
      BMVert *v = pbvh->header.bm->vtable[data[j]];
      BM_ELEM_CD_SET_INT(v, pbvh->cd_vert_node_offset, i);

      node->bm_unique_verts->add(v);
      j++;
    }

    MEM_SAFE_FREE(node->prim_indices);

    // don't try to load invalid triangulation
    if (node->flag & PBVH_UpdateTris) {
      continue;
    }

    for (j = 0; j < node->tri_buffers->size() + 1; j++) {
      PBVHTriBuf *tribuf = j == node->tri_buffers->size() ? node->tribuf :
                                                            &((*node->tri_buffers)[j]);

      if (!tribuf) {
        break;
      }

      for (int k = 0; k < tribuf->totvert; k++) {
        tribuf->verts[k].i = (intptr_t)pbvh->header.bm->vtable[tribuf->verts[k].i];
      }

      for (int k = 0; k < tribuf->totloop; k++) {
        tribuf->loops[k] = (uintptr_t)ltable[tribuf->loops[k]];
      }

      for (int k = 0; k < tribuf->tottri; k++) {
        PBVHTri *tri = tribuf->tris + k;

        for (int l = 0; l < 3; l++) {
          tri->l[l] = (uintptr_t)ltable[tri->l[l]];
        }

        tri->f.i = (intptr_t)pbvh->header.bm->ftable[tri->f.i];
      }
    }

    node->prim_indices = nullptr;
    node->totprim = 0;
  }
}

static void pbvh_bmesh_fetch_cdrefs(PBVH *pbvh)
{
  BMesh *bm = pbvh->header.bm;

  int idx = CustomData_get_named_layer_index(
      &bm->vdata, CD_PROP_INT32, SCULPT_ATTRIBUTE_NAME(dyntopo_node_id_vertex));
  pbvh->cd_vert_node_offset = bm->vdata.layers[idx].offset;

  idx = CustomData_get_named_layer_index(
      &bm->pdata, CD_PROP_INT32, SCULPT_ATTRIBUTE_NAME(dyntopo_node_id_face));
  pbvh->cd_face_node_offset = bm->pdata.layers[idx].offset;

  idx = CustomData_get_named_layer_index(
      &bm->pdata, CD_PROP_FLOAT2, SCULPT_ATTRIBUTE_NAME(face_areas));
  pbvh->cd_face_area = bm->pdata.layers[idx].offset;

  pbvh->cd_vert_mask_offset = CustomData_get_offset(&bm->vdata, CD_PAINT_MASK);
  pbvh->cd_faceset_offset = CustomData_get_offset_named(
      &pbvh->header.bm->pdata, CD_PROP_INT32, ".sculpt_face_set");
}

void BKE_pbvh_bmesh_set_toolflags(PBVH *pbvh, bool use_toolflags)
{
  if (use_toolflags == pbvh->header.bm->use_toolflags) {
    return;
  }

  BM_mesh_toolflags_set(pbvh->header.bm, use_toolflags);

  /* Customdata layout might've changed. */
  pbvh_bmesh_fetch_cdrefs(pbvh);
}

float BKE_pbvh_bmesh_detail_size_avg_get(PBVH *pbvh)
{
  return (pbvh->bm_max_edge_len + pbvh->bm_min_edge_len) * 0.5f;
}

namespace blender::bke::pbvh {

void update_sharp_boundary_bmesh(BMVert *v, int cd_boundary_flag, const float sharp_angle_limit)
{
  int flag = BM_ELEM_CD_GET_INT(v, cd_boundary_flag);
  flag &= ~(SCULPT_BOUNDARY_UPDATE_SHARP_ANGLE | SCULPT_BOUNDARY_SHARP_ANGLE |
            SCULPT_CORNER_SHARP_ANGLE);

  if (!v->e) {
    return;
  }

  int sharp_num = 0;

  BMEdge *e = v->e;
  do {
    if (!e->l || e->l == e->l->radial_next) {
      continue;
    }

    if (BKE_pbvh_test_sharp_faces_bmesh(e->l->f, e->l->radial_next->f, sharp_angle_limit)) {
      flag |= SCULPT_BOUNDARY_SHARP_ANGLE;
      sharp_num++;
    }
  } while ((e = BM_DISK_EDGE_NEXT(e, v)) != v->e);

  if (sharp_num > 2) {
    flag |= SCULPT_CORNER_SHARP_ANGLE;
  }

  BM_ELEM_CD_SET_INT(v, cd_boundary_flag, flag);
}
<<<<<<< HEAD

void on_vert_move(BMVert *vold, BMVert *vnew, void *userdata, int /*hive*/)
{
  PBVH *pbvh = static_cast<PBVH *>(userdata);
  int vert_ni = BM_ELEM_CD_GET_INT(vold, pbvh->cd_vert_node_offset);

  BM_idmap_on_elem_moved(pbvh->bm_idmap, vold, vnew);

  if (vert_ni != DYNTOPO_NODE_NONE) {
    PBVHNode *node = pbvh->nodes + vert_ni;
    node->flag |= PBVH_UpdateTris;

    node->bm_unique_verts->remove(vold);
    node->bm_unique_verts->add(vnew);
  }

  BMEdge *e = vnew->e;
  do {
    if (!e->l) {
      continue;
    }

    BMLoop *l = e->l;
    do {
      int ni = BM_ELEM_CD_GET_INT(l->f, pbvh->cd_face_node_offset);
      if (ni != DYNTOPO_NODE_NONE && ni != vert_ni) {
        PBVHNode *node = pbvh->nodes + ni;

        if (ni > 0 && ni <= pbvh->totnode && (pbvh->nodes[ni].flag & PBVH_Leaf)) {
          node->flag |= PBVH_UpdateTris | PBVH_UpdateOtherVerts;

          node->bm_other_verts->remove(vold);
          node->bm_other_verts->add(vnew);
        }
      }
    } while ((l = l->radial_next) != e->l);
  } while ((e = BM_DISK_EDGE_NEXT(e, vnew)) != vnew->e);
}

void on_face_move(BMFace *fold, BMFace *fnew, void *userdata, int /*hive*/)
{
  PBVH *pbvh = static_cast<PBVH *>(userdata);
  int face_ni = BM_ELEM_CD_GET_INT(fold, pbvh->cd_face_node_offset);

  if (face_ni != DYNTOPO_NODE_NONE) {
    PBVHNode *node = pbvh->nodes + face_ni;

    if (face_ni >= 0 && face_ni < pbvh->totnode && (pbvh->nodes[face_ni].flag & PBVH_Leaf)) {
      node->flag |= PBVH_UpdateTris;

      node->bm_faces->remove(fold);
      node->bm_faces->add(fnew);
    }
  }
}

void set_hive_callbacks(PBVH *pbvh)
{
  BMesh *bm = pbvh->header.bm;

  BLI_assert(bm);
  bm->vhive_userdata = bm->ehive_userdata = bm->lhive_userdata = bm->fhive_userdata =
      static_cast<void *>(pbvh);
  bm->vhive_move_cb = on_vert_move;
  bm->fhive_move_cb = on_face_move;
}

static void ensure_hive_setup(PBVH *pbvh)
{
  BMesh *bm = pbvh->header.bm;

  set_hive_callbacks(pbvh);

  VertHive *vhive = static_cast<VertHive *>(bm->vhive);
  EdgeHive *ehive = static_cast<EdgeHive *>(bm->ehive);
  LoopHive *lhive = static_cast<LoopHive *>(bm->lhive);
  FaceHive *fhive = static_cast<FaceHive *>(bm->fhive);

  CustomDataHive *cd_vhive = bm->vdata.hive ? static_cast<CustomDataHive *>(bm->vdata.hive) :
                                              nullptr;
  CustomDataHive *cd_ehive = bm->edata.hive ? static_cast<CustomDataHive *>(bm->edata.hive) :
                                              nullptr;
  CustomDataHive *cd_lhive = bm->ldata.hive ? static_cast<CustomDataHive *>(bm->ldata.hive) :
                                              nullptr;
  CustomDataHive *cd_fhive = bm->pdata.hive ? static_cast<CustomDataHive *>(bm->pdata.hive) :
                                              nullptr;

  if (cd_vhive) {
    cd_vhive->ensure_hives(pbvh->bm_tot_hives + 1);
  }

  if (cd_ehive) {
    cd_ehive->ensure_hives(pbvh->bm_tot_hives + 1);
  }

  if (cd_lhive) {
    cd_lhive->ensure_hives(pbvh->bm_tot_hives + 1);
  }

  if (cd_fhive) {
    cd_fhive->ensure_hives(pbvh->bm_tot_hives + 1);
  }

  vhive->ensure_hives(pbvh->bm_tot_hives + 1);
  ehive->ensure_hives(pbvh->bm_tot_hives + 1);
  lhive->ensure_hives(pbvh->bm_tot_hives + 1);
  fhive->ensure_hives(pbvh->bm_tot_hives + 1);
}

void node_ensure_hive(PBVH *pbvh, PBVHNode *node)
{
  if (node->bm_hive > 0) {
    return;
  }

  if (pbvh->bm_free_hives.size() > 0) {
    node->bm_hive = pbvh->bm_free_hives.pop_last();
  }
  else {
    /* Leave hive 0 for scratch usage.*/
    node->bm_hive = 1 + (pbvh->bm_tot_hives++);
  }

  ensure_hive_setup(pbvh);
}

void node_release_hive(PBVH *pbvh, PBVHNode *node)
{
  if (node->bm_hive > 0) {
    pbvh->bm_free_hives.append(node->bm_hive);
  }
}

static bool defragment_node_face(PBVH *pbvh, PBVHNode *node, BMFace *f, BMFace **r_newf)
{
  BMesh *bm = pbvh->header.bm;
  bool modified = false;

  int ni = int(node - pbvh->nodes);

  EdgeHive *ehive = static_cast<EdgeHive *>(bm->ehive);
  LoopHive *lhive = static_cast<LoopHive *>(bm->lhive);
  FaceHive *fhive = static_cast<FaceHive *>(bm->fhive);

  CustomDataHive *cd_ehive = bm->edata.hive ? static_cast<CustomDataHive *>(bm->edata.hive) :
                                              nullptr;
  CustomDataHive *cd_lhive = bm->ldata.hive ? static_cast<CustomDataHive *>(bm->ldata.hive) :
                                              nullptr;
  CustomDataHive *cd_fhive = bm->pdata.hive ? static_cast<CustomDataHive *>(bm->pdata.hive) :
                                              nullptr;
  BMFace *old = f;
  f = fhive->move(f, node->bm_hive);

  if (cd_fhive) {
    f->head.data = cd_fhive->move((int *)f->head.data, node->bm_hive);
  }

  modified |= f != old;

  BM_idmap_on_elem_moved(pbvh->bm_idmap, old, f);

  BMLoop *l = f->l_first;
  do {
    BMLoop *lold = l;
    l = lhive->move(l, node->bm_hive);

    if (l->head.data) {
      l->head.data = static_cast<int *>(
          cd_lhive->move(static_cast<int *>(l->head.data), node->bm_hive));
    }

    modified |= l != lold;

    BMLoop *l2 = l;
    int max_ni = 0;
    do {
      int ni = BM_ELEM_CD_GET_INT(l2->f, pbvh->cd_face_node_offset);
      max_ni = max_ii(max_ni, ni);
    } while ((l2 = l2->radial_next) != l);

    if (max_ni == ni) {
      BMEdge *eold = l->e;

      node_ensure_hive(pbvh, &pbvh->nodes[max_ni]);
      ehive->move(l->e, pbvh->nodes[max_ni].bm_hive);
      l->e->head.data = cd_ehive->move(static_cast<int *>(l->e->head.data),
                                       pbvh->nodes[max_ni].bm_hive);

      BM_idmap_on_elem_moved(pbvh->bm_idmap, eold, l->e);
    }
  } while ((l = l->next) != f->l_first);

  if (r_newf) {
    *r_newf = f;
  }

  return modified;
}

static bool defragment_node_vert(PBVH *pbvh, PBVHNode *node, BMVert *v, BMVert **r_newv)
{
  bool modified = false;
  BMesh *bm = pbvh->header.bm;

  int ni = int(node - pbvh->nodes);
  VertHive *vhive = static_cast<VertHive *>(bm->vhive);
  CustomDataHive *cd_vhive = bm->vdata.hive ? static_cast<CustomDataHive *>(bm->vdata.hive) :
                                              nullptr;
  BMVert *vold = v;
  v = vhive->move(v, node->bm_hive);
  BM_idmap_on_elem_moved(pbvh->bm_idmap, vold, v);

  if (v->head.data) {
    v->head.data = static_cast<int *>(
        cd_vhive->move(static_cast<int *>(v->head.data), node->bm_hive));
  }

  if (r_newv) {
    *r_newv = v;
  }

  modified |= v != vold;

  return modified;
}
bool defragment_node(PBVH *pbvh, PBVHNode *node)
{
  node_ensure_hive(pbvh, node);
  ensure_hive_setup(pbvh);

  bool modified = false;

  /* Note: the hive callbacks will keep the PBVH nodes valid. */
  for (BMFace *f : *node->bm_faces) {
    modified |= defragment_node_face(pbvh, node, f, nullptr);
  }

  for (BMVert *v : *node->bm_unique_verts) {
    modified |= defragment_node_vert(pbvh, node, v, nullptr);
  }

  if (modified) {
    node->flag |= PBVH_UpdateTris;
  }

  node->flag &= ~PBVH_Defragment;
  return modified;
}

bool compact_hives(PBVH *pbvh)
{
  BMesh *bm = pbvh->header.bm;
  VertHive *vhive = static_cast<VertHive *>(bm->vhive);
  EdgeHive *ehive = static_cast<EdgeHive *>(bm->ehive);
  LoopHive *lhive = static_cast<LoopHive *>(bm->lhive);
  FaceHive *fhive = static_cast<FaceHive *>(bm->fhive);

  CustomDataHive *cd_vhive = bm->vdata.hive ? static_cast<CustomDataHive *>(bm->vdata.hive) :
                                              nullptr;
  CustomDataHive *cd_ehive = bm->edata.hive ? static_cast<CustomDataHive *>(bm->edata.hive) :
                                              nullptr;
  CustomDataHive *cd_lhive = bm->ldata.hive ? static_cast<CustomDataHive *>(bm->ldata.hive) :
                                              nullptr;
  CustomDataHive *cd_fhive = bm->pdata.hive ? static_cast<CustomDataHive *>(bm->pdata.hive) :
                                              nullptr;
  bool modified = false;

  modified |= vhive->compact();
  ehive->compact();
  lhive->compact();
  modified |= fhive->compact();

  if (cd_vhive) {
    cd_vhive->compact();
  }
  if (cd_ehive) {
    cd_ehive->compact();
  }
  if (cd_lhive) {
    cd_lhive->compact();
  }
  if (cd_fhive) {
    cd_fhive->compact();
  }

  return modified;
}

void fragment_node(PBVH *pbvh, PBVHNode *node)
{
  BMesh *bm = pbvh->header.bm;

  /* Increase the number of hives */
  pbvh->bm_tot_hives = max_ii(pbvh->bm_tot_hives, pbvh->totnode * 2);
  ensure_hive_setup(pbvh);

  node_ensure_hive(pbvh, node);

  node->flag |= PBVH_UpdateTris | PBVH_RebuildDrawBuffers | PBVH_UpdateDrawBuffers |
                PBVH_UpdateRedraw;

  VertHive *vhive = static_cast<VertHive *>(bm->vhive);
  EdgeHive *ehive = static_cast<EdgeHive *>(bm->ehive);
  LoopHive *lhive = static_cast<LoopHive *>(bm->lhive);
  FaceHive *fhive = static_cast<FaceHive *>(bm->fhive);

  CustomDataHive *cd_vhive = bm->vdata.hive ? static_cast<CustomDataHive *>(bm->vdata.hive) :
                                              nullptr;
  CustomDataHive *cd_ehive = bm->edata.hive ? static_cast<CustomDataHive *>(bm->edata.hive) :
                                              nullptr;
  CustomDataHive *cd_lhive = bm->ldata.hive ? static_cast<CustomDataHive *>(bm->ldata.hive) :
                                              nullptr;
  CustomDataHive *cd_fhive = bm->pdata.hive ? static_cast<CustomDataHive *>(bm->pdata.hive) :
                                              nullptr;

  RandomNumberGenerator rand(uint32_t(PIL_check_seconds_timer() * 10000.0));
  auto rand_hive = [&]() { return int(rand.get_float() * pbvh->bm_tot_hives * 0.99999f) + 1; };

  for (BMFace *f : *node->bm_faces) {
    BMFace *old = f;

    f = fhive->move(f, rand_hive());
    BM_idmap_on_elem_moved(pbvh->bm_idmap, old, f);

    if (cd_fhive) {
      f->head.data = cd_fhive->move((int *)f->head.data, rand_hive());
    }

    BMLoop *l = f->l_first;
    do {
      l = lhive->move(l, rand_hive());
      if (l->head.data) {
        l->head.data = cd_lhive->move((int *)l->head.data, rand_hive());
      }

      BMVert *vold = l->v;
      BMEdge *eold = l->e;

      vhive->move(l->v, rand_hive());
      ehive->move(l->e, rand_hive());

      BM_idmap_on_elem_moved(pbvh->bm_idmap, vold, l->v);
      BM_idmap_on_elem_moved(pbvh->bm_idmap, eold, l->e);

      if (l->v->head.data) {
        l->v->head.data = cd_vhive->move((int *)l->v->head.data, rand_hive());
      }

      if (l->e->head.data) {
        l->e->head.data = cd_ehive->move((int *)l->e->head.data, rand_hive());
      }
    } while ((l = l->next) != f->l_first);
  }

  compact_hives(pbvh);
}

void assign_hives(PBVH *pbvh)
{
  for (int i = 0; i < pbvh->totnode; i++) {
    PBVHNode *node = &pbvh->nodes[i];
    if (node->flag & PBVH_Leaf) {
      node_ensure_hive(pbvh, node);
    }
  }

  ensure_hive_setup(pbvh);
}

void defragment_pbvh_partial(PBVH *pbvh, double time_limit_ms)
{
  ensure_hive_setup(pbvh);

  using TimePoint =
      std::chrono::time_point<std::chrono::high_resolution_clock, std::chrono::milliseconds>;

  auto time_point = [&]() {
    return std::chrono::time_point_cast<std::chrono::milliseconds>(
        std::chrono::high_resolution_clock::now());
  };

  bool modified = false;

  int totface = 0;
  int totvert = 0;

  Vector<PBVHNode *> nodes;
  for (int i = 0; i < pbvh->totnode; i++) {
    PBVHNode *node = &pbvh->nodes[i];

    bool ok = (node->flag & PBVH_Leaf) && (node->flag & PBVH_Defragment);
    ok = ok && node->bm_faces->size() > 0 && node->bm_unique_verts->size() > 0;

    if (ok) {
      totvert += node->bm_unique_verts->size();
      totface += node->bm_faces->size();
      nodes.append(node);
    }
  }

  RandomNumberGenerator rand(uint32_t(PIL_check_seconds_timer() * 100000.0));
  TimePoint time = time_point();

  double f_prob = totface > 0.0f ? double(totvert) / double(totface) : 0.0f;
  int test_nr = totvert + totface;
  Set<BMFace *> f_done;
  Set<BMVert *> v_done;

  int totdone = 0;
  std::chrono::milliseconds time_limit((int(time_limit_ms)));
  float time1 = PIL_check_seconds_timer() * 1000.0;

  while (time_point() - time < time_limit) {
    PBVHNode *node = nullptr;
    bool is_face = rand.get_float() > f_prob;
    BMFace *f = nullptr;
    BMVert *v = nullptr;
    bool ok = false;

    for (int i = 0; i < test_nr; i++) {
      node = nodes[rand.get_uint32() % nodes.size()];

      if (is_face) {
        f = node->bm_faces->get_random_elem(rand);
        if (f_done.add(f)) {
          ok = true;
          break;
        }
      }
      else {
        v = node->bm_unique_verts->get_random_elem(rand);

        if (v_done.add(v)) {
          ok = true;
          break;
        }
      }
    }

    if (!ok) {
      /* Nothing found. */
      break;
    }

    bool modified2 = false;
    if (is_face) {
      modified2 = defragment_node_face(pbvh, node, f, nullptr);
    }
    else {
      modified2 = defragment_node_vert(pbvh, node, v, nullptr);
    }

    if (modified2) {
      node->flag |= PBVH_UpdateTris | PBVH_UpdateOtherVerts;
    }

    modified |= modified2;
    totdone++;
  }

  printf("%dms %.2f %.2f\n",
         (time_point() - time).count(),
         float(PIL_check_seconds_timer() * 1000.0 - time1),
         time_limit_ms);
  printf("totdone: %d out of %d, f_prob: %.4f\n", totdone, totvert + totface, float(f_prob));

  for (PBVHNode *node : nodes) {
    node->flag &= ~PBVH_Defragment;
  }

  if (modified) {
    compact_hives(pbvh);
    pbvh->header.bm->elem_index_dirty |= BM_VERT | BM_EDGE | BM_FACE;
    pbvh->header.bm->elem_table_dirty |= BM_VERT | BM_EDGE | BM_FACE;
  }
}

void defragment_pbvh(PBVH *pbvh, bool partial)
{
  bool modified = false;

  if (partial) {
    defragment_pbvh_partial(pbvh);
    return;
  }

  ensure_hive_setup(pbvh);

  for (int i : IndexRange(pbvh->totnode)) {
    PBVHNode *node = &pbvh->nodes[i];

    if (!(node->flag & PBVH_Leaf) || !(node->flag & PBVH_Defragment)) {
      continue;
    }

    modified |= defragment_node(pbvh, node);
  }

  if (modified) {
    compact_hives(pbvh);
    pbvh->header.bm->elem_index_dirty |= BM_VERT | BM_EDGE | BM_FACE;
    pbvh->header.bm->elem_table_dirty |= BM_VERT | BM_EDGE | BM_FACE;
  }
}
}  // namespace blender::bke::pbvh
=======
}  // namespace blender::bke::pbvh

namespace blender::bke::sculpt {

bool loop_is_corner(BMLoop *l, int cd_offset)
{
  BMVert *v = l->v;

  float2 value = *BM_ELEM_CD_PTR<float2 *>(l, cd_offset);
  float limit = 0.01;

  Vector<BMLoop *, 16> ls;
  Vector<int, 16> keys;

  BMEdge *e = v->e;
  do {
    BMLoop *l2 = e->l;

    if (!l2) {
      continue;
    }

    do {
      BMLoop *l3 = l2->v == v ? l2 : l2->next;
      if (!ls.contains(l3)) {
        ls.append(l3);
      }
    } while ((l2 = l2->radial_next) != e->l);
  } while ((e = BM_DISK_EDGE_NEXT(e, v)) != v->e);

  int count = 0;
  for (BMLoop *l2 : ls) {
    float2 value2 = *BM_ELEM_CD_PTR<float2 *>(l2, cd_offset);
    float2 dv = value2 - value;

    double f = dv[0] * dv[0] + dv[1] * dv[1];
    int key = int(f * 200.0);
    if (!keys.contains(key)) {
      keys.append(key);
    }
  }

  bool ret = keys.size() > 2;
  if (ret) {
    l->v->head.hflag |= BM_ELEM_SELECT;
  }

  return ret;
}

#if 0
/* Angle test */
ATTR_NO_OPT bool loop_is_corner(BMLoop *l, int cd_offset)
{
  BMVert *v = l->v;
  BMEdge *e = v->e;

  float2 value = *BM_ELEM_CD_PTR<float2 *>(l, cd_offset);
  float limit = 0.01;

  BMLoop *outer1 = nullptr, *outer2 = nullptr;
  do {
    BMLoop *l2 = e->l;
    if (!l2) {
      continue;
    }

    do {
      BMLoop *l3 = l2->v == v ? l2 : l2->next;
      float2 value3 = *BM_ELEM_CD_PTR<float2 *>(l3, cd_offset);

      if (!prop_eq(value, value3, limit)) {
        continue;
      }

      bool outer = true;

      BMLoop *l4 = l2->radial_next;
      while (l4 != l2) {
        BMLoop *l5 = l4->v == v ? l4 : l4->next;
        float2 value5 = *BM_ELEM_CD_PTR<float2 *>(l5, cd_offset);

        if (prop_eq(value, value5, limit)) {
          outer = false;
          break;
        }
        l4 = l4->radial_next;
      }

      if (outer) {
        BMLoop *l3 = l2->v == v ? l2->next : l2;

        if (!outer1) {
          outer1 = l3;
        }
        else if (!outer2 && l3 != outer2) {
          outer2 = l3;
        }

        break;
      }
    } while ((l2 = l2->radial_next) != e->l);
  } while ((e = BM_DISK_EDGE_NEXT(e, v)) != l->e);

  if (!outer1 || !outer2) {
    return outer1 != nullptr;
  }

  float2 t1 = *BM_ELEM_CD_PTR<float2 *>(outer1, cd_offset) - value;
  float2 t2 = *BM_ELEM_CD_PTR<float2 *>(outer2, cd_offset) - value;

  normalize_v2(t1);
  normalize_v2(t2);
  float angle_limit = 110.0f / 180.0f * M_PI;
  float angle = saacos(dot_v2v2(t1, t2));

  if (angle < angle_limit) {
    l->v->head.hflag |= BM_ELEM_SELECT;
  }

  return angle < angle_limit;
}
#endif

template<typename T = float>
static void corner_interp(CustomDataLayer *layer,
                          BMLoop *l,
                          Span<BMLoop *> loops,
                          Span<float> ws,
                          int cd_offset,
                          float factor)
{
  float *ws2 = (float *)BLI_array_alloca(ws2, loops.size() + 1);
  T sum = {};
  float totsum = 0.0f;

  T value = *BM_ELEM_CD_PTR<T *>(l, cd_offset);

  float limit = 0.0001;

  if (layer->type == CD_PROP_FLOAT2) {
    limit = 0.01;
  }
  else {
    /* Do not restrict to islands for non-UVs */
    limit = FLT_MAX;
  }

  for (int i : loops.index_range()) {
    BMLoop *l2 = loops[i];
    BMLoop *l3 = l2->next->v == l->v ? l2->next : l2->prev;
    T value3 = *BM_ELEM_CD_PTR<T *>(l3, cd_offset);

    if (prop_eq(value, value3, 0.01)) {
      T value2 = *BM_ELEM_CD_PTR<T *>(l2, cd_offset);
      sum += value2 * ws[i];
      totsum += ws[i];
    }
  }

  if (totsum == 0.0f) {
    return;
  }

  sum /= totsum;

  *BM_ELEM_CD_PTR<T *>(l, cd_offset) = value + (sum - value) * factor;
}

/* Interpolates loops surrounding a vertex, splitting any UV map by
 * island as appropriate and enforcing proper boundary conditions.
 */
ATTR_NO_OPT void interp_face_corners(
    PBVH *pbvh, PBVHVertRef vertex, Span<BMLoop *> loops, Span<float> ws, float factor)
{
  if (BKE_pbvh_type(pbvh) != PBVH_BMESH) {
    return; /* Only for PBVH_BMESH. */
  }

  eCustomDataMask mask = CD_MASK_PROP_FLOAT | CD_MASK_PROP_FLOAT2 | CD_MASK_PROP_FLOAT3 |
                         CD_MASK_PROP_COLOR | CD_MASK_PROP_BYTE_COLOR;

  BMesh *bm = pbvh->header.bm;
  BMVert *v = reinterpret_cast<BMVert *>(vertex.i);
  BMEdge *e = v->e;
  BMLoop *l = e->l;
  CustomData *cdata = &bm->ldata;

  Vector<BMLoop *, 16> ls;

  /* Tag loops around vertex. */
  do {
    l = e->l;

    if (!l) {
      continue;
    }

    do {
      BMLoop *l2 = l->v == v ? l : l->next;
      BM_elem_flag_enable(l2, BM_ELEM_TAG);
    } while ((l = l->radial_next) != e->l);
  } while ((e = BM_DISK_EDGE_NEXT(e, v)) != v->e);

  /* Build loop list. */
  do {
    l = e->l;

    if (!l) {
      continue;
    }

    do {
      BMLoop *l2 = l->v == v ? l : l->next;
      if (BM_elem_flag_test(l2, BM_ELEM_TAG)) {
        BM_elem_flag_disable(l2, BM_ELEM_TAG);
        ls.append(l2);
      }
    } while ((l = l->radial_next) != e->l);
  } while ((e = BM_DISK_EDGE_NEXT(e, v)) != v->e);

  Vector<CustomDataLayer *, 16> layers;
  for (int layer_i : IndexRange(cdata->totlayer)) {
    CustomDataLayer *layer = cdata->layers + layer_i;
    eCustomDataType type = eCustomDataType(layer->type);
    const int cd_offset = layer->offset;

    if ((layer->flag & CD_FLAG_ELEM_NOINTERP) || !(CD_TYPE_AS_MASK(layer->type) & mask)) {
      continue;
    }
    if (layer->flag & CD_FLAG_TEMPORARY) {
      continue;
    }

    layers.append(layer);
  }

  /* Interpolate. */
  if (loops.size() > 1) {
    VertLoopSnapper corner_snap = {Span<BMLoop *>(ls), Span<CustomDataLayer *>(layers)};

    for (CustomDataLayer *layer : layers) {
      Vector<bool, 16> corners;

      if (layer->type == CD_PROP_FLOAT2) {
        for (BMLoop *l : ls) {
          corners.append(loop_is_corner(l, layer->offset));
        }
      }

      for (int i : ls.index_range()) {
        BMLoop *l = ls[i];

        if (layer->type == CD_PROP_FLOAT2 && corners[i]) {
          continue;
        }

        switch (layer->type) {
          case CD_PROP_FLOAT:
            corner_interp<float>(layer, l, loops, ws, layer->offset, factor);
            break;
          case CD_PROP_FLOAT2:
            corner_interp<float2>(layer, l, loops, ws, layer->offset, factor);
            break;
          case CD_PROP_FLOAT3:
            corner_interp<float3>(layer, l, loops, ws, layer->offset, factor);
            break;
          case CD_PROP_COLOR:
            corner_interp<float4>(layer, l, loops, ws, layer->offset, factor);
            break;
        }
      }
    }

    /* Snap. */
    //corner_snap.snap();
  }
}
}  // namespace blender::bke::sculpt
>>>>>>> b49a18e4
<|MERGE_RESOLUTION|>--- conflicted
+++ resolved
@@ -4041,7 +4041,6 @@
 
   BM_ELEM_CD_SET_INT(v, cd_boundary_flag, flag);
 }
-<<<<<<< HEAD
 
 void on_vert_move(BMVert *vold, BMVert *vnew, void *userdata, int /*hive*/)
 {
@@ -4546,8 +4545,6 @@
     pbvh->header.bm->elem_table_dirty |= BM_VERT | BM_EDGE | BM_FACE;
   }
 }
-}  // namespace blender::bke::pbvh
-=======
 }  // namespace blender::bke::pbvh
 
 namespace blender::bke::sculpt {
@@ -4826,5 +4823,4 @@
     //corner_snap.snap();
   }
 }
-}  // namespace blender::bke::sculpt
->>>>>>> b49a18e4
+}  // namespace blender::bke::sculpt
/* SPDX-FileCopyrightText: 2023 Blender Foundation
 *
 * SPDX-License-Identifier: GPL-2.0-or-later */

/** \file
 * \ingroup bke
 */

/*

TODO:

Convergence improvements:
1. DONE: Limit number of edges processed per run.
2. DONE: Scale split steps by ratio of long to short edges to
   prevent runaway tesselation.
3. DONE: Detect and dissolve three and four valence vertices that are surrounded by
   all tris.
4. DONE: Use different (coarser) brush spacing for applying dyntopo

Drawing improvements:
4. PARTIAL DONE: Build and cache vertex index buffers, to reduce GPU bandwidth

Topology rake:
5. DONE: Enable new curvature topology rake code and add to UI.
6. DONE: Add code to cache curvature data per vertex in a CD layer.

*/

#include "PIL_time.h"

#include "MEM_guardedalloc.h"

#include "BLI_alloca.h"
#include "BLI_buffer.h"
#include "BLI_ghash.h"
#include "BLI_hash.h"
#include "BLI_heap_simple.h"
#include "BLI_math.h"
#include "BLI_memarena.h"
#include "BLI_rand.h"
#include "BLI_rand.hh"
#include "BLI_sort_utils.h"
#include "BLI_span.hh"
#include "BLI_task.h"
#include "BLI_utildefines.h"

#include "BLI_hive_alloc.hh"
#include "BLI_index_range.hh"
#include "BLI_map.hh"
#include "BLI_math_vector_types.hh"
#include "BLI_set.hh"
#include "BLI_vector.hh"

#include "atomic_ops.h"

#include "DNA_material_types.h"
#include "DNA_mesh_types.h"

#include "BKE_DerivedMesh.h"
#include "BKE_ccg.h"
#include "BKE_context.h"
#include "BKE_global.h"
#include "BKE_paint.h"
#include "BKE_pbvh.h"

#include "DRW_pbvh.hh"

#include "atomic_ops.h"
#include "bmesh.h"
#include "bmesh_log.h"
#include "dyntopo_intern.hh"
#include "pbvh_intern.hh"

#include "../../bmesh/intern/bmesh_hive_alloc_intern.hh"

#include <cmath>
#include <cstdarg>
#include <cstdio>
#include <cstdlib>

using blender::Span;

#include <chrono>

using blender::float2;
using blender::float3;
using blender::IndexRange;
using blender::Map;
using blender::RandomNumberGenerator;
using blender::Set;
using blender::Vector;
using blender::bke::dyntopo::DyntopoSet;

template<typename T> T *c_array_from_vector(Vector<T> &array)
{
  T *ret = MEM_cnew_array<T>(array.size(), __func__);
  memcpy(static_cast<void *>(ret), static_cast<void *>(array.data()), sizeof(T) * array.size());
  return ret;
}

static void _debugprint(const char *fmt, ...)
{
  va_list args;
  va_start(args, fmt);
  vprintf(fmt, args);
  va_end(args);
}

#ifdef PBVH_BMESH_DEBUG
void pbvh_bmesh_check_nodes_simple(PBVH *pbvh)
{
  for (int i = 0; i < pbvh->totnode; i++) {
    PBVHNode *node = pbvh->nodes + i;
    BMFace *f;

    if (!(node->flag & PBVH_Leaf)) {
      continue;
    }

    for (BMFace *f : *node->bm_faces) {
      if (!f || f->head.htype != BM_FACE) {
        _debugprint("Corrupted (freed?) face in node->bm_faces\n");
        continue;
      }

      if (BM_ELEM_CD_GET_INT(f, pbvh->cd_face_node_offset) != i) {
        _debugprint("Face in more then one node\n");
      }
    }
  }
}

ATTR_NO_OPT void pbvh_bmesh_check_nodes(PBVH *pbvh)
{
  BMVert *v;
  BMIter iter;

  BM_ITER_MESH (v, &iter, pbvh->header.bm, BM_VERTS_OF_MESH) {
    int ni = BM_ELEM_CD_GET_INT(v, pbvh->cd_vert_node_offset);

    if (ni >= 0 && (!v->e || !v->e->l)) {
      //_debugprint("wire vert had node reference: %p (type %d)\n", v, v->head.htype);
      // BM_ELEM_CD_SET_INT(v, pbvh->cd_vert_node_offset, DYNTOPO_NODE_NONE);
    }

    if (ni < -1 || ni >= pbvh->totnode) {
      _debugprint("vert node ref was invalid: %p (type %d)\n", v, v->head.htype);
      continue;
    }

    if (ni == -1) {
      continue;
    }

    PBVHNode *node = pbvh->nodes + ni;
    if (!(node->flag & PBVH_Leaf) || !node->bm_unique_verts) {
      _debugprint("vert node ref was in non leaf node");
      continue;
    }

    if (!node->bm_unique_verts->contains(v)) {
      _debugprint("vert not in node->bm_unique_verts\n");
    }

    if (node->bm_other_verts->contains(v)) {
      _debugprint("vert in node->bm_other_verts");
    }

    if (pbvh->cd_valence != -1) {
      BKE_pbvh_bmesh_check_valence(pbvh, (PBVHVertRef){.i = (intptr_t)v});
      int valence = BM_ELEM_CD_GET_INT(v, pbvh->cd_valence);

      if (BM_vert_edge_count(v) != valence) {
        _debugprint("cached vertex valence mismatch; old: %d, should be: %d\n",
                    valence,
                    BM_vert_edge_count(v));
      }
    }
  }

  for (int i = 0; i < pbvh->totnode; i++) {
    PBVHNode *node = pbvh->nodes + i;
    BMVert *v;
    BMFace *f;

    // delete nodes should
    if (node->flag & PBVH_Delete) {
      _debugprint("orphaned delete node\n");
    }

    if (!(node->flag & PBVH_Leaf)) {
      if (node->bm_unique_verts || node->bm_other_verts || node->bm_faces) {
        _debugprint("dangling leaf pointers in non-leaf node\n");
      }

      continue;
    }

    for (BMVert *v : *node->bm_unique_verts) {
      if (BM_elem_is_free((BMElem *)v, BM_VERT)) {
        printf("bm_unique_verts has freed vertex.\n");
        continue;
      }

      int ni = BM_ELEM_CD_GET_INT(v, pbvh->cd_vert_node_offset);

      if (ni != i) {
        if (ni >= 0 && ni < pbvh->totnode) {
          PBVHNode *node2 = pbvh->nodes + ni;
          _debugprint("v node offset is wrong, %d\n",
                      !node2->bm_unique_verts ? 0 : node2->bm_unique_verts->contains(v));
        }
        else {
          _debugprint("v node offset is wrong\n");
        }
      }

      if (!v || v->head.htype != BM_VERT) {
        _debugprint("corruption in pbvh! bm_unique_verts\n");
      }
      else if (node->bm_other_verts->contains(v)) {
        _debugprint("v in both unique and other verts\n");
      }
    }

    for (BMFace *f : *node->bm_faces) {
      if (!f || f->head.htype != BM_FACE) {
        _debugprint("corruption in pbvh! bm_faces\n");
        continue;
      }

      int ni = BM_ELEM_CD_GET_INT(f, pbvh->cd_face_node_offset);
      if (pbvh->nodes + ni != node) {
        _debugprint("face in multiple nodes!\n");
      }
    }

    for (BMVert *v : *node->bm_other_verts) {
      BMIter iter;
      BMFace *f = nullptr;

      if (BM_elem_is_free((BMElem *)v, BM_VERT)) {
        printf("bm_other_verts has freed vertex.\n");
        continue;
      }

      int ni = int(node - pbvh->nodes);

      bool ok = false;
      BM_ITER_ELEM (f, &iter, v, BM_FACES_OF_VERT) {
        if (BM_ELEM_CD_GET_INT(f, pbvh->cd_face_node_offset) == ni) {
          if (!node->bm_faces->contains(f)) {
            _debugprint("Node does not contain f, but f has a node index to it\n");
            continue;
          }

          ok = true;
          break;
        }
      }

      if (!ok) {
        int ni = BM_ELEM_CD_GET_INT(v, pbvh->cd_vert_node_offset);
        _debugprint(
            "v is in node.bm_other_verts but none of its faces are in node.bm_faces. owning node "
            "(not this one): %d\n",
            ni);
      }

      if (!v || v->head.htype != BM_VERT) {
        _debugprint("corruption in pbvh! bm_other_verts\n");
      }
      else if (node->bm_unique_verts->contains(v)) {
        _debugprint("v in both unique and other verts\n");
      }
    }
  }
}

extern "C" void BKE_pbvh_bmesh_check_nodes(PBVH *pbvh)
{
  pbvh_bmesh_check_nodes(pbvh);
}
#else
extern "C" void BKE_pbvh_bmesh_check_nodes(PBVH * /*pbvh*/) {}
#endif

/** \} */

/****************************** Vertex/Face APIs ******************************/
namespace blender::bke::dyntopo {

void pbvh_kill_vert(PBVH *pbvh, BMVert *v, bool log_vert, bool log_edges)
{
  BMEdge *e = v->e;
  bm_logstack_push();

  if (e && log_edges) {
    do {
      BM_log_edge_removed(pbvh->header.bm, pbvh->bm_log, e);
    } while ((e = BM_DISK_EDGE_NEXT(e, v)) != v->e);
  }

  /* Release IDs. */
  if (e) {
    do {
      BMLoop *l = e->l;
      if (l) {
        do {
          int id = BM_idmap_get_id(pbvh->bm_idmap, reinterpret_cast<BMElem *>(l->f));
          if (id != BM_ID_NONE) {
            BM_idmap_release(pbvh->bm_idmap, (BMElem *)l->f, true);
          }
        } while ((l = l->radial_next) != e->l);
      }

      BM_idmap_release(pbvh->bm_idmap, (BMElem *)e, true);
    } while ((e = BM_DISK_EDGE_NEXT(e, v)) != v->e);
  }

  if (log_vert) {
    BM_log_vert_removed(pbvh->header.bm, pbvh->bm_log, v);
  }

  BM_idmap_release(pbvh->bm_idmap, (BMElem *)v, true);
  BM_vert_kill(pbvh->header.bm, v);
  bm_logstack_pop();
}

static BMVert *pbvh_bmesh_vert_create(PBVH *pbvh,
                                      int node_index,
                                      const float co[3],
                                      const float no[3],
                                      BMVert *v_example,
                                      const int /*cd_vert_mask_offset*/)
{
  PBVHNode *node = &pbvh->nodes[node_index];

  BLI_assert((pbvh->totnode == 1 || node_index) && node_index <= pbvh->totnode);

  /* avoid initializing customdata because its quite involved */
  BMVert *v = BM_vert_create(pbvh->header.bm, co, nullptr, BM_CREATE_NOP);

  pbvh_boundary_update_bmesh(pbvh, v);
  dyntopo_add_flag(pbvh, v, SCULPTFLAG_NEED_VALENCE);

  if (v_example) {
    v->head.hflag = v_example->head.hflag;

    CustomData_bmesh_copy_data(
        &pbvh->header.bm->vdata, &pbvh->header.bm->vdata, v_example->head.data, &v->head.data);

    /* This value is logged below */
    copy_v3_v3(v->no, no);

    // keep MSculptVert copied from v_example as-is
  }
  else {
#if 0 /* XXX: do we need to load original data here ? */
    MSculptVert *mv = BKE_PBVH_SCULPTVERT(pbvh->cd_sculpt_vert, v);

    copy_v3_v3(mv->origco, co);
    copy_v3_v3(mv->origno, no);
    mv->origmask = 0.0f;
#endif

    /* This value is logged below */
    copy_v3_v3(v->no, no);
  }

  node->bm_unique_verts->add(v);
  BM_ELEM_CD_SET_INT(v, pbvh->cd_vert_node_offset, node_index);

  node->flag |= PBVH_UpdateDrawBuffers | PBVH_UpdateBB | PBVH_UpdateTris;

  /* Log the new vertex */
  BM_log_vert_added(pbvh->header.bm, pbvh->bm_log, v);
  v->head.index = pbvh->header.bm->totvert;  // set provisional index

  return v;
}

static BMFace *bmesh_face_create_edge_log(PBVH *pbvh,
                                          BMVert *v_tri[3],
                                          BMEdge *e_tri[3],
                                          const BMFace *f_example)
{
  BMFace *f;

  if (!e_tri) {
    BMEdge *e_tri2[3];

    for (int i = 0; i < 3; i++) {
      BMVert *v1 = v_tri[i];
      BMVert *v2 = v_tri[(i + 1) % 3];

      BMEdge *e = BM_edge_exists(v1, v2);

      if (!e) {
        e = BM_edge_create(pbvh->header.bm, v1, v2, nullptr, BM_CREATE_NOP);
        BM_log_edge_added(pbvh->header.bm, pbvh->bm_log, e);
      }

      e_tri2[i] = e;
    }

    // f = BM_face_create_verts(pbvh->header.bm, v_tri, 3, f_example, BM_CREATE_NOP, true);
    f = BM_face_create(pbvh->header.bm, v_tri, e_tri2, 3, f_example, BM_CREATE_NOP);
  }
  else {
    f = BM_face_create(pbvh->header.bm, v_tri, e_tri, 3, f_example, BM_CREATE_NOP);
  }

  if (f_example) {
    f->head.hflag = f_example->head.hflag;
  }

  return f;
}

/**
 * \note Callers are responsible for checking if the face exists before adding.
 */
BMFace *pbvh_bmesh_face_create(PBVH *pbvh,
                               int node_index,
                               BMVert *v_tri[3],
                               BMEdge *e_tri[3],
                               const BMFace *f_example,
                               bool ensure_verts,
                               bool log_face)
{
  PBVHNode *node = &pbvh->nodes[node_index];

  /* ensure we never add existing face */
  BLI_assert(!BM_face_exists(v_tri, 3));

  BMFace *f = bmesh_face_create_edge_log(pbvh, v_tri, e_tri, f_example);

  node->bm_faces->add(f);
  BM_ELEM_CD_SET_INT(f, pbvh->cd_face_node_offset, node_index);

  /* mark node for update */
  node->flag |= PBVH_UpdateDrawBuffers | PBVH_UpdateNormals | PBVH_UpdateTris |
                PBVH_UpdateCurvatureDir | PBVH_UpdateTriAreas;
  node->flag &= ~PBVH_FullyHidden;

  /* Log the new face */
  if (log_face) {
    BM_log_face_added(pbvh->header.bm, pbvh->bm_log, f);
  }

  int cd_vert_node = pbvh->cd_vert_node_offset;

  if (ensure_verts) {
    BMLoop *l = f->l_first;
    do {
      int ni = BM_ELEM_CD_GET_INT(l->v, cd_vert_node);

      if (ni == DYNTOPO_NODE_NONE) {
        node->bm_unique_verts->add(l->v);
        BM_ELEM_CD_SET_INT(l->v, cd_vert_node, node_index);

        node->flag |= PBVH_UpdateDrawBuffers | PBVH_UpdateBB | PBVH_UpdateTris;
      }

      pbvh_boundary_update_bmesh(pbvh, l->v);
      dyntopo_add_flag(pbvh, l->v, SCULPTFLAG_NEED_VALENCE);

      l = l->next;
    } while (l != f->l_first);
  }
  else {
    BMLoop *l = f->l_first;
    do {
      pbvh_boundary_update_bmesh(pbvh, l->v);
      dyntopo_add_flag(pbvh, l->v, SCULPTFLAG_NEED_VALENCE);
    } while ((l = l->next) != f->l_first);
  }

  return f;
}

BMVert *BKE_pbvh_vert_create_bmesh(
    PBVH *pbvh, float co[3], float no[3], PBVHNode *node, BMVert *v_example)
{
  if (!node) {
    for (int i = 0; i < pbvh->totnode; i++) {
      PBVHNode *node2 = pbvh->nodes + i;

      if (!(node2->flag & PBVH_Leaf)) {
        continue;
      }

      /* Ensure we have at least some node somewhere picked. */
      node = node2;

      bool ok = true;

      for (int j = 0; j < 3; j++) {
        if (co[j] < node2->vb.bmin[j] || co[j] >= node2->vb.bmax[j]) {
          continue;
        }
      }

      if (ok) {
        break;
      }
    }
  }

  BMVert *v;

  if (!node) {
    printf("possible pbvh error\n");
    v = BM_vert_create(pbvh->header.bm, co, v_example, BM_CREATE_NOP);
    BM_ELEM_CD_SET_INT(v, pbvh->cd_vert_node_offset, DYNTOPO_NODE_NONE);

    pbvh_boundary_update_bmesh(pbvh, v);
    dyntopo_add_flag(pbvh, v, SCULPTFLAG_NEED_VALENCE);

#if 0 /* XXX: do we need to load origco here? */
    copy_v3_v3(mv->origco, co);
#endif

    return v;
  }

  return pbvh_bmesh_vert_create(
      pbvh, node - pbvh->nodes, co, no, v_example, pbvh->cd_vert_mask_offset);
}

PBVHNode *BKE_pbvh_node_from_face_bmesh(PBVH *pbvh, BMFace *f)
{
  return pbvh->nodes + BM_ELEM_CD_GET_INT(f, pbvh->cd_face_node_offset);
}

BMFace *BKE_pbvh_face_create_bmesh(PBVH *pbvh,
                                   BMVert *v_tri[3],
                                   BMEdge *e_tri[3],
                                   const BMFace *f_example)
{
  int ni = DYNTOPO_NODE_NONE;

  for (int i = 0; i < 3; i++) {
    BMVert *v = v_tri[i];
    BMLoop *l;
    BMIter iter;

    BM_ITER_ELEM (l, &iter, v, BM_LOOPS_OF_VERT) {
      int ni2 = BM_ELEM_CD_GET_INT(l->f, pbvh->cd_face_node_offset);
      if (ni2 != DYNTOPO_NODE_NONE) {
        ni = ni2;
        break;
      }
    }
  }

  if (ni == DYNTOPO_NODE_NONE) {
    BMFace *f;

    /* No existing nodes? Find one. */
    for (int i = 0; i < pbvh->totnode; i++) {
      PBVHNode *node = pbvh->nodes + i;

      if (!(node->flag & PBVH_Leaf)) {
        continue;
      }

      for (int j = 0; j < 3; j++) {
        BMVert *v = v_tri[j];

        bool ok = true;

        for (int k = 0; k < 3; k++) {
          if (v->co[k] < node->vb.bmin[k] || v->co[k] >= node->vb.bmax[k]) {
            ok = false;
          }
        }

        if (ok && (ni == DYNTOPO_NODE_NONE || node->bm_faces->size() < pbvh->leaf_limit)) {
          ni = i;
          break;
        }
      }

      if (ni != DYNTOPO_NODE_NONE) {
        break;
      }
    }

    if (ni == DYNTOPO_NODE_NONE) {
      /* Empty pbvh? */
      f = bmesh_face_create_edge_log(pbvh, v_tri, e_tri, f_example);

      BM_ELEM_CD_SET_INT(f, pbvh->cd_face_node_offset, DYNTOPO_NODE_NONE);

      return f;
    }
  }

  return pbvh_bmesh_face_create(pbvh, ni, v_tri, e_tri, f_example, true, true);
}

void pbvh_bmesh_vert_remove(PBVH *pbvh, BMVert *v)
{
  /* never match for first time */
  const int updateflag = PBVH_UpdateDrawBuffers | PBVH_UpdateBB | PBVH_UpdateTris |
                         PBVH_UpdateNormals;

  int ni = BM_ELEM_CD_GET_INT(v, pbvh->cd_vert_node_offset);
  if (ni != DYNTOPO_NODE_NONE) {
    PBVHNode *node = pbvh->nodes + ni;
    node->bm_unique_verts->remove(v);
    node->flag |= (PBVHNodeFlags)updateflag;
  }

  BM_ELEM_CD_SET_INT(v, pbvh->cd_vert_node_offset, DYNTOPO_NODE_NONE);

  if (!v->e) {
    return;
  }

  const int tag = 2;

  BMEdge *e = v->e;
  do {
    BMLoop *l = e->l;
    if (!l) {
      continue;
    }

    do {
      l->f->head.api_flag |= tag;
    } while ((l = l->radial_next) != e->l);
  } while ((e = BM_DISK_EDGE_NEXT(e, v)) != v->e);

  e = v->e;
  do {
    BMLoop *l = e->l;
    if (!l) {
      continue;
    }

    do {
      if (!(l->f->head.api_flag & tag)) {
        continue;
      }

      l->f->head.api_flag &= ~tag;

      int ni2 = BM_ELEM_CD_GET_INT(l->f, pbvh->cd_face_node_offset);
      if (ni2 != DYNTOPO_NODE_NONE) {
        PBVHNode *node = pbvh->nodes + ni2;

        if (ni2 >= 0 && ni2 < pbvh->totnode && pbvh->nodes[ni2].flag & PBVH_Leaf) {
          node->flag |= PBVHNodeFlags(updateflag);
          node->bm_other_verts->remove(v);
        }
      }
    } while ((l = l->radial_next) != e->l);
  } while ((e = BM_DISK_EDGE_NEXT(e, v)) != v->e);
}

void pbvh_bmesh_face_remove(
    PBVH *pbvh, BMFace *f, bool log_face, bool check_verts, bool ensure_ownership_transfer)
{
  PBVHNode *f_node = pbvh_bmesh_node_from_face(pbvh, f);

  if (!f_node || !(f_node->flag & PBVH_Leaf)) {
    printf(
        "%s: pbvh corruption. %d\n", __func__, BM_ELEM_CD_GET_INT(f, pbvh->cd_face_node_offset));
    return;
  }

  bm_logstack_push();

  /* Check if any of this face's vertices need to be removed
   * from the node */
  if (check_verts) {
    int ni = int(f_node - pbvh->nodes);

    BMLoop *l = f->l_first;
    do {
      bool owns_vert = BM_ELEM_CD_GET_INT(l->v, pbvh->cd_vert_node_offset) == ni;
      bool ok = false;
      int new_ni = DYNTOPO_NODE_NONE;

      BMIter iter;
      BMLoop *l2;
      BM_ITER_ELEM (l2, &iter, l->v, BM_LOOPS_OF_VERT) {
        int ni2 = BM_ELEM_CD_GET_INT(l2->f, pbvh->cd_face_node_offset);
        if (l2->f != f && ni2 == ni) {
          ok = true;
        }

        if (ni2 != DYNTOPO_NODE_NONE && ni2 != ni) {
          if (ni2 < 0 || ni2 >= pbvh->totnode || !(pbvh->nodes[ni2].bm_other_verts)) {
            printf("error! invalid node index %d!\n", ni2);
          }
          else {
            new_ni = ni2;
          }
        }
      }

      if (!ok) {
        if (owns_vert) {
          f_node->bm_unique_verts->remove(l->v);

          if (new_ni != DYNTOPO_NODE_NONE) {
            PBVHNode *new_node = &pbvh->nodes[new_ni];

            new_node->bm_other_verts->remove(l->v);
            new_node->bm_unique_verts->add(l->v);
            BM_ELEM_CD_SET_INT(l->v, pbvh->cd_vert_node_offset, new_ni);
          }
          else {
            BM_ELEM_CD_SET_INT(l->v, pbvh->cd_vert_node_offset, DYNTOPO_NODE_NONE);
          }
        }
        else {
          f_node->bm_other_verts->remove(l->v);
        }
      }
    } while ((l = l->next) != f->l_first);
  }

  /* Remove face from node and top level */
  f_node->bm_faces->remove(f);
  BM_ELEM_CD_SET_INT(f, pbvh->cd_face_node_offset, DYNTOPO_NODE_NONE);

  /* Log removed face */
  if (log_face) {
    BM_log_face_removed(pbvh->header.bm, pbvh->bm_log, f);
  }

  /* mark node for update */
  f_node->flag |= PBVH_UpdateDrawBuffers | PBVH_UpdateNormals | PBVH_UpdateTris |
                  PBVH_UpdateTriAreas | PBVH_UpdateCurvatureDir;

  bm_logstack_pop();
}
}  // namespace blender::bke::dyntopo

/****************************** Building ******************************/

/* Update node data after splitting */
static void pbvh_bmesh_node_finalize(PBVH *pbvh,
                                     const int node_index,
                                     const int cd_vert_node_offset,
                                     const int cd_face_node_offset,
                                     bool add_orco)
{
  PBVHNode *n = &pbvh->nodes[node_index];
  bool has_visible = false;

  n->draw_batches = nullptr;

  /* Create vert hash sets */
  if (!n->bm_unique_verts) {
    n->bm_unique_verts = MEM_new<DyntopoSet<BMVert>>("bm_unique_verts");
  }
  n->bm_other_verts = MEM_new<DyntopoSet<BMVert>>("bm_other_verts");

  BB_reset(&n->vb);
  BB_reset(&n->orig_vb);

  for (BMFace *f : *n->bm_faces) {
    /* Update ownership of faces */
    BM_ELEM_CD_SET_INT(f, cd_face_node_offset, node_index);

    /* Update vertices */
    BMLoop *l_first = BM_FACE_FIRST_LOOP(f);
    BMLoop *l_iter = l_first;

    do {
      BMVert *v = l_iter->v;

      int *flags = BM_ELEM_CD_PTR<int *>(v, pbvh->cd_boundary_flag);
      *flags |= SCULPT_BOUNDARY_NEEDS_UPDATE;

      if (!n->bm_unique_verts->contains(v)) {
        if (BM_ELEM_CD_GET_INT(v, cd_vert_node_offset) != DYNTOPO_NODE_NONE) {
          n->bm_other_verts->add(v);
        }
        else {
          n->bm_unique_verts->add(v);
          BM_ELEM_CD_SET_INT(v, cd_vert_node_offset, node_index);
        }
      }
      /* Update node bounding box */
      BB_expand(&n->vb, v->co);
      BB_expand(&n->orig_vb, BM_ELEM_CD_PTR<float *>(v, pbvh->cd_origco));
    } while ((l_iter = l_iter->next) != l_first);

    if (!BM_elem_flag_test(f, BM_ELEM_HIDDEN)) {
      has_visible = true;
    }
  }

  BLI_assert(n->vb.bmin[0] <= n->vb.bmax[0] && n->vb.bmin[1] <= n->vb.bmax[1] &&
             n->vb.bmin[2] <= n->vb.bmax[2]);

  /* Build GPU buffers for new node and update vertex normals */
  BKE_pbvh_node_mark_rebuild_draw(n);

  BKE_pbvh_node_fully_hidden_set(n, !has_visible);
  n->flag |= PBVH_UpdateNormals | PBVH_UpdateCurvatureDir | PBVH_UpdateTris;
  n->flag |= PBVH_UpdateBB | PBVH_UpdateOriginalBB | PBVH_Defragment;

  n->flag |= PBVH_UpdateTopology;

  if (add_orco) {
    BKE_pbvh_bmesh_check_tris(pbvh, n);
  }
}

static void pbvh_print_mem_size(PBVH *pbvh)
{
  BMesh *bm = pbvh->header.bm;
  CustomData *cdatas[4] = {&bm->vdata, &bm->edata, &bm->ldata, &bm->pdata};

  int tots[4] = {bm->totvert, bm->totedge, bm->totloop, bm->totface};
  int sizes[4] = {
      (int)sizeof(BMVert), (int)sizeof(BMEdge), (int)sizeof(BMLoop), (int)sizeof(BMFace)};

  float memsize1[4] = {0.0f, 0.0f, 0.0f, 0.0f};
  float memsize2[4] = {0.0f, 0.0f, 0.0f, 0.0f};
  float tot = 0.0f;

  for (int i = 0; i < 4; i++) {
    CustomData *cdata = cdatas[i];

    memsize1[i] = (float)(sizes[i] * tots[i]) / 1024.0f / 1024.0f;
    memsize2[i] = (float)(cdata->totsize * tots[i]) / 1024.0f / 1024.0f;

    tot += memsize1[i] + memsize2[i];
  }

  printf("base sizes:\n");
  printf("  v: %.2fmb e: %.2fmb l: %.2fmb f: %.2fmb\n",
         memsize1[0],
         memsize1[1],
         memsize1[2],
         memsize1[3]);

  printf("custom attribute sizes:\n");
  printf("  v: %.2fmb e: %.2fmb l: %.2fmb f: %.2fmb\n",
         memsize2[0],
         memsize2[1],
         memsize2[2],
         memsize2[3]);

  int ptrsize = (int)sizeof(void *);

  float memsize3[3] = {(float)(ptrsize * pbvh->bm_idmap->map_size) / 1024.0f / 1024.0f,
                       (float)(ptrsize * pbvh->bm_idmap->freelist.capacity()) / 1024.0f / 1024.0f,
                       pbvh->bm_idmap->free_idx_map ?
                           (float)(4 * pbvh->bm_idmap->free_idx_map->capacity()) / 1024.0f /
                               1024.0f :
                           0.0f};

  printf("idmap sizes:\n  map_size: %.2fmb freelist_len: %.2fmb free_ids_size: %.2fmb\n",
         memsize3[0],
         memsize3[1],
         memsize3[2]);

  tot += memsize3[0] + memsize3[1] + memsize3[2];

  printf("total: %.2f\n", tot);
}

/* Recursively split the node if it exceeds the leaf_limit */
static void pbvh_bmesh_node_split(
    PBVH *pbvh, const BBC *bbc_array, int node_index, bool add_orco, int depth)
{
  const int cd_vert_node_offset = pbvh->cd_vert_node_offset;
  const int cd_face_node_offset = pbvh->cd_face_node_offset;
  PBVHNode *n = &pbvh->nodes[node_index];

#ifdef PROXY_ADVANCED
  BKE_pbvh_free_proxyarray(pbvh, n);
#endif

  if (n->depth >= PBVH_STACK_FIXED_DEPTH || n->bm_faces->size() <= pbvh->leaf_limit) {
    /* Node limit not exceeded */
    pbvh_bmesh_node_finalize(pbvh, node_index, cd_vert_node_offset, cd_face_node_offset, add_orco);
    return;
  }

  /* Calculate bounding box around primitive centroids */
  BB cb;
  BB_reset(&cb);

  for (BMFace *f : *n->bm_faces) {
    const BBC *bbc = &bbc_array[BM_elem_index_get(f)];

    BB_expand(&cb, bbc->bcentroid);
  }

  /* Find widest axis and its midpoint */
  const int axis = BB_widest_axis(&cb);
  const float mid = (cb.bmax[axis] + cb.bmin[axis]) * 0.5f;

  if (isnan(mid)) {
    printf("NAN ERROR! %s\n", __func__);
  }

  /* Add two new child nodes */
  const int children = pbvh->totnode;
  n->children_offset = children;
  pbvh_grow_nodes(pbvh, pbvh->totnode + 2);

  /* Array reallocated, update current node pointer */
  n = &pbvh->nodes[node_index];

  /* Initialize children */
  PBVHNode *c1 = &pbvh->nodes[children], *c2 = &pbvh->nodes[children + 1];

  c1->draw_batches = c2->draw_batches = nullptr;
  c1->depth = c2->depth = n->depth + 1;

  c1->flag |= PBVH_Leaf;
  c2->flag |= PBVH_Leaf;

  c1->bm_faces = MEM_new<DyntopoSet<BMFace>>("bm_faces", int64_t(n->bm_faces->size() >> 1));
  c2->bm_faces = MEM_new<DyntopoSet<BMFace>>("bm_faces", int64_t(n->bm_faces->size() >> 1));

  c1->bm_unique_verts = MEM_new<DyntopoSet<BMVert>>("bm_unique_verts");
  c2->bm_unique_verts = MEM_new<DyntopoSet<BMVert>>("bm_unique_verts");

  c1->bm_other_verts = c2->bm_other_verts = nullptr;

  /* Partition the parent node's faces between the two children */
  for (BMFace *f : *n->bm_faces) {
    const BBC *bbc = &bbc_array[BM_elem_index_get(f)];

    if (bbc->bcentroid[axis] < mid) {
      c1->bm_faces->add(f);
    }
    else {
      c2->bm_faces->add(f);
    }
  }

  /* Clear this node */

  /* Assign verts to c1 and c2.  Note that the previous
     method of simply marking them as untaken and rebuilding
     unique verts later doesn't work, as it assumes that dyntopo
     never assigns verts to nodes that don't contain their
     faces.*/
  if (n->bm_unique_verts) {
    for (BMVert *v : *n->bm_unique_verts) {
      if (v->co[axis] < mid) {
        BM_ELEM_CD_SET_INT(v, cd_vert_node_offset, (c1 - pbvh->nodes));
        c1->bm_unique_verts->add(v);
      }
      else {
        BM_ELEM_CD_SET_INT(v, cd_vert_node_offset, (c2 - pbvh->nodes));
        c2->bm_unique_verts->add(v);
      }
    }

    MEM_delete(n->bm_unique_verts);
  }

  if (n->bm_faces) {
    /* Unclaim faces */
    for (BMFace *f : *n->bm_faces) {
      BM_ELEM_CD_SET_INT(f, cd_face_node_offset, DYNTOPO_NODE_NONE);
    }

    MEM_delete(n->bm_faces);
  }

  if (n->bm_other_verts) {
    MEM_delete(n->bm_other_verts);
  }

  if (n->layer_disp) {
    MEM_freeN(n->layer_disp);
  }

  if (n->tribuf || n->tri_buffers) {
    BKE_pbvh_bmesh_free_tris(pbvh, n);
  }

  n->bm_faces = nullptr;
  n->bm_unique_verts = nullptr;
  n->bm_other_verts = nullptr;
  n->layer_disp = nullptr;

  if (n->draw_batches) {
    DRW_pbvh_node_free(n->draw_batches);
    n->draw_batches = nullptr;
  }
  n->flag &= ~PBVH_Leaf;

  /* Recurse */
  pbvh_bmesh_node_split(pbvh, bbc_array, children, add_orco, depth + 1);
  pbvh_bmesh_node_split(pbvh, bbc_array, children + 1, add_orco, depth + 1);

  /* Array maybe reallocated, update current node pointer */
  n = &pbvh->nodes[node_index];

  /* Update bounding box */
  BB_reset(&n->vb);
  BB_expand_with_bb(&n->vb, &pbvh->nodes[n->children_offset].vb);
  BB_expand_with_bb(&n->vb, &pbvh->nodes[n->children_offset + 1].vb);
  n->orig_vb = n->vb;
}

/* Recursively split the node if it exceeds the leaf_limit */
bool pbvh_bmesh_node_limit_ensure(PBVH *pbvh, int node_index)
{
  DyntopoSet<BMFace> *bm_faces = pbvh->nodes[node_index].bm_faces;
  const int bm_faces_size = bm_faces->size();

  if (bm_faces_size <= pbvh->leaf_limit || pbvh->nodes[node_index].depth >= PBVH_STACK_FIXED_DEPTH)
  {
    /* Node limit not exceeded */
    return false;
  }

  /* Trigger draw manager cache invalidation. */
  pbvh->draw_cache_invalid = true;

  /* For each BMFace, store the AABB and AABB centroid */
  BBC *bbc_array = MEM_cnew_array<BBC>(bm_faces_size, "BBC");

  int i = 0;
  for (BMFace *f : *bm_faces) {

    BBC *bbc = &bbc_array[i];

    BB_reset((BB *)bbc);
    BMLoop *l_first = BM_FACE_FIRST_LOOP(f);
    BMLoop *l_iter = l_first;
    do {
      BB_expand((BB *)bbc, l_iter->v->co);
    } while ((l_iter = l_iter->next) != l_first);
    BBC_update_centroid(bbc);

    /* so we can do direct lookups on 'bbc_array' */
    BM_elem_index_set(f, i); /* set_dirty! */
    i++;
  }

  /* Likely this is already dirty. */
  pbvh->header.bm->elem_index_dirty |= BM_FACE;

  pbvh_bmesh_node_split(pbvh, bbc_array, node_index, false, 0);

  MEM_freeN(bbc_array);
  pbvh_bmesh_check_nodes(pbvh);

  return true;
}

/**********************************************************************/

static bool point_in_node(const PBVHNode *node, const float co[3])
{
  return co[0] >= node->vb.bmin[0] && co[0] <= node->vb.bmax[0] && co[1] >= node->vb.bmin[1] &&
         co[1] <= node->vb.bmax[1] && co[2] >= node->vb.bmin[2] && co[2] <= node->vb.bmax[2];
}

void bke_pbvh_insert_face_finalize(PBVH *pbvh, BMFace *f, const int ni)
{
  PBVHNode *node = pbvh->nodes + ni;
  BM_ELEM_CD_SET_INT(f, pbvh->cd_face_node_offset, ni);

  if (!(node->flag & PBVH_Leaf)) {
    printf("%s: major pbvh corruption error\n", __func__);
    return;
  }

  node->bm_faces->add(f);

  PBVHNodeFlags updateflag = PBVH_UpdateTris | PBVH_UpdateBB | PBVH_UpdateDrawBuffers |
                             PBVH_UpdateCurvatureDir | PBVH_UpdateColor | PBVH_UpdateMask |
                             PBVH_UpdateNormals | PBVH_UpdateOriginalBB | PBVH_UpdateVisibility |
                             PBVH_UpdateRedraw | PBVH_RebuildDrawBuffers | PBVH_UpdateTriAreas |
                             PBVH_Defragment;

  node->flag |= updateflag;

  /* Ensure verts are in pbvh. */
  BMLoop *l = f->l_first;
  do {
    int ni2 = BM_ELEM_CD_GET_INT(l->v, pbvh->cd_vert_node_offset);

    if (ni2 != DYNTOPO_NODE_NONE &&
        (ni2 < 0 || ni2 >= pbvh->totnode || !(pbvh->nodes[ni2].flag & PBVH_Leaf)))
    {
      printf("%s: pbvh corruption\n", __func__);
      ni2 = DYNTOPO_NODE_NONE;
    }

    BB_expand(&node->vb, l->v->co);
    BB_expand(&node->orig_vb, BM_ELEM_CD_PTR<float *>(l->v, pbvh->cd_origco));

    if (ni2 == DYNTOPO_NODE_NONE) {
      node->bm_unique_verts->add(l->v);
      BM_ELEM_CD_SET_INT(l->v, pbvh->cd_vert_node_offset, ni);
      continue;
    }

    PBVHNode *node2 = pbvh->nodes + ni2;

    if (ni2 != ni) {
      node->bm_other_verts->add(l->v);

      BB_expand(&node2->vb, l->v->co);
      BB_expand(&node2->orig_vb, BM_ELEM_CD_PTR<float *>(l->v, pbvh->cd_origco));

      node2->flag |= updateflag;
    }
  } while ((l = l->next) != f->l_first);
}

void bke_pbvh_insert_face(PBVH *pbvh, struct BMFace *f)
{
  int i = 0;
  bool ok = false;
  int ni = -1;

  while (i < pbvh->totnode) {
    PBVHNode *node = pbvh->nodes + i;
    bool ok2 = false;

    if (node->flag & PBVH_Leaf) {
      ok = true;
      ni = i;
      break;
    }

    if (node->children_offset == 0) {
      continue;
    }

    for (int j = 0; j < 2; j++) {
      int ni2 = node->children_offset + j;
      if (ni2 == 0) {
        continue;
      }

      PBVHNode *node2 = pbvh->nodes + ni2;
      BMLoop *l = f->l_first;

      do {
        if (point_in_node(node2, l->v->co)) {
          i = ni2;
          ok2 = true;
          break;
        }

        l = l->next;
      } while (l != f->l_first);

      if (ok2) {
        break;
      }
    }

    if (!ok2) {
      break;
    }
  }

  if (!ok) {
    // find closest node
    float co[3];
    int tot = 0;
    BMLoop *l = f->l_first;

    zero_v3(co);

    do {
      add_v3_v3(co, l->v->co);
      l = l->next;
      tot++;
    } while (l != f->l_first);

    mul_v3_fl(co, 1.0f / (float)tot);
    float mindis = 1e17;

    for (int i = 0; i < pbvh->totnode; i++) {
      PBVHNode *node = pbvh->nodes + i;

      if (!(node->flag & PBVH_Leaf)) {
        continue;
      }

      float cent[3];
      add_v3_v3v3(cent, node->vb.bmin, node->vb.bmax);
      mul_v3_fl(cent, 0.5f);

      float dis = len_squared_v3v3(co, cent);
      if (dis < mindis) {
        mindis = dis;
        ni = i;
      }
    }
  }

  if (ni < 0 || !(pbvh->nodes[ni].flag & PBVH_Leaf)) {
    fprintf(stderr, "pbvh error! failed to find node to insert face into!\n");
    fflush(stderr);
    return;
  }

  bke_pbvh_insert_face_finalize(pbvh, f, ni);
}

static void pbvh_bmesh_regen_node_verts(PBVH *pbvh, PBVHNode *node, bool report)
{
  node->flag &= ~PBVH_RebuildNodeVerts;

  int usize = node->bm_unique_verts->size();
  int osize = node->bm_other_verts->size();

  DyntopoSet<BMVert> *old_unique_verts = node->bm_unique_verts;
  DyntopoSet<BMVert> *old_other_verts = node->bm_other_verts;

  const int cd_vert_node = pbvh->cd_vert_node_offset;
  const int ni = (int)(node - pbvh->nodes);

  auto check_vert = [&](BMVert *v) {
    if (BM_elem_is_free(reinterpret_cast<BMElem *>(v), BM_VERT)) {
      if (report) {
        printf("%s: corrupted vertex %p\n", __func__, v);
      }
      return;
    }
    int ni2 = BM_ELEM_CD_GET_INT(v, cd_vert_node);

    bool bad = ni2 == ni || ni2 < 0 || ni2 >= pbvh->totnode;
    bad = bad || pbvh->nodes[ni2].flag & PBVH_Delete;
    bad = bad || !(pbvh->nodes[ni2].flag & PBVH_Leaf);

    if (bad) {
      BM_ELEM_CD_SET_INT(v, cd_vert_node, DYNTOPO_NODE_NONE);
    }
  };

  for (BMVert *v : *old_unique_verts) {
    check_vert(v);
  }

  for (BMVert *v : *old_other_verts) {
    check_vert(v);
  }

  node->bm_unique_verts = MEM_new<DyntopoSet<BMVert>>("bm_unique_verts");
  node->bm_other_verts = MEM_new<DyntopoSet<BMVert>>("bm_other_verts");

  bool update = false;

  for (BMFace *f : *node->bm_faces) {
    BMLoop *l = f->l_first;
    do {
      int ni2 = BM_ELEM_CD_GET_INT(l->v, cd_vert_node);

      if (ni2 == DYNTOPO_NODE_NONE) {
        BM_ELEM_CD_SET_INT(l->v, cd_vert_node, ni);
        ni2 = ni;
        update = true;
      }

      if (ni2 == ni) {
        node->bm_unique_verts->add(l->v);
        BM_ELEM_CD_SET_INT(l->v, cd_vert_node, ni);
      }
      else {
        node->bm_other_verts->add(l->v);
      }
    } while ((l = l->next) != f->l_first);
  }

  for (BMVert *v : *old_unique_verts) {
    if (BM_elem_is_free(reinterpret_cast<BMElem *>(v), BM_VERT)) {
      if (report) {
        printf("%s: corrupted vertex %p\n", __func__, v);
      }
      continue;
    }

    if (BM_ELEM_CD_GET_INT(v, pbvh->cd_vert_node_offset) == -1) {
      // try to find node to insert into
      BMIter iter2;
      BMFace *f2;
      bool ok = false;

      BM_ITER_ELEM (f2, &iter2, v, BM_FACES_OF_VERT) {
        int ni2 = BM_ELEM_CD_GET_INT(f2, pbvh->cd_face_node_offset);

        if (ni2 >= 0) {
          PBVHNode *node2 = pbvh->nodes + ni2;

          node2->bm_unique_verts->add(v);
          node2->bm_other_verts->remove(v);

          BM_ELEM_CD_SET_INT(v, pbvh->cd_vert_node_offset, ni2);

          ok = true;
          break;
        }
      }

      if (!ok) {
        printf("pbvh error: orphaned vert node reference\n");
      }
    }
  }

  if (usize != node->bm_unique_verts->size()) {
    update = true;
#if 0
    printf("possible pbvh error: bm_unique_verts might have had bad data. old: %d, new: %d\n",
      usize,
      node->bm_unique_verts->size());
#endif
  }

  if (osize != node->bm_other_verts->size()) {
    update = true;
#if 0
    printf("possible pbvh error: bm_other_verts might have had bad data. old: %d, new: %d\n",
      osize,
      node->bm_other_verts->size());
#endif
  }

  if (update) {
    node->flag |= PBVH_UpdateNormals | PBVH_UpdateDrawBuffers | PBVH_RebuildDrawBuffers |
                  PBVH_UpdateBB;
    node->flag |= PBVH_UpdateOriginalBB | PBVH_UpdateRedraw | PBVH_UpdateColor | PBVH_UpdateTris |
                  PBVH_UpdateVisibility;
  }

  MEM_delete(old_unique_verts);
  MEM_delete(old_other_verts);
}

void BKE_pbvh_bmesh_mark_node_regen(PBVH * /*pbvh*/, PBVHNode *node)
{
  node->flag |= PBVH_RebuildNodeVerts;
}

PBVHNode *BKE_pbvh_get_node_leaf_safe(PBVH *pbvh, int i)
{
  if (i >= 0 && i < pbvh->totnode) {
    PBVHNode *node = pbvh->nodes + i;
    if ((node->flag & PBVH_Leaf) && !(node->flag & PBVH_Delete)) {
      return node;
    }
  }

  return nullptr;
}

void BKE_pbvh_bmesh_regen_node_verts(PBVH *pbvh, bool report)
{
  for (int i = 0; i < pbvh->totnode; i++) {
    PBVHNode *node = pbvh->nodes + i;

    if (!(node->flag & PBVH_Leaf) || !(node->flag & PBVH_RebuildNodeVerts)) {
      continue;
    }

    pbvh_bmesh_regen_node_verts(pbvh, node, report);
  }
}

/************************* Called from pbvh.c *************************/

static bool pbvh_poly_hidden(PBVH * /*pbvh*/, BMFace *f)
{
  return BM_elem_flag_test(f, BM_ELEM_HIDDEN);
}

bool BKE_pbvh_bmesh_check_origdata(SculptSession *ss, BMVert *v, int /*stroke_id*/)
{
  PBVHVertRef vertex = {(intptr_t)v};
  return blender::bke::paint::get_original_vertex(ss, vertex, nullptr, nullptr, nullptr, nullptr);
}

bool pbvh_bmesh_node_raycast(SculptSession *ss,
                             PBVH *pbvh,
                             PBVHNode *node,
                             const float ray_start[3],
                             const float ray_normal[3],
                             struct IsectRayPrecalc *isect_precalc,
                             int *hit_count,
                             float *depth,
                             float *back_depth,
                             bool use_original,
                             PBVHVertRef *r_active_vertex,
                             PBVHFaceRef *r_active_face,
                             float *r_face_normal,
                             int stroke_id)
{
  bool hit = false;
  float nearest_vertex_co[3] = {0.0f};

  BKE_pbvh_bmesh_check_tris(pbvh, node);

  for (PBVHTri &tri : node->tribuf->tris) {
    BMVert *verts[3] = {
        (BMVert *)node->tribuf->verts[tri.v[0]].i,
        (BMVert *)node->tribuf->verts[tri.v[1]].i,
        (BMVert *)node->tribuf->verts[tri.v[2]].i,
    };

    float *cos[3];
    float *nos[3];

    if (use_original) {
      BKE_pbvh_bmesh_check_origdata(ss, verts[0], stroke_id);
      BKE_pbvh_bmesh_check_origdata(ss, verts[1], stroke_id);
      BKE_pbvh_bmesh_check_origdata(ss, verts[2], stroke_id);

      cos[0] = BM_ELEM_CD_PTR<float *>(verts[0], pbvh->cd_origco);
      cos[1] = BM_ELEM_CD_PTR<float *>(verts[1], pbvh->cd_origco);
      cos[2] = BM_ELEM_CD_PTR<float *>(verts[2], pbvh->cd_origco);

      nos[0] = BM_ELEM_CD_PTR<float *>(verts[0], pbvh->cd_origno);
      nos[1] = BM_ELEM_CD_PTR<float *>(verts[1], pbvh->cd_origno);
      nos[2] = BM_ELEM_CD_PTR<float *>(verts[2], pbvh->cd_origno);
    }
    else {
      for (int j = 0; j < 3; j++) {
        cos[j] = verts[j]->co;
        nos[j] = verts[j]->no;
      }
    }

    if (ray_face_intersection_depth_tri(
            ray_start, isect_precalc, cos[0], cos[1], cos[2], depth, back_depth, hit_count))
    {
      hit = true;

      if (r_face_normal) {
        normal_tri_v3(r_face_normal, cos[0], cos[1], cos[2]);
      }

      if (r_active_vertex) {
        float location[3] = {0.0f};
        madd_v3_v3v3fl(location, ray_start, ray_normal, *depth);
        for (int j = 0; j < 3; j++) {
          if (j == 0 ||
              len_squared_v3v3(location, cos[j]) < len_squared_v3v3(location, nearest_vertex_co)) {
            copy_v3_v3(nearest_vertex_co, cos[j]);
            r_active_vertex->i = (intptr_t)verts[j];
          }
        }
      }

      if (r_active_face) {
        *r_active_face = tri.f;
      }
    }
  }

  return hit;
}

bool BKE_pbvh_bmesh_node_raycast_detail(PBVH *pbvh,
                                        PBVHNode *node,
                                        const float ray_start[3],
                                        struct IsectRayPrecalc *isect_precalc,
                                        float *depth,
                                        float *r_edge_length)
{
  if (node->flag & PBVH_FullyHidden) {
    return false;
  }

  BKE_pbvh_bmesh_check_tris(pbvh, node);
  for (PBVHTri &tri : node->tribuf->tris) {
    BMVert *v1 = (BMVert *)node->tribuf->verts[tri.v[0]].i;
    BMVert *v2 = (BMVert *)node->tribuf->verts[tri.v[1]].i;
    BMVert *v3 = (BMVert *)node->tribuf->verts[tri.v[2]].i;
    BMFace *f = (BMFace *)tri.f.i;

    if (pbvh_poly_hidden(pbvh, f)) {
      continue;
    }

    bool hit_local = ray_face_intersection_tri(
        ray_start, isect_precalc, v1->co, v2->co, v3->co, depth);

    if (hit_local) {
      float len1 = len_squared_v3v3(v1->co, v2->co);
      float len2 = len_squared_v3v3(v2->co, v3->co);
      float len3 = len_squared_v3v3(v3->co, v1->co);

      /* detail returned will be set to the maximum allowed size, so take max here */
      *r_edge_length = sqrtf(max_fff(len1, len2, len3));

      return true;
    }
  }

  return false;
}

bool pbvh_bmesh_node_nearest_to_ray(SculptSession *ss,
                                    PBVH *pbvh,
                                    PBVHNode *node,
                                    const float ray_start[3],
                                    const float ray_normal[3],
                                    float *depth,
                                    float *dist_sq,
                                    bool use_original,
                                    int stroke_id)
{
  bool hit = false;

  BKE_pbvh_bmesh_check_tris(pbvh, node);
  PBVHTriBuf *tribuf = node->tribuf;

  for (PBVHTri &tri : tribuf->tris) {
    BMFace *f = (BMFace *)tri.f.i;

    if (pbvh_poly_hidden(pbvh, f)) {
      continue;
    }

    BMVert *v1 = (BMVert *)tribuf->verts[tri.v[0]].i;
    BMVert *v2 = (BMVert *)tribuf->verts[tri.v[1]].i;
    BMVert *v3 = (BMVert *)tribuf->verts[tri.v[2]].i;

    float *co1, *co2, *co3;

    if (use_original) {
      BKE_pbvh_bmesh_check_origdata(ss, v1, stroke_id);
      BKE_pbvh_bmesh_check_origdata(ss, v2, stroke_id);
      BKE_pbvh_bmesh_check_origdata(ss, v3, stroke_id);

      co1 = BM_ELEM_CD_PTR<float *>(v1, pbvh->cd_origco);
      co2 = BM_ELEM_CD_PTR<float *>(v2, pbvh->cd_origco);
      co3 = BM_ELEM_CD_PTR<float *>(v3, pbvh->cd_origco);
    }
    else {
      co1 = v1->co;
      co2 = v2->co;
      co3 = v3->co;
    }

    hit |= ray_face_nearest_tri(ray_start, ray_normal, co1, co2, co3, depth, dist_sq);
  }

  return hit;
}

struct UpdateNormalsTaskData {
  PBVHNode *node;
  Vector<BMVert *> border_verts;
  int cd_flag;
  int cd_vert_node_offset;
  int cd_face_node_offset;
  int node_nr;
};

static void pbvh_update_normals_task_cb(void *__restrict userdata,
                                        const int n,
                                        const TaskParallelTLS *__restrict /* tls */)
{
  UpdateNormalsTaskData *data = ((UpdateNormalsTaskData *)userdata) + n;
  PBVHNode *node = data->node;
  const int node_nr = data->node_nr;

  const int cd_face_node_offset = data->cd_face_node_offset;
  const int cd_vert_node_offset = data->cd_vert_node_offset;

  node->flag |= PBVH_UpdateCurvatureDir;

#ifdef NORMAL_VERT_BAD
#  undef NORMAL_VERT_BAD
#endif
#define NORMAL_VERT_BAD(v) \
  (!(v)->e || BM_ELEM_CD_GET_INT((v), cd_vert_node_offset) != node_nr || \
   ((*BM_ELEM_CD_PTR<uint8_t *>((v), data->cd_flag)) & SCULPTFLAG_PBVH_BOUNDARY))

  for (BMVert *v : *node->bm_unique_verts) {
    PBVH_CHECK_NAN(v->no);

    if (NORMAL_VERT_BAD(v)) {
      data->border_verts.append(v);
    }

    zero_v3(v->no);
  }

  for (BMVert *v : *node->bm_other_verts) {
    PBVH_CHECK_NAN(v->no);

    if (NORMAL_VERT_BAD(v)) {
      data->border_verts.append(v);
    }

    zero_v3(v->no);
  }

  for (BMFace *f : *node->bm_faces) {
    BM_face_normal_update(f);

    PBVH_CHECK_NAN(f->no);

    BMLoop *l = f->l_first;
    do {
      PBVH_CHECK_NAN(l->v->no);

      if (!NORMAL_VERT_BAD(l->v)) {
        add_v3_v3(l->v->no, f->no);
      }
    } while ((l = l->next) != f->l_first);
  }

  for (BMVert *v : *node->bm_unique_verts) {
    PBVH_CHECK_NAN(v->no);

    if (!NORMAL_VERT_BAD(v)) {
      normalize_v3(v->no);
    }
  }

  node->flag &= ~PBVH_UpdateNormals;
}

void pbvh_bmesh_normals_update(PBVH *pbvh, Span<PBVHNode *> nodes)
{
  TaskParallelSettings settings;
  Vector<UpdateNormalsTaskData> datas;
  datas.resize(nodes.size());

  for (int i : nodes.index_range()) {
    datas[i].node = nodes[i];
    datas[i].node_nr = nodes[i] - pbvh->nodes;
    datas[i].cd_flag = pbvh->cd_flag;
    datas[i].cd_vert_node_offset = pbvh->cd_vert_node_offset;
    datas[i].cd_face_node_offset = pbvh->cd_face_node_offset;

    pbvh_bmesh_check_other_verts(nodes[i]);
    BKE_pbvh_bmesh_check_tris(pbvh, nodes[i]);
  }

  BKE_pbvh_parallel_range_settings(&settings, true, nodes.size());
  BLI_task_parallel_range(0, nodes.size(), datas.data(), pbvh_update_normals_task_cb, &settings);

  for (UpdateNormalsTaskData &data : datas) {
    for (BMVert *v : data.border_verts) {
      if (BM_elem_is_free((BMElem *)v, BM_VERT)) {
        printf("%s: error, v was freed!\n", __func__);
        continue;
      }

      if (!v->e || !v->e->l) {
        continue;
      }

      zero_v3(v->no);

      BMEdge *e = v->e;
      do {
        BMLoop *l = e->l;
        if (!l) {
          continue;
        }

        do {
          add_v3_v3(v->no, l->f->no);
        } while ((l = l->radial_next) != e->l);
      } while ((e = BM_DISK_EDGE_NEXT(e, v)) != v->e);

      normalize_v3(v->no);
    }
  }
}

struct FastNodeBuildInfo {
  int totface; /* number of faces */
  int start;   /* start of faces in array */
  int depth;
  int node_index;
  struct FastNodeBuildInfo *child1;
  struct FastNodeBuildInfo *child2;
  float cent[3], no[3];
  int tag;
};

/**
 * Recursively split the node if it exceeds the leaf_limit.
 * This function is multi-thread-able since each invocation applies
 * to a sub part of the arrays.
 */
static void pbvh_bmesh_node_limit_ensure_fast(PBVH *pbvh,
                                              BMFace **nodeinfo,
                                              BBC *bbc_array,
                                              FastNodeBuildInfo *node,
                                              Vector<FastNodeBuildInfo *> &leaves,
                                              MemArena *arena)
{
  FastNodeBuildInfo *child1, *child2;

  if (node->totface <= pbvh->leaf_limit || node->depth >= PBVH_STACK_FIXED_DEPTH) {
    return;
  }

  /* Calculate bounding box around primitive centroids */
  BB cb;
  BB_reset(&cb);
  for (int i = 0; i < node->totface; i++) {
    BMFace *f = nodeinfo[i + node->start];
    BBC *bbc = &bbc_array[BM_elem_index_get(f)];

    BB_expand(&cb, bbc->bcentroid);
  }

  /* initialize the children */

  /* Find widest axis and its midpoint */
  const int axis = BB_widest_axis(&cb);
  const float mid = (cb.bmax[axis] + cb.bmin[axis]) * 0.5f;

  int num_child1 = 0, num_child2 = 0;

  /* split vertices along the middle line */
  const int end = node->start + node->totface;
  for (int i = node->start; i < end - num_child2; i++) {
    BMFace *f = nodeinfo[i];
    BBC *bbc = &bbc_array[BM_elem_index_get(f)];

    if (bbc->bcentroid[axis] > mid) {
      int i_iter = end - num_child2 - 1;
      int candidate = -1;

      /* Found a face that should be part of another node, look for a face to substitute with. */
      for (; i_iter > i; i_iter--) {
        BMFace *f_iter = nodeinfo[i_iter];
        const BBC *bbc_iter = &bbc_array[BM_elem_index_get(f_iter)];
        if (bbc_iter->bcentroid[axis] <= mid) {
          candidate = i_iter;
          break;
        }

        num_child2++;
      }

      if (candidate != -1) {
        BMFace *tmp = nodeinfo[i];
        nodeinfo[i] = nodeinfo[candidate];
        nodeinfo[candidate] = tmp;

        /* Increase both counts. */
        num_child1++;
        num_child2++;
      }
      else {
        /* Not finding candidate means second half of array part is full of
         * second node parts, just increase the number of child nodes for it.
         */
        num_child2++;
      }
    }
    else {
      num_child1++;
    }
  }

  /* Ensure at least one child in each node. */
  if (num_child2 == 0) {
    num_child2++;
    num_child1--;
  }
  else if (num_child1 == 0) {
    num_child1++;
    num_child2--;
  }

  /* At this point, faces should have been split along the array range sequentially,
   * each sequential part belonging to one node only.
   */
  BLI_assert((num_child1 + num_child2) == node->totface);

  node->child1 = child1 = (FastNodeBuildInfo *)BLI_memarena_alloc(arena,
                                                                  sizeof(FastNodeBuildInfo));
  node->child2 = child2 = (FastNodeBuildInfo *)BLI_memarena_alloc(arena,
                                                                  sizeof(FastNodeBuildInfo));

  child1->totface = num_child1;
  child1->start = node->start;
  child1->depth = node->depth + 1;

  child2->totface = num_child2;
  child2->start = node->start + num_child1;
  child2->depth = node->depth + 2;

  child1->child1 = child1->child2 = child2->child1 = child2->child2 = nullptr;

  pbvh_bmesh_node_limit_ensure_fast(pbvh, nodeinfo, bbc_array, child1, leaves, arena);
  pbvh_bmesh_node_limit_ensure_fast(pbvh, nodeinfo, bbc_array, child2, leaves, arena);

  if (!child1->child1 && !child1->child2) {
    leaves.append(child1);
  }

  if (!child2->child1 && !child2->child2) {
    leaves.append(child2);
  }
}

struct LeafBuilderThreadData {
  PBVH *pbvh;
  BMFace **nodeinfo;
  BBC *bbc_array;
  Vector<FastNodeBuildInfo *> leaves;
};

static void pbvh_bmesh_create_leaf_fast_task_cb(void *__restrict userdata,
                                                const int i,
                                                const TaskParallelTLS *__restrict /* tls */)
{
  LeafBuilderThreadData *data = (LeafBuilderThreadData *)userdata;
  PBVH *pbvh = data->pbvh;
  BMFace **nodeinfo = data->nodeinfo;
  BBC *bbc_array = data->bbc_array;
  struct FastNodeBuildInfo *node = data->leaves[i];

  /* node does not have children so it's a leaf node, populate with faces and tag accordingly
   * this is an expensive part but it's not so easily thread-able due to vertex node indices */
  // const int cd_vert_node_offset = pbvh->cd_vert_node_offset;
  const int cd_face_node_offset = pbvh->cd_face_node_offset;

  PBVHNode *n = pbvh->nodes + node->node_index;
  const int node_index = node->node_index;

  bool has_visible = false;

  /* Build GPU buffers for new node */

  n->flag = PBVH_Leaf | PBVH_UpdateTris | PBVH_UpdateBB | PBVH_UpdateOriginalBB |
            PBVH_UpdateTriAreas | PBVH_UpdateColor | PBVH_UpdateVisibility |
            PBVH_UpdateDrawBuffers | PBVH_RebuildDrawBuffers | PBVH_UpdateCurvatureDir |
            PBVH_UpdateMask | PBVH_UpdateRedraw;

  n->bm_faces = MEM_new<DyntopoSet<BMFace>>("bm_faces", node->totface);

  /* Create vert hash sets */
  n->bm_unique_verts = MEM_new<DyntopoSet<BMVert>>("bm_unique_verts", node->totface * 3);
  n->bm_other_verts = MEM_new<DyntopoSet<BMVert>>("bm_other_verts", node->totface * 3);

  BB_reset(&n->vb);

  const int end = node->start + node->totface;

  for (int i = node->start; i < end; i++) {
    BMFace *f = nodeinfo[i];
    BBC *bbc = &bbc_array[BM_elem_index_get(f)];

    /* Update ownership of faces */

    n->bm_faces->add(f);
    BM_ELEM_CD_SET_INT(f, cd_face_node_offset, node_index);

    /* Update vertices */
    BMLoop *l_first = BM_FACE_FIRST_LOOP(f);
    BMLoop *l_iter = l_first;
    do {
      BMVert *v = l_iter->v;

      int old = BM_ELEM_CD_GET_INT(v, pbvh->cd_vert_node_offset);
      ;
      int32_t *ptr = static_cast<int32_t *>(
          POINTER_OFFSET(v->head.data, pbvh->cd_vert_node_offset));

      if (BM_ELEM_CD_GET_INT(v, pbvh->cd_vert_node_offset) == DYNTOPO_NODE_NONE) {
        if (old == DYNTOPO_NODE_NONE &&
            atomic_cas_int32(ptr, DYNTOPO_NODE_NONE, node_index) == DYNTOPO_NODE_NONE)
        {
          n->bm_unique_verts->add(v);
        }
        else {
          n->bm_other_verts->add(v);
        }
      }
      else if (old != node->node_index) {
        n->bm_other_verts->add(v);
      }
    } while ((l_iter = l_iter->next) != l_first);

    /* Update node bounding box */
    if (!pbvh_poly_hidden(pbvh, f)) {
      has_visible = true;
    }

    BB_expand_with_bb(&n->vb, (BB *)bbc);
  }

  BLI_assert(n->vb.bmin[0] <= n->vb.bmax[0] && n->vb.bmin[1] <= n->vb.bmax[1] &&
             n->vb.bmin[2] <= n->vb.bmax[2]);

  n->orig_vb = n->vb;

  BKE_pbvh_node_fully_hidden_set(n, !has_visible);
  n->flag |= PBVH_UpdateNormals | PBVH_UpdateCurvatureDir;
}

static void pbvh_bmesh_create_nodes_fast_recursive_create(PBVH *pbvh,
                                                          BMFace **nodeinfo,
                                                          BBC *bbc_array,
                                                          struct FastNodeBuildInfo *node)
{
  if (node->child1) {
    int children_offset = pbvh->totnode;
    pbvh_grow_nodes(pbvh, pbvh->totnode + 2);

    PBVHNode *n = pbvh->nodes + node->node_index;
    n->children_offset = children_offset;

    n->depth = node->depth;
    (n + 1)->depth = node->child1->depth;
    (n + 2)->depth = node->child2->depth;

    node->child1->node_index = children_offset;
    node->child2->node_index = children_offset + 1;

    pbvh_bmesh_create_nodes_fast_recursive_create(pbvh, nodeinfo, bbc_array, node->child1);
    pbvh_bmesh_create_nodes_fast_recursive_create(pbvh, nodeinfo, bbc_array, node->child2);
  }
}

static void pbvh_bmesh_create_nodes_fast_recursive_final(PBVH *pbvh,
                                                         BMFace **nodeinfo,
                                                         BBC *bbc_array,
                                                         struct FastNodeBuildInfo *node)
{
  /* two cases, node does not have children or does have children */
  if (node->child1) {
    pbvh_bmesh_create_nodes_fast_recursive_final(pbvh, nodeinfo, bbc_array, node->child1);
    pbvh_bmesh_create_nodes_fast_recursive_final(pbvh, nodeinfo, bbc_array, node->child2);

    PBVHNode *n = pbvh->nodes + node->node_index;

    /* Update bounding box */
    BB_reset(&n->vb);
    BB_expand_with_bb(&n->vb, &pbvh->nodes[node->child1->node_index].vb);
    BB_expand_with_bb(&n->vb, &pbvh->nodes[node->child2->node_index].vb);
    n->orig_vb = n->vb;
  }
}

/***************************** Public API *****************************/

static bool test_colinear_tri(BMFace *f)
{
  BMLoop *l = f->l_first;

  float area_limit = 0.00001f;
  area_limit = len_squared_v3v3(l->v->co, l->next->v->co) * 0.001;

  return area_tri_v3(l->v->co, l->next->v->co, l->prev->v->co) <= area_limit;
}

namespace blender::bke::pbvh {

float test_sharp_faces_bmesh(BMFace *f1, BMFace *f2, float limit)
{
  float angle = saacos(dot_v3v3(f1->no, f2->no));

  /* Detect coincident triangles. */
  if (f1->len == 3 && test_colinear_tri(f1)) {
    return false;
  }
  if (f2->len == 3 && test_colinear_tri(f2)) {
    return false;
  }

  /* Try to ignore folded over edges. */
  if (angle > M_PI * 0.6) {
    return false;
  }

  return angle > limit;
}

static void update_edge_boundary_bmesh_uv(BMEdge *e, int cd_edge_boundary, const CustomData *ldata)
{
  int base = ldata->typemap[CD_PROP_FLOAT2];

  *BM_ELEM_CD_PTR<int *>(e, cd_edge_boundary) &= ~(SCULPT_BOUNDARY_UPDATE_UV | SCULPT_BOUNDARY_UV);

  for (int i = base; i < ldata->totlayer; i++) {
    const CustomDataLayer &layer = ldata->layers[i];

    if (layer.type != CD_PROP_FLOAT2) {
      break;
    }
    if (layer.flag & (CD_FLAG_TEMPORARY | CD_FLAG_ELEM_NOINTERP)) {
      continue;
    }

    BMLoop *l = e->l;

    int cd_uv = layer.offset;
    float limit = blender::bke::sculpt::calc_uv_snap_limit(l, cd_uv);
    limit *= limit;

    float2 a1 = BM_ELEM_CD_PTR<float *>((l->v == e->v1 ? l : l->next), cd_uv);
    float2 a2 = BM_ELEM_CD_PTR<float *>((l->v == e->v2 ? l : l->next), cd_uv);

    do {
      float *b1 = BM_ELEM_CD_PTR<float *>((l->v == e->v1 ? l : l->next), cd_uv);
      float *b2 = BM_ELEM_CD_PTR<float *>((l->v == e->v2 ? l : l->next), cd_uv);

      if (len_squared_v2v2(a1, b1) > limit || len_squared_v2v2(a2, b2) > limit) {
        *BM_ELEM_CD_PTR<int *>(e, cd_edge_boundary) |= SCULPT_BOUNDARY_UV;
        return;
      }
    } while ((l = l->radial_next) != e->l);
  }
}

void update_edge_boundary_bmesh(BMEdge *e,
                                int cd_faceset_offset,
                                int cd_edge_boundary,
                                const int cd_flag,
                                const int cd_valence,
                                const CustomData *ldata,
                                float sharp_angle_limit)
{
  int oldflag = BM_ELEM_CD_GET_INT(e, cd_edge_boundary);

  if (e->l && (oldflag & SCULPT_BOUNDARY_UPDATE_UV) && ldata->typemap[CD_PROP_FLOAT2] != -1) {
    update_edge_boundary_bmesh_uv(e, cd_edge_boundary, ldata);
    oldflag = BM_ELEM_CD_GET_INT(e, cd_edge_boundary);
  }

  if (oldflag & SCULPT_BOUNDARY_UPDATE_SHARP_ANGLE) {
    if (e->l && e->l != e->l->radial_next &&
        test_sharp_faces_bmesh(e->l->f, e->l->radial_next->f, sharp_angle_limit))
    {
      *BM_ELEM_CD_PTR<int *>(e, cd_edge_boundary) |= SCULPT_BOUNDARY_SHARP_ANGLE;
    }
    else {
      *BM_ELEM_CD_PTR<int *>(e, cd_edge_boundary) &= ~SCULPT_BOUNDARY_SHARP_ANGLE;
    }
    oldflag = BM_ELEM_CD_GET_INT(e, cd_edge_boundary);
  }

  if (!(oldflag & SCULPT_BOUNDARY_NEEDS_UPDATE)) {
    return;
  }

  int newflag = oldflag & (SCULPT_BOUNDARY_UV | SCULPT_BOUNDARY_SHARP_ANGLE);

  if (!e->l || e->l == e->l->radial_next) {
    newflag |= SCULPT_BOUNDARY_MESH;
  }

  if (e->l && e->l != e->l->radial_next && cd_faceset_offset != -1) {
    int fset1 = BM_ELEM_CD_GET_INT(e->l->f, cd_faceset_offset);
    int fset2 = BM_ELEM_CD_GET_INT(e->l->radial_next->f, cd_faceset_offset);

    newflag |= fset1 != fset2 ? SCULPT_BOUNDARY_FACE_SET : 0;
  }

  newflag |= !BM_elem_flag_test(e, BM_ELEM_SMOOTH) ? SCULPT_BOUNDARY_SHARP_MARK : 0;
  newflag |= BM_elem_flag_test(e, BM_ELEM_SEAM) ? SCULPT_BOUNDARY_SEAM : 0;

  *BM_ELEM_CD_PTR<int *>(e, cd_edge_boundary) = newflag;
}
}  // namespace blender::bke::pbvh

static void pbvh_bmesh_update_uv_boundary_intern(BMVert *v, int cd_boundary, int cd_uv)
{
  int *boundflag = BM_ELEM_CD_PTR<int *>(v, cd_boundary);

  BMEdge *e = v->e;
  do {
    BMLoop *l = e->l;
    if (!l) {
      continue;
    }

    float snap_limit = blender::bke::sculpt::calc_uv_snap_limit(l, cd_uv);
    snap_limit *= snap_limit;

    float2 uv1a = *BM_ELEM_CD_PTR<float2 *>(l->v == v ? l : l->next, cd_uv);
    float2 uv1b = *BM_ELEM_CD_PTR<float2 *>(l->v == v ? l->next : l, cd_uv);

    do {
      float2 uv2a = *BM_ELEM_CD_PTR<float2 *>(l->v == v ? l : l->next, cd_uv);
      float2 uv2b = *BM_ELEM_CD_PTR<float2 *>(l->v == v ? l->next : l, cd_uv);

      if (len_squared_v2v2(uv1a, uv2a) > snap_limit || len_squared_v2v2(uv1b, uv2b) > snap_limit) {
        *boundflag |= SCULPT_BOUNDARY_UV;
      }

      /* Corners are calculated from the number of distinct charts. */
      BMLoop *l2 = l->v == v ? l : l->next;
      if (blender::bke::sculpt::loop_is_corner(l2, cd_uv)) {
        *boundflag |= SCULPT_CORNER_UV;
        *boundflag |= SCULPT_BOUNDARY_UV;
      }

    } while ((l = l->radial_next) != e->l);
  } while ((e = BM_DISK_EDGE_NEXT(e, v)) != v->e);
}

static void pbvh_bmesh_update_uv_boundary(BMVert *v, int cd_boundary, const CustomData *ldata)
{
  int base_uv = ldata->typemap[CD_PROP_FLOAT2];
  int newflag = 0;

  *BM_ELEM_CD_PTR<int *>(v, cd_boundary) &= ~(SCULPT_BOUNDARY_UPDATE_UV | SCULPT_BOUNDARY_UV |
                                              SCULPT_CORNER_UV);

  for (int i = base_uv; i < ldata->totlayer; i++) {
    if (ldata->layers[i].type != CD_PROP_FLOAT2) {
      break;
    }
    if (ldata->layers[i].flag & (CD_FLAG_TEMPORARY | CD_FLAG_ELEM_NOINTERP)) {
      continue;
    }

    pbvh_bmesh_update_uv_boundary_intern(v, cd_boundary, ldata->layers[i].offset);
  }
}

namespace blender::bke::pbvh {
void update_vert_boundary_bmesh(int cd_faceset_offset,
                                int cd_vert_node_offset,
                                int cd_face_node_offset,
                                int /*cd_vcol*/,
                                int cd_boundary_flag,
                                const int cd_flag,
                                const int cd_valence,
                                BMVert *v,
                                const CustomData *ldata,
                                float sharp_angle_limit)
{
  int newflag = *BM_ELEM_CD_PTR<uint8_t *>(v, cd_flag);
  newflag &= ~(SCULPTFLAG_VERT_FSET_HIDDEN | SCULPTFLAG_PBVH_BOUNDARY);

  if (BM_ELEM_CD_GET_INT(v, cd_boundary_flag) & SCULPT_BOUNDARY_UPDATE_UV) {
    pbvh_bmesh_update_uv_boundary(v, cd_boundary_flag, ldata);
  }

  int boundflag = BM_ELEM_CD_GET_INT(v, cd_boundary_flag) &
                  (SCULPT_BOUNDARY_UV | SCULPT_CORNER_UV);

  BMEdge *e = v->e;
  if (!e) {
    boundflag |= SCULPT_BOUNDARY_MESH;

    BM_ELEM_CD_SET_INT(v, cd_valence, 0);
    BM_ELEM_CD_SET_INT(v, cd_boundary_flag, boundflag);
    *BM_ELEM_CD_PTR<uint8_t *>(v, cd_flag) = newflag;

    return;
  }

  int val = 0;

  int ni = BM_ELEM_CD_GET_INT(v, cd_vert_node_offset);

  int sharpcount = 0;
  int seamcount = 0;
  int quadcount = 0;

  Vector<int, 16> fsets;

  int sharp_angle_num = 0;
  do {
    BMVert *v2 = v == e->v1 ? e->v2 : e->v1;

    if (BM_ELEM_CD_GET_INT(v2, cd_vert_node_offset) != ni) {
      newflag |= SCULPTFLAG_PBVH_BOUNDARY;
    }

    if (e->l && e->l != e->l->radial_next) {
      if (blender::bke::pbvh::test_sharp_faces_bmesh(
              e->l->f, e->l->radial_next->f, sharp_angle_limit)) {
        boundflag |= SCULPT_BOUNDARY_SHARP_ANGLE;
        sharp_angle_num++;
      }
    }

    if (e->head.hflag & BM_ELEM_SEAM) {
      boundflag |= SCULPT_BOUNDARY_SEAM;
      seamcount++;

      if (seamcount > 2) {
        boundflag |= SCULPT_CORNER_SEAM;
      }
    }

    if (!(e->head.hflag & BM_ELEM_SMOOTH)) {
      boundflag |= SCULPT_BOUNDARY_SHARP_MARK;
      sharpcount++;

      if (sharpcount > 2) {
        boundflag |= SCULPT_CORNER_SHARP_MARK;
      }
    }

    if (e->l) {
      if (BM_ELEM_CD_GET_INT(e->l->f, cd_face_node_offset) != ni) {
        newflag |= SCULPTFLAG_PBVH_BOUNDARY;
      }

      if (e->l != e->l->radial_next) {
        if (e->l->f->len > 3) {
          quadcount++;
        }

        if (e->l->radial_next->f->len > 3) {
          quadcount++;
        }

        if (BM_ELEM_CD_GET_INT(e->l->radial_next->f, cd_face_node_offset) != ni) {
          newflag |= SCULPTFLAG_PBVH_BOUNDARY;
        }
      }

      if (e->l->f->len > 3) {
        newflag |= SCULPTFLAG_NEED_TRIANGULATE;
      }

      if (cd_faceset_offset != -1) {
        int fset = BM_ELEM_CD_GET_INT(e->l->f, cd_faceset_offset);
        if (!fsets.contains(fset)) {
          fsets.append(fset);
        }
      }

      /* Also check e->l->radial_next, in case we are not manifold
       * which can mess up the loop order
       */
      if (e->l->radial_next != e->l) {
        if (cd_faceset_offset != -1) {
          int fset = BM_ELEM_CD_GET_INT(e->l->radial_next->f, cd_faceset_offset);

          if (!fsets.contains(fset)) {
            fsets.append(fset);
          }
        }

        if (e->l->radial_next->f->len > 3) {
          newflag |= SCULPTFLAG_NEED_TRIANGULATE;
        }
      }
    }

    if (e->l && e->l->radial_next == e->l) {
      boundflag |= SCULPT_BOUNDARY_MESH;
    }

    val++;
  } while ((e = BM_DISK_EDGE_NEXT(e, v)) != v->e);

  if (fsets.size() > 1) {
    boundflag |= SCULPT_BOUNDARY_FACE_SET;
  }

  if (fsets.size() > 2) {
    boundflag |= SCULPT_CORNER_FACE_SET;
  }

  if (sharp_angle_num > 2) {
    boundflag |= SCULPT_CORNER_SHARP_ANGLE;
  }

  if (!ELEM(sharpcount, 0, 2)) {
    boundflag |= SCULPT_CORNER_SHARP_MARK;
  }

  if (seamcount == 1) {
    boundflag |= SCULPT_CORNER_SEAM;
  }

  if ((boundflag & SCULPT_BOUNDARY_MESH) && quadcount >= 3) {
    boundflag |= SCULPT_CORNER_MESH;
  }

  BM_ELEM_CD_SET_INT(v, cd_boundary_flag, boundflag);
  BM_ELEM_CD_SET_INT(v, cd_valence, val);
  *(BM_ELEM_CD_PTR<uint8_t *>(v, cd_flag)) = newflag;
}

void sharp_limit_set(PBVH *pbvh, float limit)
{
  pbvh->sharp_angle_limit = limit;
}

}  // namespace blender::bke::pbvh

/*Used by symmetrize to update boundary flags*/
void BKE_pbvh_recalc_bmesh_boundary(PBVH *pbvh)
{
  BMVert *v;
  BMIter iter;

  BM_ITER_MESH (v, &iter, pbvh->header.bm, BM_VERTS_OF_MESH) {
    blender::bke::pbvh::update_vert_boundary_bmesh(pbvh->cd_faceset_offset,
                                                   pbvh->cd_vert_node_offset,
                                                   pbvh->cd_face_node_offset,
                                                   pbvh->cd_vcol_offset,
                                                   pbvh->cd_boundary_flag,
                                                   pbvh->cd_flag,
                                                   pbvh->cd_valence,
                                                   v,
                                                   &pbvh->header.bm->ldata,
                                                   pbvh->sharp_angle_limit);
  }
}

void BKE_pbvh_set_idmap(PBVH *pbvh, BMIdMap *idmap)
{
  pbvh->bm_idmap = idmap;
}

#if 0
PBVH *global_debug_pbvh = nullptr;

extern "C" void debug_pbvh_on_vert_kill(BMVert *v)
{
  PBVH *pbvh = global_debug_pbvh;

  if (!pbvh) {
    return;
  }

  for (int i = 0; i < pbvh->totnode; i++) {
    PBVHNode &node = pbvh->nodes[i];

    if (!(node.flag & PBVH_Leaf)) {
      continue;
    }

    for (BMVert *v2 : *node.bm_unique_verts) {
      if (v2 == v) {
        printf("Error! Vertex %p is still in bm_unique_verts\n", v);
      }
    }
    for (BMVert *v2 : *node.bm_other_verts) {
      if (v2 == v) {
        printf("Error! Vertex still in bm_other_verts\n");
      }
    }
  }
}
#endif

/* Build a PBVH from a BMesh */
void BKE_pbvh_build_bmesh(PBVH *pbvh,
                          Mesh *me,
                          BMesh *bm,
                          BMLog *log,
                          BMIdMap *idmap,
                          const int cd_vert_node_offset,
                          const int cd_face_node_offset,
                          const int cd_face_areas,
                          const int cd_boundary_flag,
                          const int cd_edge_boundary,
                          const int /*cd_flag_offset*/,
                          const int /*cd_valence_offset*/,
                          const int cd_origco,
                          const int cd_origno)
{
  pbvh->bm_idmap = idmap;

  pbvh->cd_face_area = cd_face_areas;
  pbvh->cd_vert_node_offset = cd_vert_node_offset;
  pbvh->cd_face_node_offset = cd_face_node_offset;
  pbvh->cd_vert_mask_offset = CustomData_get_offset(&bm->vdata, CD_PAINT_MASK);
  pbvh->cd_boundary_flag = cd_boundary_flag;
  pbvh->cd_edge_boundary = cd_edge_boundary;
  pbvh->cd_origco = cd_origco;
  pbvh->cd_origno = cd_origno;

  pbvh->cd_flag = CustomData_get_offset_named(
      &pbvh->header.bm->vdata, CD_PROP_INT8, ".sculpt_flags");
  pbvh->cd_valence = CustomData_get_offset_named(
      &pbvh->header.bm->vdata, CD_PROP_INT8, ".sculpt_valence");

  pbvh->mesh = me;

  pbvh->header.bm = bm;

  blender::bke::dyntopo::detail_size_set(pbvh, 0.75f, 0.4f);

  pbvh->header.type = PBVH_BMESH;
  pbvh->bm_log = log;
  pbvh->cd_faceset_offset = CustomData_get_offset_named(
      &pbvh->header.bm->pdata, CD_PROP_INT32, ".sculpt_face_set");

  int tottri = poly_to_tri_count(bm->totface, bm->totloop);

  /* TODO: choose leaf limit better */
  if (tottri > 4 * 1000 * 1000) {
    pbvh->leaf_limit = 10000;
  }
  else {
    pbvh->leaf_limit = 1000;
  }

  BMIter iter;
  BMVert *v;

  /* bounding box array of all faces, no need to recalculate every time */
  BBC *bbc_array = MEM_cnew_array<BBC>(bm->totface, "BBC");
  BMFace **nodeinfo = MEM_cnew_array<BMFace *>(bm->totface, "nodeinfo");
  MemArena *arena = BLI_memarena_new(BLI_MEMARENA_STD_BUFSIZE, "fast PBVH node storage");

  BMFace *f;
  int i;
  BM_ITER_MESH_INDEX (f, &iter, bm, BM_FACES_OF_MESH, i) {
    BBC *bbc = &bbc_array[i];
    BMLoop *l_first = BM_FACE_FIRST_LOOP(f);
    BMLoop *l_iter = l_first;

    /* Check for currupted faceset. */
    if (pbvh->cd_faceset_offset != -1 && BM_ELEM_CD_GET_INT(f, pbvh->cd_faceset_offset) == 0) {
      BM_ELEM_CD_SET_INT(f, pbvh->cd_faceset_offset, 1);
    }

    BB_reset((BB *)bbc);
    do {
      BB_expand((BB *)bbc, l_iter->v->co);
    } while ((l_iter = l_iter->next) != l_first);
    BBC_update_centroid(bbc);

    /* so we can do direct lookups on 'bbc_array' */
    BM_elem_index_set(f, i); /* set_dirty! */
    nodeinfo[i] = f;
    BM_ELEM_CD_SET_INT(f, cd_face_node_offset, DYNTOPO_NODE_NONE);
  }
  /* Likely this is already dirty. */
  bm->elem_index_dirty |= BM_FACE;

  BM_ITER_MESH (v, &iter, bm, BM_VERTS_OF_MESH) {
    BM_ELEM_CD_SET_INT(v, cd_vert_node_offset, DYNTOPO_NODE_NONE);
  }

  /* setup root node */
  struct FastNodeBuildInfo rootnode = {0};

  Vector<FastNodeBuildInfo *> leaves;

  rootnode.totface = bm->totface;
  int totleaf = 0;

  /* start recursion, assign faces to nodes accordingly */
  pbvh_bmesh_node_limit_ensure_fast(pbvh, nodeinfo, bbc_array, &rootnode, leaves, arena);

  pbvh_grow_nodes(pbvh, 1);
  rootnode.node_index = 0;

  pbvh_bmesh_create_nodes_fast_recursive_create(pbvh, nodeinfo, bbc_array, &rootnode);
  totleaf = leaves.size();

  if (!totleaf) {
    leaves.append(&rootnode);
    totleaf = 1;
  }

  /* build leaf nodes */
  LeafBuilderThreadData tdata;
  tdata.pbvh = pbvh;
  tdata.nodeinfo = nodeinfo;
  tdata.bbc_array = bbc_array;
  tdata.leaves = leaves;

  TaskParallelSettings settings;
  BKE_pbvh_parallel_range_settings(&settings, true, totleaf);
  BLI_task_parallel_range(0, totleaf, &tdata, pbvh_bmesh_create_leaf_fast_task_cb, &settings);

  /* take root node and visit and populate children recursively */
  pbvh_bmesh_create_nodes_fast_recursive_final(pbvh, nodeinfo, bbc_array, &rootnode);

  BLI_memarena_free(arena);
  MEM_freeN(bbc_array);
  MEM_freeN(nodeinfo);

  if (me) { /* Ensure pbvh->vcol_type, vcol_domain and cd_vcol_offset are up to date. */
    CustomDataLayer *cl;
    eAttrDomain domain;

    BKE_pbvh_get_color_layer(pbvh, me, &cl, &domain);
  }

  /*final check that nodes are sufficiently subdivided*/
  int totnode = pbvh->totnode;

  for (int i = 0; i < totnode; i++) {
    PBVHNode *n = pbvh->nodes + i;

    if (totnode != pbvh->totnode) {
#ifdef PROXY_ADVANCED
      BKE_pbvh_free_proxyarray(pbvh, n);
#endif
    }

    if (n->flag & PBVH_Leaf) {
      /* Recursively split nodes that have gotten too many
       * elements */
      pbvh_bmesh_node_limit_ensure(pbvh, i);
    }
  }

  pbvh_print_mem_size(pbvh);

  /* update face areas */
  const int cd_face_area = pbvh->cd_face_area;
  for (int i = 0; i < pbvh->totnode; i++) {
    PBVHNode *node = pbvh->nodes + i;

    if (!(node->flag & PBVH_Leaf)) {
      continue;
    }

    BKE_pbvh_bmesh_check_tris(pbvh, node);

    node->flag |= PBVH_UpdateTriAreas | PBVH_Defragment;
    BKE_pbvh_check_tri_areas(pbvh, node);

    int area_src_i = pbvh->face_area_i ^ 1;
    int area_dst_i = pbvh->face_area_i;

    /* make sure read side of double buffer is set too */
    for (BMFace *f : *node->bm_faces) {
      float *areabuf = BM_ELEM_CD_PTR<float *>(f, cd_face_area);
      areabuf[area_dst_i] = areabuf[area_src_i];
    }
  }

  blender::bke::pbvh::defragment_pbvh(pbvh, false);

  BM_mesh_elem_table_ensure(pbvh->header.bm, BM_VERT | BM_EDGE | BM_FACE);
  BM_mesh_elem_index_ensure(pbvh->header.bm, BM_VERT | BM_EDGE | BM_FACE);

  pbvh_bmesh_check_nodes(pbvh);
}

void BKE_pbvh_set_bm_log(PBVH *pbvh, BMLog *log)
{
  pbvh->bm_log = log;
  BM_log_set_idmap(log, pbvh->bm_idmap);
}

namespace blender::bke::dyntopo {
bool remesh_topology_nodes(blender::bke::dyntopo::BrushTester *brush_tester,
                           Object *ob,
                           PBVH *pbvh,
                           bool (*searchcb)(PBVHNode *node, void *data),
                           void (*undopush)(PBVHNode *node, void *data),
                           void *searchdata,
                           PBVHTopologyUpdateMode mode,
                           const bool use_frontface,
                           float3 view_normal,
                           bool updatePBVH,
                           DyntopoMaskCB mask_cb,
                           void *mask_cb_data,
                           int edge_limit_multiply)
{
  bool modified = false;
  Vector<PBVHNode *> nodes;

  for (int i = 0; i < pbvh->totnode; i++) {
    PBVHNode *node = pbvh->nodes + i;

    if (!(node->flag & PBVH_Leaf) || !searchcb(node, searchdata)) {
      continue;
    }

    if (node->flag & PBVH_Leaf) {
      undopush(node, searchdata);

      nodes.append(node);
    }
  }

  for (PBVHNode *node : nodes) {
    node->flag |= PBVH_UpdateCurvatureDir;
    BKE_pbvh_node_mark_topology_update(node);
  }

  modified = remesh_topology(brush_tester,
                             ob,
                             pbvh,
                             mode,
                             use_frontface,
                             view_normal,
                             updatePBVH,
                             mask_cb,
                             mask_cb_data,
                             edge_limit_multiply);

  return modified;
}
}  // namespace blender::bke::dyntopo

PBVHTriBuf *BKE_pbvh_bmesh_get_tris(PBVH *pbvh, PBVHNode *node)
{
  BKE_pbvh_bmesh_check_tris(pbvh, node);

  return node->tribuf;
}

void BKE_pbvh_bmesh_free_tris(PBVH * /*pbvh*/, PBVHNode *node)
{
  if (node->tribuf) {
    MEM_delete<PBVHTriBuf>(node->tribuf);
    node->tribuf = nullptr;
  }

  if (node->tri_buffers) {
    MEM_delete<blender::Vector<PBVHTriBuf>>(node->tri_buffers);
    node->tri_buffers = nullptr;
  }
}

BLI_INLINE void pbvh_tribuf_add_vert(PBVHTriBuf *tribuf, PBVHVertRef vertex, BMLoop *l)
{
  tribuf->verts.append(vertex);
  tribuf->loops.append((uintptr_t)l);
}

BLI_INLINE void pbvh_tribuf_add_edge(PBVHTriBuf *tribuf, int v1, int v2)
{
  tribuf->edges.append(v1);
  tribuf->edges.append(v2);
}

void pbvh_bmesh_check_other_verts(PBVHNode *node)
{
  if (!(node->flag & PBVH_UpdateOtherVerts)) {
    return;
  }

  node->flag &= ~PBVH_UpdateOtherVerts;

  if (node->bm_other_verts) {
    MEM_delete(node->bm_other_verts);
  }

  node->bm_other_verts = MEM_new<DyntopoSet<BMVert>>("bm_other_verts");

  for (BMFace *f : *node->bm_faces) {
    BMLoop *l = f->l_first;

    do {
      if (!node->bm_unique_verts->contains(l->v)) {
        node->bm_other_verts->add(l->v);
      }
    } while ((l = l->next) != f->l_first);
  }
}

static void pbvh_init_tribuf(PBVHNode * /*node*/, PBVHTriBuf *tribuf)
{
  tribuf->mat_nr = 0;

  tribuf->edges.clear();
  tribuf->verts.clear();
  tribuf->tris.clear();
  tribuf->loops.clear();
}

static uintptr_t tri_loopkey(BMLoop *l, int mat_nr, int cd_fset, int cd_uvs[], int totuv)
{
  uintptr_t key = ((uintptr_t)l->v) << 12ULL;
  int i = 0;

  key ^= (uintptr_t)BLI_hash_int(mat_nr + i++);

  if (cd_fset >= 0) {
    // key ^= (uintptr_t)BLI_hash_int(BM_ELEM_CD_GET_INT(l->f, cd_fset));
    key ^= (uintptr_t)BLI_hash_int(BM_ELEM_CD_GET_INT(l->f, cd_fset) + i++);
  }

  for (int i = 0; i < totuv; i++) {
    float *luv = BM_ELEM_CD_PTR<float *>(l, cd_uvs[i]);
    float snap = 4196.0f;

    uintptr_t x = (uintptr_t)(luv[0] * snap);
    uintptr_t y = (uintptr_t)(luv[1] * snap);

    uintptr_t key2 = y * snap + x;
    key ^= BLI_hash_int(key2 + i++);
  }

  return key;
}

/* In order to perform operations on the original node coordinates
 * (currently just raycast), store the node's triangles and vertices.
 *
 * Skips triangles that are hidden. */
bool BKE_pbvh_bmesh_check_tris(PBVH *pbvh, PBVHNode *node)
{
  BMesh *bm = pbvh->header.bm;

  if (!(node->flag & PBVH_UpdateTris) && node->tribuf) {
    return false;
  }

  node->flag |= PBVH_RebuildDrawBuffers | PBVH_UpdateDrawBuffers;

  int totuv = CustomData_number_of_layers(&bm->ldata, CD_PROP_FLOAT2);
  int *cd_uvs = (int *)BLI_array_alloca(cd_uvs, totuv);

  for (int i = 0; i < totuv; i++) {
    int idx = CustomData_get_layer_index_n(&bm->ldata, CD_PROP_FLOAT2, i);
    cd_uvs[i] = bm->ldata.layers[idx].offset;
  }

  int mat_map[MAXMAT];

  for (int i = 0; i < MAXMAT; i++) {
    mat_map[i] = -1;
  }

  if (node->tribuf || node->tri_buffers) {
    BKE_pbvh_bmesh_free_tris(pbvh, node);
  }

  node->tribuf = MEM_new<PBVHTriBuf>("node->tribuf");
  pbvh_init_tribuf(node, node->tribuf);

  Vector<BMLoop *, 128> loops;
  Vector<blender::uint3, 128> loops_idx;
  Vector<PBVHTriBuf> *tribufs = MEM_new<Vector<PBVHTriBuf>>("PBVHTriBuf tribufs");

  node->flag &= ~PBVH_UpdateTris;

  const int edgeflag = BM_ELEM_TAG_ALT;

  float min[3], max[3];

  INIT_MINMAX(min, max);

  for (BMFace *f : *node->bm_faces) {
    if (pbvh_poly_hidden(pbvh, f)) {
      continue;
    }

    /* Set edgeflag for building edge indices later. */
    BMLoop *l = f->l_first;
    do {
      l->e->head.hflag |= edgeflag;
    } while ((l = l->next) != f->l_first);

    const int mat_nr = f->mat_nr;

    if (mat_map[mat_nr] == -1) {
      PBVHTriBuf _tribuf = {};

      mat_map[mat_nr] = tribufs->size();

      pbvh_init_tribuf(node, &_tribuf);
      _tribuf.mat_nr = mat_nr;
      tribufs->append(_tribuf);
    }

    int tottri = (f->len - 2);

    loops.resize(f->len);
    loops_idx.resize(tottri);

    BM_face_calc_tessellation(f, true, loops.data(), (uint(*)[3])loops_idx.data());

    auto add_tri_verts =
        [cd_uvs, totuv, pbvh, &min, &max](
            PBVHTriBuf *tribuf, PBVHTri &tri, BMLoop *l, BMLoop *l2, int mat_nr, int j) {
          int tri_v;

<<<<<<< HEAD
      tri->eflag = mat_tri->eflag = 0;
      //
      for (int j = 0; j < 3; j++) {
        // BMLoop *l0 = loops[loops_idx[i][(j + 2) % 3]];
        BMLoop *l = loops[loops_idx[i][j]];
        BMLoop *l2 = loops[loops_idx[i][(j + 1) % 3]];

        BMEdge *e = BM_edge_exists(l->v, l2->v);
=======
          if ((l->f->head.hflag & BM_ELEM_SMOOTH)) {
            void *loopkey = reinterpret_cast<void *>(
                tri_loopkey(l, mat_nr, pbvh->cd_faceset_offset, cd_uvs, totuv));

            tri_v = tribuf->vertmap.lookup_or_add(loopkey, tribuf->verts.size());
          }
          else { /* Flat shaded faces. */
            tri_v = tribuf->verts.size();
          }
>>>>>>> 9fc556a1

          /* Newly added to the set? */
          if (tri_v == tribuf->verts.size()) {
            PBVHVertRef sv = {(intptr_t)l->v};
            minmax_v3v3_v3(min, max, l->v->co);
            pbvh_tribuf_add_vert(tribuf, sv, l);
          }

          tri.v[j] = (intptr_t)tri_v;
          tri.l[j] = (intptr_t)l;
        };

    /* Build index buffers. */
    for (int i = 0; i < tottri; i++) {
      PBVHTriBuf *mat_tribuf = &(*tribufs)[mat_map[mat_nr]];

      node->tribuf->tris.resize(node->tribuf->tris.size() + 1);
      mat_tribuf->tris.resize(mat_tribuf->tris.size() + 1);

      PBVHTri &tri = node->tribuf->tris.last();
      PBVHTri &mat_tri = mat_tribuf->tris.last();

      tri.eflag = mat_tri.eflag = 0;

      for (int j = 0; j < 3; j++) {
        BMLoop *l1 = loops[loops_idx[i][j]];
        BMLoop *l2 = loops[loops_idx[i][(j + 1) % 3]];

        add_tri_verts(node->tribuf, tri, l1, l2, mat_nr, j);
        add_tri_verts(mat_tribuf, mat_tri, l1, l2, mat_nr, j);
      }

      for (int j = 0; j < 3; j++) {
        BMLoop *l1 = loops[loops_idx[i][j]];
        BMLoop *l2 = loops[loops_idx[i][(j + 1) % 3]];
        BMEdge *e = nullptr;

        if (e = BM_edge_exists(l1->v, l2->v)) {
          tri.eflag |= 1 << j;

          if (e->head.hflag & edgeflag) {
            e->head.hflag &= ~edgeflag;
            pbvh_tribuf_add_edge(node->tribuf, tri.v[j], tri.v[(j + 1) % 3]);
            pbvh_tribuf_add_edge(mat_tribuf, tri.v[j], tri.v[(j + 1) % 3]);
          }
        }
      }

      copy_v3_v3(tri.no, f->no);
      copy_v3_v3(mat_tri.no, f->no);
      tri.f.i = (intptr_t)f;
      mat_tri.f.i = (intptr_t)f;
    }
  }
  /*
                void *loopkey = reinterpret_cast<void *>(
                tri_loopkey(l, mat_nr, pbvh->cd_faceset_offset, cd_uvs, totuv));
   */

  bm->elem_index_dirty |= BM_VERT;

  node->tri_buffers = tribufs;

  if (node->tribuf->verts.size()) {
    copy_v3_v3(node->tribuf->min, min);
    copy_v3_v3(node->tribuf->max, max);
  }
  else {
    zero_v3(node->tribuf->min);
    zero_v3(node->tribuf->max);
  }

  return true;
}

static int pbvh_count_subtree_verts(PBVH *pbvh, PBVHNode *n)
{
  if (n->flag & PBVH_Leaf) {
    n->subtree_tottri = n->bm_faces->size();
    return n->subtree_tottri;
  }

  int ni = n->children_offset;

  int ret = pbvh_count_subtree_verts(pbvh, pbvh->nodes + ni);
  ret += pbvh_count_subtree_verts(pbvh, pbvh->nodes + ni + 1);

  n->subtree_tottri = ret;

  return ret;
}

void BKE_pbvh_bmesh_update_all_valence(PBVH *pbvh)
{
  BMIter iter;
  BMVert *v;

  BM_ITER_MESH (v, &iter, pbvh->header.bm, BM_VERTS_OF_MESH) {
    BKE_pbvh_bmesh_update_valence(pbvh, BKE_pbvh_make_vref((intptr_t)v));
  }
}

bool BKE_pbvh_bmesh_mark_update_valence(PBVH *pbvh, PBVHVertRef vertex)
{
  BMVert *v = (BMVert *)vertex.i;

  bool ret = (*BM_ELEM_CD_PTR<uint8_t *>(v, pbvh->cd_flag)) & SCULPTFLAG_NEED_VALENCE;
  dyntopo_add_flag(pbvh, v, SCULPTFLAG_NEED_VALENCE);

  return ret;
}

bool BKE_pbvh_bmesh_check_valence(PBVH *pbvh, PBVHVertRef vertex)
{
  BMVert *v = (BMVert *)vertex.i;

  if (*BM_ELEM_CD_PTR<uint8_t *>(v, pbvh->cd_flag) & SCULPTFLAG_NEED_VALENCE) {
    BKE_pbvh_bmesh_update_valence(pbvh, vertex);
    return true;
  }

  return false;
}

void BKE_pbvh_bmesh_update_valence(PBVH *pbvh, PBVHVertRef vertex)
{
  BMVert *v = (BMVert *)vertex.i;
  BMEdge *e;

  uint8_t *flag = BM_ELEM_CD_PTR<uint8_t *>(v, pbvh->cd_flag);
  uint *valence = BM_ELEM_CD_PTR<uint *>(v, pbvh->cd_valence);

  *flag &= ~SCULPTFLAG_NEED_VALENCE;

  if (!v->e) {
    *valence = 0;
    return;
  }

  *valence = 0;

  e = v->e;

  if (!e) {
    return;
  }

  do {
    (*valence)++;

    e = v == e->v1 ? e->v1_disk_link.next : e->v2_disk_link.next;

    if (!e) {
      printf("bmesh error!\n");
      break;
    }
  } while (e != v->e);
}

static void pbvh_bmesh_join_subnodes(PBVH *pbvh, PBVHNode *node, PBVHNode *parent)
{
  if (!(node->flag & PBVH_Leaf)) {
    int ni = node->children_offset;

    if (ni > 0 && ni < pbvh->totnode - 1) {
      pbvh_bmesh_join_subnodes(pbvh, pbvh->nodes + ni, parent);
      pbvh_bmesh_join_subnodes(pbvh, pbvh->nodes + ni + 1, parent);
    }
    else {
      printf("node corruption: %d\n", ni);
      return;
    }
    if (node != parent) {
      node->flag |= PBVH_Delete; /* Mark for deletion. */
      blender::bke::pbvh::node_release_hive(pbvh, node);
    }

    return;
  }

  if (node != parent) {
    node->flag |= PBVH_Delete; /* Mark for deletion. */
    blender::bke::pbvh::node_release_hive(pbvh, node);
  }

  for (BMVert *v : *node->bm_unique_verts) {
    parent->bm_unique_verts->add(v);

    int *flags = BM_ELEM_CD_PTR<int *>(v, pbvh->cd_boundary_flag);
    *flags |= SCULPT_BOUNDARY_NEEDS_UPDATE;

    BM_ELEM_CD_SET_INT(v, pbvh->cd_vert_node_offset, DYNTOPO_NODE_NONE);
  }

  for (BMFace *f : *node->bm_faces) {
    parent->bm_faces->add(f);
    BM_ELEM_CD_SET_INT(f, pbvh->cd_face_node_offset, DYNTOPO_NODE_NONE);
  }
}

static void BKE_pbvh_bmesh_correct_tree(PBVH *pbvh, PBVHNode *node, PBVHNode * /*parent*/)
{
  const int size_lower = pbvh->leaf_limit - (pbvh->leaf_limit >> 1);

  if (node->flag & PBVH_Leaf) {
    return;
  }

  if (node->subtree_tottri < size_lower && node != pbvh->nodes) {
    node->bm_unique_verts = MEM_new<DyntopoSet<BMVert>>("bm_unique_verts");
    node->bm_other_verts = MEM_new<DyntopoSet<BMVert>>("bm_other_verts");
    node->bm_faces = MEM_new<DyntopoSet<BMFace>>("bm_faces");

    pbvh_bmesh_join_subnodes(pbvh, pbvh->nodes + node->children_offset, node);
    pbvh_bmesh_join_subnodes(pbvh, pbvh->nodes + node->children_offset + 1, node);

    node->children_offset = 0;
    node->flag |= PBVH_Leaf | PBVH_UpdateRedraw | PBVH_UpdateBB | PBVH_UpdateDrawBuffers |
                  PBVH_RebuildDrawBuffers | PBVH_UpdateOriginalBB | PBVH_UpdateMask |
                  PBVH_UpdateVisibility | PBVH_UpdateColor | PBVH_UpdateNormals | PBVH_UpdateTris;

    DyntopoSet<BMVert> *other = MEM_new<DyntopoSet<BMVert>>("bm_other_verts");

    node->children_offset = 0;
    node->draw_batches = nullptr;

    /* Rebuild bm_other_verts. */
    for (BMFace *f : *node->bm_faces) {
      BMLoop *l = f->l_first;

      if (BM_elem_is_free((BMElem *)f, BM_FACE)) {
        printf("%s: corrupted face %p.\n", __func__, f);
        node->bm_faces->remove(f);
        continue;
      }

      BM_ELEM_CD_SET_INT(f, pbvh->cd_face_node_offset, DYNTOPO_NODE_NONE);

      do {
        if (!node->bm_unique_verts->contains(l->v)) {
          other->add(l->v);
        }
        l = l->next;
      } while (l != f->l_first);
    }

    MEM_delete(node->bm_other_verts);
    node->bm_other_verts = other;

    BB_reset(&node->vb);

    for (BMVert *v : *node->bm_unique_verts) {
      BB_expand(&node->vb, v->co);
    }

    for (BMVert *v : *node->bm_other_verts) {
      BB_expand(&node->vb, v->co);
    }

    node->orig_vb = node->vb;

    return;
  }

  int ni = node->children_offset;

  for (int i = 0; i < 2; i++, ni++) {
    PBVHNode *child = pbvh->nodes + ni;
    BKE_pbvh_bmesh_correct_tree(pbvh, child, node);
  }
}

/* Deletes PBVH_Delete marked nodes. */
static void pbvh_bmesh_compact_tree(PBVH *bvh)
{
  // compact nodes
  int totnode = 0;
  for (int i = 0; i < bvh->totnode; i++) {
    PBVHNode *n = bvh->nodes + i;

    if (!(n->flag & PBVH_Delete)) {
      if (!(n->flag & PBVH_Leaf)) {
        PBVHNode *n1 = bvh->nodes + n->children_offset;
        PBVHNode *n2 = bvh->nodes + n->children_offset + 1;

        if ((n1->flag & PBVH_Delete) != (n2->flag & PBVH_Delete)) {
          printf("un-deleting an empty node\n");
          PBVHNode *n3 = n1->flag & PBVH_Delete ? n1 : n2;

          n3->bm_hive = 0; /* New hive needed. */
          n3->flag = PBVH_Leaf | PBVH_UpdateTris;
          n3->bm_unique_verts = MEM_new<DyntopoSet<BMVert>>("bm_unique_verts");
          n3->bm_other_verts = MEM_new<DyntopoSet<BMVert>>("bm_other_verts");
          n3->bm_faces = MEM_new<DyntopoSet<BMFace>>("bm_faces");
          n3->tribuf = nullptr;
          n3->draw_batches = nullptr;
        }
        else if ((n1->flag & PBVH_Delete) && (n2->flag & PBVH_Delete)) {
          n->children_offset = 0;
          n->flag |= PBVH_Leaf | PBVH_UpdateTris;
          n->bm_hive = 0; /* New hive needed. */

          if (!n->bm_unique_verts) {
            // should not happen
            n->bm_unique_verts = MEM_new<DyntopoSet<BMVert>>("bm_unique_verts");
            n->bm_other_verts = MEM_new<DyntopoSet<BMVert>>("bm_other_verts");
            n->bm_faces = MEM_new<DyntopoSet<BMFace>>("bm_faces");
            n->tribuf = nullptr;
            n->draw_batches = nullptr;
          }
        }
      }

      totnode++;
    }
  }

  int *map = MEM_cnew_array<int>(bvh->totnode, "bmesh map temp");

  // build idx map for child offsets
  int j = 0;
  for (int i = 0; i < bvh->totnode; i++) {
    PBVHNode *n = bvh->nodes + i;

    if (!(n->flag & PBVH_Delete)) {
      map[i] = j++;
    }
    else if (1) {
      if (n->layer_disp) {
        MEM_freeN(n->layer_disp);
        n->layer_disp = nullptr;
      }

      pbvh_free_draw_buffers(bvh, n);

      if (n->vert_indices) {
        MEM_freeN((void *)n->vert_indices);
        n->vert_indices = nullptr;
      }
      if (n->face_vert_indices) {
        MEM_freeN((void *)n->face_vert_indices);
        n->face_vert_indices = nullptr;
      }

      if (n->tribuf || n->tri_buffers) {
        BKE_pbvh_bmesh_free_tris(bvh, n);
      }

      if (n->bm_unique_verts) {
        MEM_delete(n->bm_unique_verts);
        n->bm_unique_verts = nullptr;
      }

      if (n->bm_other_verts) {
        MEM_delete(n->bm_other_verts);
        n->bm_other_verts = nullptr;
      }

      if (n->bm_faces) {
        MEM_delete(n->bm_faces);
        n->bm_faces = nullptr;
      }

#ifdef PROXY_ADVANCED
      BKE_pbvh_free_proxyarray(bvh, n);
#endif
    }
  }

  // compact node array
  j = 0;
  for (int i = 0; i < bvh->totnode; i++) {
    if (!(bvh->nodes[i].flag & PBVH_Delete)) {
      if (bvh->nodes[i].children_offset >= bvh->totnode - 1) {
        printf("error %i %i\n", i, bvh->nodes[i].children_offset);
        continue;
      }

      int i1 = map[bvh->nodes[i].children_offset];
      int i2 = map[bvh->nodes[i].children_offset + 1];

      if (bvh->nodes[i].children_offset >= bvh->totnode) {
        printf("bad child node reference %d->%d, totnode: %d\n",
               i,
               bvh->nodes[i].children_offset,
               bvh->totnode);
        continue;
      }

      if (bvh->nodes[i].children_offset && i2 != i1 + 1) {
        printf("      pbvh corruption during node join %d %d\n", i1, i2);
      }

      bvh->nodes[j] = bvh->nodes[i];
      bvh->nodes[j].children_offset = i1;

      j++;
    }
  }

  if (j != totnode) {
    printf("pbvh error: %s", __func__);
  }

  if (bvh->totnode != j) {
    memset(bvh->nodes + j, 0, sizeof(*bvh->nodes) * (bvh->totnode - j));
    bvh->node_mem_count = j;
  }

  bvh->totnode = j;

  // set vert/face node indices again
  for (int i = 0; i < bvh->totnode; i++) {
    PBVHNode *n = bvh->nodes + i;

    if (!(n->flag & PBVH_Leaf)) {
      continue;
    }

    if (!n->bm_unique_verts) {
      printf("%s: pbvh error\n", __func__);

      n->bm_unique_verts = MEM_new<DyntopoSet<BMVert>>("bm_unique_verts");
      n->bm_other_verts = MEM_new<DyntopoSet<BMVert>>("bm_other_verts");
      n->bm_faces = MEM_new<DyntopoSet<BMFace>>("bm_faces");
    }

    for (BMVert *v : *n->bm_unique_verts) {
      BM_ELEM_CD_SET_INT(v, bvh->cd_vert_node_offset, i);
    }

    for (BMFace *f : *n->bm_faces) {
      BM_ELEM_CD_SET_INT(f, bvh->cd_face_node_offset, i);
    }
  }

  Vector<BMVert *> scratch;

  for (int i = 0; i < bvh->totnode; i++) {
    PBVHNode *n = bvh->nodes + i;

    if (!(n->flag & PBVH_Leaf)) {
      continue;
    }

    scratch.clear();

    for (BMVert *v : *n->bm_other_verts) {
      int ni = BM_ELEM_CD_GET_INT(v, bvh->cd_vert_node_offset);
      if (ni == DYNTOPO_NODE_NONE) {
        scratch.append(v);
      }
    }

    int slen = scratch.size();
    for (int j = 0; j < slen; j++) {
      BMVert *v = scratch[j];

      n->bm_other_verts->remove(v);
      n->bm_unique_verts->add(v);
      BM_ELEM_CD_SET_INT(v, bvh->cd_vert_node_offset, i);
    }
  }

  MEM_freeN(map);
}

/* Prunes leaf nodes that are too small or degenerate. */
static void pbvh_bmesh_balance_tree(PBVH *pbvh)
{
  float *overlaps = MEM_cnew_array<float>(pbvh->totnode, "overlaps");
  PBVHNode **parentmap = MEM_cnew_array<PBVHNode *>(pbvh->totnode, "parentmap");
  int *depthmap = MEM_cnew_array<int>(pbvh->totnode, "depthmap");

  Vector<PBVHNode *> stack;
  Vector<BMFace *> faces;
  Vector<PBVHNode *> substack;

  for (int i = 0; i < pbvh->totnode; i++) {
    PBVHNode *node = pbvh->nodes + i;

    if ((node->flag & PBVH_Leaf) || node->children_offset == 0) {
      continue;
    }

    if (node->children_offset < pbvh->totnode) {
      parentmap[node->children_offset] = node;
    }

    if (node->children_offset + 1 < pbvh->totnode) {
      parentmap[node->children_offset + 1] = node;
    }
  }

  const int cd_vert_node = pbvh->cd_vert_node_offset;
  const int cd_face_node = pbvh->cd_face_node_offset;

  bool modified = false;

  stack.append(pbvh->nodes);

  while (stack.size() > 0) {
    PBVHNode *node = stack.pop_last();
    BB clip;

    if (!(node->flag & PBVH_Leaf) && node->children_offset > 0) {
      PBVHNode *child1 = pbvh->nodes + node->children_offset;
      PBVHNode *child2 = pbvh->nodes + node->children_offset + 1;

      float volume = BB_volume(&child1->vb) + BB_volume(&child2->vb);

      /* dissolve nodes whose children overlap by more then a percentage
        of the total volume.  we use a simple huerstic to calculate the
        cutoff threshold.*/

      BB_intersect(&clip, &child1->vb, &child2->vb);
      float overlap = BB_volume(&clip);
      float factor;

      factor = 0.2f;

      bool bad = overlap > volume * factor;

      bad |= child1->bm_faces && !child1->bm_faces->size();
      bad |= child2->bm_faces && !child2->bm_faces->size();

      if (bad) {
        modified = true;

        substack.clear();
        substack.append(child1);
        substack.append(child2);

        while (substack.size() > 0) {
          PBVHNode *node2 = substack.pop_last();

          node2->flag |= PBVH_Delete;
          blender::bke::pbvh::node_release_hive(pbvh, node2);

          if (node2->flag & PBVH_Leaf) {
            for (BMFace *f : *node2->bm_faces) {
              if (BM_ELEM_CD_GET_INT(f, cd_face_node) == -1) {
                // eek!
                continue;
              }

              BM_ELEM_CD_SET_INT(f, cd_face_node, DYNTOPO_NODE_NONE);
              faces.append(f);
            }

            for (BMVert *v : *node2->bm_unique_verts) {
              int *flags = BM_ELEM_CD_PTR<int *>(v, pbvh->cd_boundary_flag);
              *flags |= SCULPT_BOUNDARY_NEEDS_UPDATE;

              BM_ELEM_CD_SET_INT(v, cd_vert_node, DYNTOPO_NODE_NONE);
            }
          }
          else if (node2->children_offset > 0 && node2->children_offset < pbvh->totnode) {
            substack.append(pbvh->nodes + node2->children_offset);

            if (node2->children_offset + 1 < pbvh->totnode) {
              substack.append(pbvh->nodes + node2->children_offset + 1);
            }
          }
        }
      }

      if (node->children_offset < pbvh->totnode) {
        stack.append(child1);
      }

      if (node->children_offset + 1 < pbvh->totnode) {
        stack.append(child2);
      }
    }
  }

  if (modified) {
    pbvh_bmesh_compact_tree(pbvh);

    printf("joined nodes; %d faces\n", (int)faces.size());

    for (int i : IndexRange(faces.size())) {
      if (BM_elem_is_free((BMElem *)faces[i], BM_FACE)) {
        printf("corrupted face in pbvh tree; faces[i]: %p\n", faces[i]);
        continue;
      }

      if (BM_ELEM_CD_GET_INT(faces[i], cd_face_node) != DYNTOPO_NODE_NONE) {
        // printf("duplicate faces in pbvh_bmesh_balance_tree!\n");
        continue;
      }

      bke_pbvh_insert_face(pbvh, faces[i]);
    }
  }

  MEM_SAFE_FREE(parentmap);
  MEM_SAFE_FREE(overlaps);
  MEM_SAFE_FREE(depthmap);

  blender::bke::pbvh::defragment_pbvh(pbvh, false);
}

/* Fix any orphaned empty leaves that survived other stages of culling.*/
static void pbvh_fix_orphan_leaves(PBVH *pbvh)
{
  for (int i = 0; i < pbvh->totnode; i++) {
    PBVHNode *node = pbvh->nodes + i;

    if (!(node->flag & PBVH_Leaf) || (node->flag & PBVH_Delete) || node->bm_faces->size() != 0) {
      continue;
    }

    /* Find parent node. */
    PBVHNode *parent = nullptr;

    for (int j = 0; j < pbvh->totnode; j++) {
      if (pbvh->nodes[j].children_offset == i || pbvh->nodes[j].children_offset + 1 == i) {
        parent = pbvh->nodes + j;
        break;
      }
    }

    if (!parent) {
      printf("%s: node corruption, could not find parent node!\n", __func__);
      continue;
    }

    PBVHNode *other = pbvh->nodes + (parent->children_offset == i ? i + 1 : i - 1);

    if (other->flag & PBVH_Delete) {
      printf("%s: error!\n", __func__);
      continue;
    }

    while (!(other->flag & PBVH_Leaf)) {
      PBVHNode *a = pbvh->nodes + other->children_offset;
      PBVHNode *b = pbvh->nodes + other->children_offset + 1;

      if (!(a->flag & PBVH_Delete) && (a->flag & PBVH_Leaf) && a->bm_faces->size() > 1) {
        other = a;
      }
      else if (!(b->flag & PBVH_Delete) && (b->flag & PBVH_Leaf) && b->bm_faces->size() > 1) {
        other = b;
      }
      else {
        other = nullptr;
        break;
      }
    }

    if (other == nullptr || other->bm_faces->size() < 1) {
      printf("%s: other was nullptr\n", __func__);
      continue;
    }

    /* Steal a single face from other */
    PBVHNodeFlags updateflag = PBVH_UpdateOtherVerts | PBVH_UpdateBB | PBVH_UpdateOriginalBB |
                               PBVH_UpdateTris | PBVH_UpdateTriAreas | PBVH_RebuildDrawBuffers |
                               PBVH_RebuildNodeVerts | PBVH_RebuildPixels | PBVH_UpdateNormals |
                               PBVH_UpdateCurvatureDir | PBVH_UpdateRedraw | PBVH_UpdateVisibility;

    for (BMFace *f : *other->bm_faces) {
      other->bm_faces->remove(f);
      node->bm_faces->add(f);
      BM_ELEM_CD_SET_INT(f, pbvh->cd_face_node_offset, i);

      BMVert *v = f->l_first->v;
      int node_i = BM_ELEM_CD_GET_INT(v, pbvh->cd_vert_node_offset);
      if (node_i != DYNTOPO_NODE_NONE) {
        PBVHNode *node2 = pbvh->nodes + node_i;
        if (node2->bm_unique_verts->contains(v)) {
          node2->bm_unique_verts->remove(v);
        }
      }

      BM_ELEM_CD_SET_INT(v, pbvh->cd_vert_node_offset, i);
      node->bm_unique_verts->add(v);

      node->flag |= updateflag;
      other->flag |= updateflag;

      printf("%s: Patched empty leaf node.\n", __func__);
      break;
    }
  }
}

static void pbvh_bmesh_join_nodes(PBVH *pbvh)
{
  if (pbvh->totnode < 2) {
    return;
  }

  pbvh_count_subtree_verts(pbvh, pbvh->nodes);
  BKE_pbvh_bmesh_correct_tree(pbvh, pbvh->nodes, nullptr);
  pbvh_fix_orphan_leaves(pbvh);

  /* Compact nodes. */
  int totnode = 0;
  int *map = MEM_cnew_array<int>(pbvh->totnode, "bmesh map temp");

  for (int i = 0; i < pbvh->totnode; i++) {
    for (int j = 0; j < pbvh->totnode; j++) {
      if (i == j || !pbvh->nodes[i].draw_batches) {
        continue;
      }

      if (pbvh->nodes[i].draw_batches == pbvh->nodes[j].draw_batches) {
        printf("%s: error %d %d\n", __func__, i, j);

        pbvh->nodes[j].draw_batches = nullptr;
      }
    }
  }

  /* Build index map for child offsets. */
  int j = 0;
  for (int i = 0; i < pbvh->totnode; i++) {
    PBVHNode *n = pbvh->nodes + i;

    if (!(n->flag & PBVH_Delete)) {
      map[i] = j++;
      totnode++;
    }
    else {
      if (n->layer_disp) {
        MEM_freeN(n->layer_disp);
        n->layer_disp = nullptr;
      }

      pbvh_free_draw_buffers(pbvh, n);

      if (n->vert_indices) {
        MEM_freeN((void *)n->vert_indices);
        n->vert_indices = nullptr;
      }
      if (n->face_vert_indices) {
        MEM_freeN((void *)n->face_vert_indices);
        n->face_vert_indices = nullptr;
      }

      if (n->tribuf || n->tri_buffers) {
        BKE_pbvh_bmesh_free_tris(pbvh, n);
      }

      if (n->bm_unique_verts) {
        MEM_delete(n->bm_unique_verts);
        n->bm_unique_verts = nullptr;
      }

      if (n->bm_other_verts) {
        MEM_delete(n->bm_other_verts);
        n->bm_other_verts = nullptr;
      }

      if (n->bm_faces) {
        MEM_delete(n->bm_faces);
        n->bm_faces = nullptr;
      }

#ifdef PROXY_ADVANCED
      BKE_pbvh_free_proxyarray(pbvh, n);
#endif
    }
  }

  // compact node array
  j = 0;
  for (int i = 0; i < pbvh->totnode; i++) {
    if (!(pbvh->nodes[i].flag & PBVH_Delete)) {
      if (pbvh->nodes[i].children_offset >= pbvh->totnode - 1) {
        printf("%s: error %i %i\n", __func__, i, pbvh->nodes[i].children_offset);
        continue;
      }

      int i1 = map[pbvh->nodes[i].children_offset];
      int i2 = map[pbvh->nodes[i].children_offset + 1];

      if (pbvh->nodes[i].children_offset >= pbvh->totnode) {
        printf("%s: Bad child node reference %d->%d, totnode: %d\n",
               __func__,
               i,
               pbvh->nodes[i].children_offset,
               pbvh->totnode);
        continue;
      }

      if (pbvh->nodes[i].children_offset && i2 != i1 + 1) {
        printf("      pbvh corruption during node join %d %d\n", i1, i2);
      }

      pbvh->nodes[j] = pbvh->nodes[i];
      pbvh->nodes[j].children_offset = i1;

      j++;
    }
  }

  if (j != totnode) {
    printf("%s: pbvh error.\n", __func__);
  }

  if (pbvh->totnode != j) {
    memset(pbvh->nodes + j, 0, sizeof(*pbvh->nodes) * (pbvh->totnode - j));
    pbvh->node_mem_count = j;
  }

  pbvh->totnode = j;

  // set vert/face node indices again
  for (int i = 0; i < pbvh->totnode; i++) {
    PBVHNode *n = pbvh->nodes + i;

    if (!(n->flag & PBVH_Leaf)) {
      continue;
    }

    if (!n->bm_unique_verts) {
      printf("%s: pbvh error.\n", __func__);
      n->bm_unique_verts = MEM_new<DyntopoSet<BMVert>>("bm_unique_verts");
      n->bm_other_verts = MEM_new<DyntopoSet<BMVert>>("bm_other_verts");
      n->bm_faces = MEM_new<DyntopoSet<BMFace>>("bm_faces");
    }

    for (BMVert *v : *n->bm_unique_verts) {
      BM_ELEM_CD_SET_INT(v, pbvh->cd_vert_node_offset, i);
    }

    for (BMFace *f : *n->bm_faces) {
      BM_ELEM_CD_SET_INT(f, pbvh->cd_face_node_offset, i);
    }
  }

  Vector<BMVert *> scratch;

  for (int i = 0; i < pbvh->totnode; i++) {
    PBVHNode *n = pbvh->nodes + i;

    if (!(n->flag & PBVH_Leaf)) {
      continue;
    }

    scratch.clear();

    for (BMVert *v : *n->bm_other_verts) {
      int ni = BM_ELEM_CD_GET_INT(v, pbvh->cd_vert_node_offset);
      if (ni == DYNTOPO_NODE_NONE) {
        scratch.append(v);
      }
    }

    for (int j : IndexRange(scratch.size())) {
      BMVert *v = scratch[j];

      n->bm_other_verts->remove(v);
      n->bm_unique_verts->add(v);
      BM_ELEM_CD_SET_INT(v, pbvh->cd_vert_node_offset, i);
    }
  }

  MEM_freeN(map);
}

namespace blender::bke::dyntopo {
void after_stroke(PBVH *pbvh, bool force_balance)
{
  int totnode = pbvh->totnode;

  BKE_pbvh_update_bounds(pbvh, (PBVH_UpdateBB | PBVH_UpdateOriginalBB | PBVH_UpdateRedraw));

  pbvh_bmesh_check_nodes(pbvh);
  pbvh_bmesh_join_nodes(pbvh);
  pbvh_bmesh_check_nodes(pbvh);

  BKE_pbvh_update_bounds(pbvh, (PBVH_UpdateBB | PBVH_UpdateOriginalBB | PBVH_UpdateRedraw));

  if (force_balance || pbvh->balance_counter++ == 10) {
    pbvh_bmesh_balance_tree(pbvh);
    pbvh_bmesh_check_nodes(pbvh);
    pbvh->balance_counter = 0;

    totnode = pbvh->totnode;

    for (int i = 0; i < totnode; i++) {
      PBVHNode *n = pbvh->nodes + i;

      if (totnode != pbvh->totnode) {
#ifdef PROXY_ADVANCED
        BKE_pbvh_free_proxyarray(pbvh, n);
#endif
      }

      if (n->flag & PBVH_Leaf) {
        /* Recursively split nodes that have gotten too many
         * elements */
        pbvh_bmesh_node_limit_ensure(pbvh, i);
      }
    }
  }

  pbvh_print_mem_size(pbvh);
  blender::bke::pbvh::defragment_pbvh(pbvh, true);
}
}  // namespace blender::bke::dyntopo

void BKE_pbvh_node_mark_topology_update(PBVHNode *node)
{
  node->flag |= PBVH_UpdateTopology;
}

DyntopoSet<BMVert> *BKE_pbvh_bmesh_node_unique_verts(PBVHNode *node)
{
  return node->bm_unique_verts;
}

DyntopoSet<BMVert> *BKE_pbvh_bmesh_node_other_verts(PBVHNode *node)
{
  pbvh_bmesh_check_other_verts(node);
  return node->bm_other_verts;
}

DyntopoSet<BMFace> *BKE_pbvh_bmesh_node_faces(PBVHNode *node)
{
  return node->bm_faces;
}

/****************************** Debugging *****************************/

void BKE_pbvh_update_offsets(PBVH *pbvh,
                             const int cd_vert_node_offset,
                             const int cd_face_node_offset,
                             const int cd_face_areas,
                             const int cd_boundary_flag,
                             const int cd_edge_boundary,
                             const int cd_flag,
                             const int cd_valence,
                             const int cd_origco,
                             const int cd_origno,
                             const int cd_curvature_dir)
{
  pbvh->cd_face_node_offset = cd_face_node_offset;
  pbvh->cd_vert_node_offset = cd_vert_node_offset;
  pbvh->cd_face_area = cd_face_areas;
  pbvh->cd_vert_mask_offset = CustomData_get_offset(&pbvh->header.bm->vdata, CD_PAINT_MASK);
  pbvh->cd_faceset_offset = CustomData_get_offset_named(
      &pbvh->header.bm->pdata, CD_PROP_INT32, ".sculpt_face_set");

  CustomData *ldata = &pbvh->header.bm->ldata;
  pbvh->totuv = 0;
  for (int i : IndexRange(ldata->totlayer)) {
    CustomDataLayer &layer = ldata->layers[i];
    if (layer.type == CD_PROP_FLOAT2 && !(layer.flag & CD_FLAG_TEMPORARY)) {
      pbvh->totuv++;
    }
  }

  pbvh->cd_boundary_flag = cd_boundary_flag;
  pbvh->cd_edge_boundary = cd_edge_boundary;

  pbvh->cd_curvature_dir = cd_curvature_dir;

  if (pbvh->bm_idmap) {
    BM_idmap_check_attributes(pbvh->bm_idmap);
  }

  pbvh->cd_flag = cd_flag;
  pbvh->cd_valence = cd_valence;
  pbvh->cd_origco = cd_origco;
  pbvh->cd_origno = cd_origno;
}

/* restore bmesh references from previously indices saved by BKE_pbvh_bmesh_save_indices */
void BKE_pbvh_bmesh_from_saved_indices(PBVH *pbvh)
{
  BM_mesh_elem_table_ensure(pbvh->header.bm, BM_VERT | BM_EDGE | BM_FACE);
  BM_mesh_elem_index_ensure(pbvh->header.bm, BM_VERT | BM_EDGE | BM_FACE);

  Vector<BMLoop *> ltable;

  BMFace *f;
  BMIter iter;
  int i = 0;

  BM_ITER_MESH (f, &iter, pbvh->header.bm, BM_FACES_OF_MESH) {
    BMLoop *l = f->l_first;

    do {
      l->head.index = i++;
      ltable.append(l);
    } while ((l = l->next) != f->l_first);
  }

  for (int i = 0; i < pbvh->totnode; i++) {
    PBVHNode *node = pbvh->nodes + i;

    if (!(node->flag & PBVH_Leaf)) {
      continue;
    }

    // MEM_delete<
    MEM_delete(node->bm_unique_verts);
    MEM_delete(node->bm_faces);

    if (node->bm_other_verts) {
      MEM_delete(node->bm_other_verts);
    }

    node->bm_other_verts = MEM_new<DyntopoSet<BMVert>>("bm_other_verts");
    node->flag |= PBVH_UpdateOtherVerts;

    node->bm_faces = MEM_new<DyntopoSet<BMFace>>("bm_faces");
    node->bm_unique_verts = MEM_new<DyntopoSet<BMVert>>("bm_verts");

    int j = 0;
    int *data = node->prim_indices;

    while (data[j] != -1 && j < node->totprim) {
      BMFace *f = pbvh->header.bm->ftable[data[j]];
      BM_ELEM_CD_SET_INT(f, pbvh->cd_face_node_offset, i);

      node->bm_faces->add(f);
      j++;
    }

    j++;

    while (j < node->totprim) {
      if (data[j] < 0 || data[j] >= pbvh->header.bm->totvert) {
        printf("%s: bad vertex at index %d!\n", __func__, data[j]);
        continue;
      }
      BMVert *v = pbvh->header.bm->vtable[data[j]];
      BM_ELEM_CD_SET_INT(v, pbvh->cd_vert_node_offset, i);

      node->bm_unique_verts->add(v);
      j++;
    }

    MEM_SAFE_FREE(node->prim_indices);

    // don't try to load invalid triangulation
    if (node->flag & PBVH_UpdateTris) {
      continue;
    }

    for (j = 0; j < node->tri_buffers->size() + 1; j++) {
      PBVHTriBuf *tribuf = j == node->tri_buffers->size() ? node->tribuf :
                                                            &((*node->tri_buffers)[j]);

      if (!tribuf) {
        break;
      }

      for (int k = 0; k < tribuf->verts.size(); k++) {
        tribuf->verts[k].i = (intptr_t)pbvh->header.bm->vtable[tribuf->verts[k].i];
      }

      for (int k = 0; k < tribuf->loops.size(); k++) {
        tribuf->loops[k] = (uintptr_t)ltable[tribuf->loops[k]];
      }

      for (PBVHTri &tri : tribuf->tris) {
        for (int l = 0; l < 3; l++) {
          tri.l[l] = (uintptr_t)ltable[tri.l[l]];
        }

        tri.f.i = (intptr_t)pbvh->header.bm->ftable[tri.f.i];
      }
    }

    node->prim_indices = nullptr;
    node->totprim = 0;
  }
}

static void pbvh_bmesh_fetch_cdrefs(PBVH *pbvh)
{
  BMesh *bm = pbvh->header.bm;

  int idx = CustomData_get_named_layer_index(
      &bm->vdata, CD_PROP_INT32, SCULPT_ATTRIBUTE_NAME(dyntopo_node_id_vertex));
  pbvh->cd_vert_node_offset = bm->vdata.layers[idx].offset;

  idx = CustomData_get_named_layer_index(
      &bm->pdata, CD_PROP_INT32, SCULPT_ATTRIBUTE_NAME(dyntopo_node_id_face));
  pbvh->cd_face_node_offset = bm->pdata.layers[idx].offset;

  idx = CustomData_get_named_layer_index(
      &bm->pdata, CD_PROP_FLOAT2, SCULPT_ATTRIBUTE_NAME(face_areas));
  pbvh->cd_face_area = bm->pdata.layers[idx].offset;

  pbvh->cd_vert_mask_offset = CustomData_get_offset(&bm->vdata, CD_PAINT_MASK);
  pbvh->cd_faceset_offset = CustomData_get_offset_named(
      &pbvh->header.bm->pdata, CD_PROP_INT32, ".sculpt_face_set");
}

void BKE_pbvh_bmesh_set_toolflags(PBVH *pbvh, bool use_toolflags)
{
  if (use_toolflags == pbvh->header.bm->use_toolflags) {
    return;
  }

  BM_mesh_toolflags_set(pbvh->header.bm, use_toolflags);

  /* Customdata layout might've changed. */
  pbvh_bmesh_fetch_cdrefs(pbvh);
}

float BKE_pbvh_bmesh_detail_size_avg_get(PBVH *pbvh)
{
  return (pbvh->bm_max_edge_len + pbvh->bm_min_edge_len) * 0.5f;
}

namespace blender::bke::pbvh {

void update_sharp_vertex_bmesh(BMVert *v, int cd_boundary_flag, const float sharp_angle_limit)
{
  int flag = BM_ELEM_CD_GET_INT(v, cd_boundary_flag);
  flag &= ~(SCULPT_BOUNDARY_UPDATE_SHARP_ANGLE | SCULPT_BOUNDARY_SHARP_ANGLE |
            SCULPT_CORNER_SHARP_ANGLE);

  if (!v->e) {
    BM_ELEM_CD_SET_INT(v, cd_boundary_flag, flag);
    return;
  }

  int sharp_num = 0;

  BMEdge *e = v->e;
  do {
    if (!e->l || e->l == e->l->radial_next) {
      continue;
    }

    if (blender::bke::pbvh::test_sharp_faces_bmesh(
            e->l->f, e->l->radial_next->f, sharp_angle_limit)) {
      flag |= SCULPT_BOUNDARY_SHARP_ANGLE;
      sharp_num++;
    }
  } while ((e = BM_DISK_EDGE_NEXT(e, v)) != v->e);

  if (sharp_num > 2) {
    flag |= SCULPT_CORNER_SHARP_ANGLE;
  }

  BM_ELEM_CD_SET_INT(v, cd_boundary_flag, flag);
}
<<<<<<< HEAD

void on_vert_move(BMVert *vold, BMVert *vnew, void *userdata, int /*hive*/)
{
  PBVH *pbvh = static_cast<PBVH *>(userdata);
  int vert_ni = BM_ELEM_CD_GET_INT(vold, pbvh->cd_vert_node_offset);

  BM_idmap_on_elem_moved(pbvh->bm_idmap, vold, vnew);

  if (vert_ni != DYNTOPO_NODE_NONE) {
    PBVHNode *node = pbvh->nodes + vert_ni;
    node->flag |= PBVH_UpdateTris;

    node->bm_unique_verts->remove(vold);
    node->bm_unique_verts->add(vnew);
  }

  BMEdge *e = vnew->e;
  do {
    if (!e->l) {
      continue;
    }

    BMLoop *l = e->l;
    do {
      int ni = BM_ELEM_CD_GET_INT(l->f, pbvh->cd_face_node_offset);
      if (ni != DYNTOPO_NODE_NONE && ni != vert_ni) {
        PBVHNode *node = pbvh->nodes + ni;

        if (ni > 0 && ni <= pbvh->totnode && (pbvh->nodes[ni].flag & PBVH_Leaf)) {
          node->flag |= PBVH_UpdateTris | PBVH_UpdateOtherVerts;

          node->bm_other_verts->remove(vold);
          node->bm_other_verts->add(vnew);
        }
      }
    } while ((l = l->radial_next) != e->l);
  } while ((e = BM_DISK_EDGE_NEXT(e, vnew)) != vnew->e);
}

void on_face_move(BMFace *fold, BMFace *fnew, void *userdata, int /*hive*/)
{
  PBVH *pbvh = static_cast<PBVH *>(userdata);
  int face_ni = BM_ELEM_CD_GET_INT(fold, pbvh->cd_face_node_offset);

  if (face_ni != DYNTOPO_NODE_NONE) {
    PBVHNode *node = pbvh->nodes + face_ni;

    if (face_ni >= 0 && face_ni < pbvh->totnode && (pbvh->nodes[face_ni].flag & PBVH_Leaf)) {
      node->flag |= PBVH_UpdateTris;

      node->bm_faces->remove(fold);
      node->bm_faces->add(fnew);
    }
  }
}

void set_hive_callbacks(PBVH *pbvh)
{
  BMesh *bm = pbvh->header.bm;

  BLI_assert(bm);
  bm->vhive_userdata = bm->ehive_userdata = bm->lhive_userdata = bm->fhive_userdata =
      static_cast<void *>(pbvh);
  bm->vhive_move_cb = on_vert_move;
  bm->fhive_move_cb = on_face_move;
}

static void ensure_hive_setup(PBVH *pbvh)
{
  BMesh *bm = pbvh->header.bm;

  set_hive_callbacks(pbvh);

  VertHive *vhive = static_cast<VertHive *>(bm->vhive);
  EdgeHive *ehive = static_cast<EdgeHive *>(bm->ehive);
  LoopHive *lhive = static_cast<LoopHive *>(bm->lhive);
  FaceHive *fhive = static_cast<FaceHive *>(bm->fhive);

  CustomDataHive *cd_vhive = bm->vdata.hive ? static_cast<CustomDataHive *>(bm->vdata.hive) :
                                              nullptr;
  CustomDataHive *cd_ehive = bm->edata.hive ? static_cast<CustomDataHive *>(bm->edata.hive) :
                                              nullptr;
  CustomDataHive *cd_lhive = bm->ldata.hive ? static_cast<CustomDataHive *>(bm->ldata.hive) :
                                              nullptr;
  CustomDataHive *cd_fhive = bm->pdata.hive ? static_cast<CustomDataHive *>(bm->pdata.hive) :
                                              nullptr;

  if (cd_vhive) {
    cd_vhive->ensure_hives(pbvh->bm_tot_hives + 1);
  }

  if (cd_ehive) {
    cd_ehive->ensure_hives(pbvh->bm_tot_hives + 1);
  }

  if (cd_lhive) {
    cd_lhive->ensure_hives(pbvh->bm_tot_hives + 1);
  }

  if (cd_fhive) {
    cd_fhive->ensure_hives(pbvh->bm_tot_hives + 1);
  }

  vhive->ensure_hives(pbvh->bm_tot_hives + 1);
  ehive->ensure_hives(pbvh->bm_tot_hives + 1);
  lhive->ensure_hives(pbvh->bm_tot_hives + 1);
  fhive->ensure_hives(pbvh->bm_tot_hives + 1);
}

void node_ensure_hive(PBVH *pbvh, PBVHNode *node)
{
  if (node->bm_hive > 0) {
    return;
  }

  if (pbvh->bm_free_hives.size() > 0) {
    node->bm_hive = pbvh->bm_free_hives.pop_last();
  }
  else {
    /* Leave hive 0 for scratch usage.*/
    node->bm_hive = 1 + (pbvh->bm_tot_hives++);
  }

  ensure_hive_setup(pbvh);
}

void node_release_hive(PBVH *pbvh, PBVHNode *node)
{
  if (node->bm_hive > 0) {
    pbvh->bm_free_hives.append(node->bm_hive);
  }
}

static bool defragment_node_face(PBVH *pbvh, PBVHNode *node, BMFace *f, BMFace **r_newf)
{
  BMesh *bm = pbvh->header.bm;
  bool modified = false;

  int ni = int(node - pbvh->nodes);

  EdgeHive *ehive = static_cast<EdgeHive *>(bm->ehive);
  LoopHive *lhive = static_cast<LoopHive *>(bm->lhive);
  FaceHive *fhive = static_cast<FaceHive *>(bm->fhive);

  CustomDataHive *cd_ehive = bm->edata.hive ? static_cast<CustomDataHive *>(bm->edata.hive) :
                                              nullptr;
  CustomDataHive *cd_lhive = bm->ldata.hive ? static_cast<CustomDataHive *>(bm->ldata.hive) :
                                              nullptr;
  CustomDataHive *cd_fhive = bm->pdata.hive ? static_cast<CustomDataHive *>(bm->pdata.hive) :
                                              nullptr;
  BMFace *old = f;
  f = fhive->move(f, node->bm_hive);

  if (cd_fhive) {
    f->head.data = cd_fhive->move((int *)f->head.data, node->bm_hive);
  }

  modified |= f != old;

  BM_idmap_on_elem_moved(pbvh->bm_idmap, old, f);

  BMLoop *l = f->l_first;
  do {
    BMLoop *lold = l;
    l = lhive->move(l, node->bm_hive);

    if (l->head.data) {
      l->head.data = static_cast<int *>(
          cd_lhive->move(static_cast<int *>(l->head.data), node->bm_hive));
    }

    modified |= l != lold;

    BMLoop *l2 = l;
    int max_ni = 0;
    do {
      int ni = BM_ELEM_CD_GET_INT(l2->f, pbvh->cd_face_node_offset);
      max_ni = max_ii(max_ni, ni);
    } while ((l2 = l2->radial_next) != l);

    if (max_ni == ni) {
      BMEdge *eold = l->e;

      node_ensure_hive(pbvh, &pbvh->nodes[max_ni]);
      ehive->move(l->e, pbvh->nodes[max_ni].bm_hive);
      l->e->head.data = cd_ehive->move(static_cast<int *>(l->e->head.data),
                                       pbvh->nodes[max_ni].bm_hive);

      BM_idmap_on_elem_moved(pbvh->bm_idmap, eold, l->e);
    }
  } while ((l = l->next) != f->l_first);

  if (r_newf) {
    *r_newf = f;
  }

  return modified;
}

static bool defragment_node_vert(PBVH *pbvh, PBVHNode *node, BMVert *v, BMVert **r_newv)
{
  bool modified = false;
  BMesh *bm = pbvh->header.bm;

  int ni = int(node - pbvh->nodes);
  VertHive *vhive = static_cast<VertHive *>(bm->vhive);
  CustomDataHive *cd_vhive = bm->vdata.hive ? static_cast<CustomDataHive *>(bm->vdata.hive) :
                                              nullptr;
  BMVert *vold = v;
  v = vhive->move(v, node->bm_hive);
  BM_idmap_on_elem_moved(pbvh->bm_idmap, vold, v);

  if (v->head.data) {
    v->head.data = static_cast<int *>(
        cd_vhive->move(static_cast<int *>(v->head.data), node->bm_hive));
  }

  if (r_newv) {
    *r_newv = v;
  }

  modified |= v != vold;

  return modified;
}
bool defragment_node(PBVH *pbvh, PBVHNode *node)
{
  node_ensure_hive(pbvh, node);
  ensure_hive_setup(pbvh);

  bool modified = false;

  /* Note: the hive callbacks will keep the PBVH nodes valid. */
  for (BMFace *f : *node->bm_faces) {
    modified |= defragment_node_face(pbvh, node, f, nullptr);
  }

  for (BMVert *v : *node->bm_unique_verts) {
    modified |= defragment_node_vert(pbvh, node, v, nullptr);
  }

  if (modified) {
    node->flag |= PBVH_UpdateTris;
  }

  node->flag &= ~PBVH_Defragment;
  return modified;
}

bool compact_hives(PBVH *pbvh)
{
  BMesh *bm = pbvh->header.bm;
  VertHive *vhive = static_cast<VertHive *>(bm->vhive);
  EdgeHive *ehive = static_cast<EdgeHive *>(bm->ehive);
  LoopHive *lhive = static_cast<LoopHive *>(bm->lhive);
  FaceHive *fhive = static_cast<FaceHive *>(bm->fhive);

  CustomDataHive *cd_vhive = bm->vdata.hive ? static_cast<CustomDataHive *>(bm->vdata.hive) :
                                              nullptr;
  CustomDataHive *cd_ehive = bm->edata.hive ? static_cast<CustomDataHive *>(bm->edata.hive) :
                                              nullptr;
  CustomDataHive *cd_lhive = bm->ldata.hive ? static_cast<CustomDataHive *>(bm->ldata.hive) :
                                              nullptr;
  CustomDataHive *cd_fhive = bm->pdata.hive ? static_cast<CustomDataHive *>(bm->pdata.hive) :
                                              nullptr;
  bool modified = false;

  modified |= vhive->compact();
  ehive->compact();
  lhive->compact();
  modified |= fhive->compact();

  if (cd_vhive) {
    cd_vhive->compact();
  }
  if (cd_ehive) {
    cd_ehive->compact();
  }
  if (cd_lhive) {
    cd_lhive->compact();
  }
  if (cd_fhive) {
    cd_fhive->compact();
  }

  return modified;
}

void fragment_node(PBVH *pbvh, PBVHNode *node)
{
  BMesh *bm = pbvh->header.bm;

  /* Increase the number of hives */
  pbvh->bm_tot_hives = max_ii(pbvh->bm_tot_hives, pbvh->totnode * 2);
  ensure_hive_setup(pbvh);

  node_ensure_hive(pbvh, node);

  node->flag |= PBVH_UpdateTris | PBVH_RebuildDrawBuffers | PBVH_UpdateDrawBuffers |
                PBVH_UpdateRedraw;

  VertHive *vhive = static_cast<VertHive *>(bm->vhive);
  EdgeHive *ehive = static_cast<EdgeHive *>(bm->ehive);
  LoopHive *lhive = static_cast<LoopHive *>(bm->lhive);
  FaceHive *fhive = static_cast<FaceHive *>(bm->fhive);

  CustomDataHive *cd_vhive = bm->vdata.hive ? static_cast<CustomDataHive *>(bm->vdata.hive) :
                                              nullptr;
  CustomDataHive *cd_ehive = bm->edata.hive ? static_cast<CustomDataHive *>(bm->edata.hive) :
                                              nullptr;
  CustomDataHive *cd_lhive = bm->ldata.hive ? static_cast<CustomDataHive *>(bm->ldata.hive) :
                                              nullptr;
  CustomDataHive *cd_fhive = bm->pdata.hive ? static_cast<CustomDataHive *>(bm->pdata.hive) :
                                              nullptr;

  RandomNumberGenerator rand(uint32_t(PIL_check_seconds_timer() * 10000.0));
  auto rand_hive = [&]() { return int(rand.get_float() * pbvh->bm_tot_hives * 0.99999f) + 1; };

  for (BMFace *f : *node->bm_faces) {
    BMFace *old = f;

    f = fhive->move(f, rand_hive());
    BM_idmap_on_elem_moved(pbvh->bm_idmap, old, f);

    if (cd_fhive) {
      f->head.data = cd_fhive->move((int *)f->head.data, rand_hive());
    }

    BMLoop *l = f->l_first;
    do {
      l = lhive->move(l, rand_hive());
      if (l->head.data) {
        l->head.data = cd_lhive->move((int *)l->head.data, rand_hive());
      }

      BMVert *vold = l->v;
      BMEdge *eold = l->e;

      vhive->move(l->v, rand_hive());
      ehive->move(l->e, rand_hive());

      BM_idmap_on_elem_moved(pbvh->bm_idmap, vold, l->v);
      BM_idmap_on_elem_moved(pbvh->bm_idmap, eold, l->e);

      if (l->v->head.data) {
        l->v->head.data = cd_vhive->move((int *)l->v->head.data, rand_hive());
      }

      if (l->e->head.data) {
        l->e->head.data = cd_ehive->move((int *)l->e->head.data, rand_hive());
      }
    } while ((l = l->next) != f->l_first);
  }

  compact_hives(pbvh);
}

void assign_hives(PBVH *pbvh)
{
  for (int i = 0; i < pbvh->totnode; i++) {
    PBVHNode *node = &pbvh->nodes[i];
    if (node->flag & PBVH_Leaf) {
      node_ensure_hive(pbvh, node);
    }
  }

  ensure_hive_setup(pbvh);
}

void defragment_pbvh_partial(PBVH *pbvh, double time_limit_ms)
{
  ensure_hive_setup(pbvh);

  using TimePoint =
      std::chrono::time_point<std::chrono::high_resolution_clock, std::chrono::milliseconds>;

  auto time_point = [&]() {
    return std::chrono::time_point_cast<std::chrono::milliseconds>(
        std::chrono::high_resolution_clock::now());
  };

  bool modified = false;

  int totface = 0;
  int totvert = 0;

  Vector<PBVHNode *> nodes;
  for (int i = 0; i < pbvh->totnode; i++) {
    PBVHNode *node = &pbvh->nodes[i];

    bool ok = (node->flag & PBVH_Leaf) && (node->flag & PBVH_Defragment);
    ok = ok && node->bm_faces->size() > 0 && node->bm_unique_verts->size() > 0;

    if (ok) {
      totvert += node->bm_unique_verts->size();
      totface += node->bm_faces->size();
      nodes.append(node);
    }
  }

  RandomNumberGenerator rand(uint32_t(PIL_check_seconds_timer() * 100000.0));
  TimePoint time = time_point();

  double f_prob = totface > 0.0f ? double(totvert) / double(totface) : 0.0f;
  int test_nr = totvert + totface;
  Set<BMFace *> f_done;
  Set<BMVert *> v_done;

  int totdone = 0;
  std::chrono::milliseconds time_limit((int(time_limit_ms)));
  float time1 = PIL_check_seconds_timer() * 1000.0;

  while (time_point() - time < time_limit) {
    PBVHNode *node = nullptr;
    bool is_face = rand.get_float() > f_prob;
    BMFace *f = nullptr;
    BMVert *v = nullptr;
    bool ok = false;

    for (int i = 0; i < test_nr; i++) {
      node = nodes[rand.get_uint32() % nodes.size()];

      if (is_face) {
        f = node->bm_faces->get_random_elem(rand);
        if (f_done.add(f)) {
          ok = true;
          break;
        }
      }
      else {
        v = node->bm_unique_verts->get_random_elem(rand);

        if (v_done.add(v)) {
          ok = true;
          break;
        }
      }
    }

    if (!ok) {
      /* Nothing found. */
      break;
    }

    bool modified2 = false;
    if (is_face) {
      modified2 = defragment_node_face(pbvh, node, f, nullptr);
    }
    else {
      modified2 = defragment_node_vert(pbvh, node, v, nullptr);
    }

    if (modified2) {
      node->flag |= PBVH_UpdateTris | PBVH_UpdateOtherVerts;
    }

    modified |= modified2;
    totdone++;
  }

  printf("%dms %.2f %.2f\n",
         (time_point() - time).count(),
         float(PIL_check_seconds_timer() * 1000.0 - time1),
         time_limit_ms);
  printf("totdone: %d out of %d, f_prob: %.4f\n", totdone, totvert + totface, float(f_prob));

  for (PBVHNode *node : nodes) {
    node->flag &= ~PBVH_Defragment;
  }

  if (modified) {
    compact_hives(pbvh);
    pbvh->header.bm->elem_index_dirty |= BM_VERT | BM_EDGE | BM_FACE;
    pbvh->header.bm->elem_table_dirty |= BM_VERT | BM_EDGE | BM_FACE;
  }
}

void defragment_pbvh(PBVH *pbvh, bool partial)
{
  bool modified = false;

  if (partial) {
    defragment_pbvh_partial(pbvh);
    return;
  }

  ensure_hive_setup(pbvh);

  for (int i : IndexRange(pbvh->totnode)) {
    PBVHNode *node = &pbvh->nodes[i];

    if (!(node->flag & PBVH_Leaf) || !(node->flag & PBVH_Defragment)) {
      continue;
    }

    modified |= defragment_node(pbvh, node);
  }

  if (modified) {
    compact_hives(pbvh);
    pbvh->header.bm->elem_index_dirty |= BM_VERT | BM_EDGE | BM_FACE;
    pbvh->header.bm->elem_table_dirty |= BM_VERT | BM_EDGE | BM_FACE;
  }
}
}  // namespace blender::bke::pbvh

namespace blender::bke::sculpt {

bool loop_is_corner(BMLoop *l, int cd_offset)
{
  BMVert *v = l->v;

  float2 value = *BM_ELEM_CD_PTR<float2 *>(l, cd_offset);
  float limit = 0.01;

  Vector<BMLoop *, 16> ls;
  Vector<int, 16> keys;

  BMEdge *e = v->e;
  do {
    BMLoop *l2 = e->l;

    if (!l2) {
      continue;
    }

    do {
      BMLoop *l3 = l2->v == v ? l2 : l2->next;
      if (!ls.contains(l3)) {
        ls.append(l3);
      }
    } while ((l2 = l2->radial_next) != e->l);
  } while ((e = BM_DISK_EDGE_NEXT(e, v)) != v->e);

  int count = 0;
  for (BMLoop *l2 : ls) {
    float2 value2 = *BM_ELEM_CD_PTR<float2 *>(l2, cd_offset);
    float2 dv = value2 - value;

    double f = dv[0] * dv[0] + dv[1] * dv[1];
    int key = int(f * 200.0);
    if (!keys.contains(key)) {
      keys.append(key);
    }
  }

  bool ret = keys.size() > 2;
  if (ret) {
    l->v->head.hflag |= BM_ELEM_SELECT;
  }

  return ret;
}

#if 0
/* Angle test */
ATTR_NO_OPT bool loop_is_corner(BMLoop *l, int cd_offset)
{
  BMVert *v = l->v;
  BMEdge *e = v->e;

  float2 value = *BM_ELEM_CD_PTR<float2 *>(l, cd_offset);
  float limit = 0.01;

  BMLoop *outer1 = nullptr, *outer2 = nullptr;
  do {
    BMLoop *l2 = e->l;
    if (!l2) {
      continue;
    }

    do {
      BMLoop *l3 = l2->v == v ? l2 : l2->next;
      float2 value3 = *BM_ELEM_CD_PTR<float2 *>(l3, cd_offset);

      if (!prop_eq(value, value3, limit)) {
        continue;
      }

      bool outer = true;

      BMLoop *l4 = l2->radial_next;
      while (l4 != l2) {
        BMLoop *l5 = l4->v == v ? l4 : l4->next;
        float2 value5 = *BM_ELEM_CD_PTR<float2 *>(l5, cd_offset);

        if (prop_eq(value, value5, limit)) {
          outer = false;
          break;
        }
        l4 = l4->radial_next;
      }

      if (outer) {
        BMLoop *l3 = l2->v == v ? l2->next : l2;

        if (!outer1) {
          outer1 = l3;
        }
        else if (!outer2 && l3 != outer2) {
          outer2 = l3;
        }

        break;
      }
    } while ((l2 = l2->radial_next) != e->l);
  } while ((e = BM_DISK_EDGE_NEXT(e, v)) != l->e);

  if (!outer1 || !outer2) {
    return outer1 != nullptr;
  }

  float2 t1 = *BM_ELEM_CD_PTR<float2 *>(outer1, cd_offset) - value;
  float2 t2 = *BM_ELEM_CD_PTR<float2 *>(outer2, cd_offset) - value;

  normalize_v2(t1);
  normalize_v2(t2);
  float angle_limit = 110.0f / 180.0f * M_PI;
  float angle = saacos(dot_v2v2(t1, t2));

  if (angle < angle_limit) {
    l->v->head.hflag |= BM_ELEM_SELECT;
  }

  return angle < angle_limit;
}
#endif

template<typename T = float>
static void corner_interp(CustomDataLayer *layer,
                          BMLoop *l,
                          Span<BMLoop *> loops,
                          Span<float> ws,
                          int cd_offset,
                          float factor)
{
  float *ws2 = (float *)BLI_array_alloca(ws2, loops.size() + 1);
  T sum = {};
  float totsum = 0.0f;

  T value = *BM_ELEM_CD_PTR<T *>(l, cd_offset);

  float limit = 0.0001;

  if (layer->type == CD_PROP_FLOAT2) {
    limit = 0.01;
  }
  else {
    /* Do not restrict to islands for non-UVs */
    limit = FLT_MAX;
  }

  for (int i : loops.index_range()) {
    BMLoop *l2 = loops[i];
    BMLoop *l3 = l2->next->v == l->v ? l2->next : l2->prev;
    T value3 = *BM_ELEM_CD_PTR<T *>(l3, cd_offset);

    if (prop_eq(value, value3, 0.01)) {
      T value2 = *BM_ELEM_CD_PTR<T *>(l2, cd_offset);
      sum += value2 * ws[i];
      totsum += ws[i];
    }
  }

  if (totsum == 0.0f) {
    return;
  }

  sum /= totsum;

  *BM_ELEM_CD_PTR<T *>(l, cd_offset) = value + (sum - value) * factor;
}

/* Interpolates loops surrounding a vertex, splitting any UV map by
 * island as appropriate and enforcing proper boundary conditions.
 */
ATTR_NO_OPT void interp_face_corners(
    PBVH *pbvh, PBVHVertRef vertex, Span<BMLoop *> loops, Span<float> ws, float factor)
{
  if (BKE_pbvh_type(pbvh) != PBVH_BMESH) {
    return; /* Only for PBVH_BMESH. */
  }

  eCustomDataMask mask = CD_MASK_PROP_FLOAT | CD_MASK_PROP_FLOAT2 | CD_MASK_PROP_FLOAT3 |
                         CD_MASK_PROP_COLOR | CD_MASK_PROP_BYTE_COLOR;

  BMesh *bm = pbvh->header.bm;
  BMVert *v = reinterpret_cast<BMVert *>(vertex.i);
  BMEdge *e = v->e;
  BMLoop *l = e->l;
  CustomData *cdata = &bm->ldata;

  Vector<BMLoop *, 16> ls;

  /* Tag loops around vertex. */
  do {
    l = e->l;

    if (!l) {
      continue;
    }

    do {
      BMLoop *l2 = l->v == v ? l : l->next;
      BM_elem_flag_enable(l2, BM_ELEM_TAG);
    } while ((l = l->radial_next) != e->l);
  } while ((e = BM_DISK_EDGE_NEXT(e, v)) != v->e);

  /* Build loop list. */
  do {
    l = e->l;

    if (!l) {
      continue;
    }

    do {
      BMLoop *l2 = l->v == v ? l : l->next;
      if (BM_elem_flag_test(l2, BM_ELEM_TAG)) {
        BM_elem_flag_disable(l2, BM_ELEM_TAG);
        ls.append(l2);
      }
    } while ((l = l->radial_next) != e->l);
  } while ((e = BM_DISK_EDGE_NEXT(e, v)) != v->e);

  Vector<CustomDataLayer *, 16> layers;
  for (int layer_i : IndexRange(cdata->totlayer)) {
    CustomDataLayer *layer = cdata->layers + layer_i;
    eCustomDataType type = eCustomDataType(layer->type);
    const int cd_offset = layer->offset;

    if ((layer->flag & CD_FLAG_ELEM_NOINTERP) || !(CD_TYPE_AS_MASK(layer->type) & mask)) {
      continue;
    }
    if (layer->flag & CD_FLAG_TEMPORARY) {
      continue;
    }

    layers.append(layer);
  }

  /* Interpolate. */
  if (loops.size() > 1) {
    VertLoopSnapper corner_snap = {Span<BMLoop *>(ls), Span<CustomDataLayer *>(layers)};

    for (CustomDataLayer *layer : layers) {
      Vector<bool, 16> corners;

      if (layer->type == CD_PROP_FLOAT2) {
        for (BMLoop *l : ls) {
          corners.append(loop_is_corner(l, layer->offset));
        }
      }

      for (int i : ls.index_range()) {
        BMLoop *l = ls[i];

        if (layer->type == CD_PROP_FLOAT2 && corners[i]) {
          continue;
        }

        switch (layer->type) {
          case CD_PROP_FLOAT:
            corner_interp<float>(layer, l, loops, ws, layer->offset, factor);
            break;
          case CD_PROP_FLOAT2:
            corner_interp<float2>(layer, l, loops, ws, layer->offset, factor);
            break;
          case CD_PROP_FLOAT3:
            corner_interp<float3>(layer, l, loops, ws, layer->offset, factor);
            break;
          case CD_PROP_COLOR:
            corner_interp<float4>(layer, l, loops, ws, layer->offset, factor);
            break;
        }
      }
    }

    /* Snap. */
    //corner_snap.snap();
  }
}
}  // namespace blender::bke::sculpt
=======
}  // namespace blender::bke::pbvh
>>>>>>> 9fc556a1
<|MERGE_RESOLUTION|>--- conflicted
+++ resolved
@@ -2119,6 +2119,9 @@
 
   *BM_ELEM_CD_PTR<int *>(v, cd_boundary) &= ~(SCULPT_BOUNDARY_UPDATE_UV | SCULPT_BOUNDARY_UV |
                                               SCULPT_CORNER_UV);
+  if (base_uv == -1) {
+    return;
+  }
 
   for (int i = base_uv; i < ldata->totlayer; i++) {
     if (ldata->layers[i].type != CD_PROP_FLOAT2) {
@@ -2781,16 +2784,6 @@
             PBVHTriBuf *tribuf, PBVHTri &tri, BMLoop *l, BMLoop *l2, int mat_nr, int j) {
           int tri_v;
 
-<<<<<<< HEAD
-      tri->eflag = mat_tri->eflag = 0;
-      //
-      for (int j = 0; j < 3; j++) {
-        // BMLoop *l0 = loops[loops_idx[i][(j + 2) % 3]];
-        BMLoop *l = loops[loops_idx[i][j]];
-        BMLoop *l2 = loops[loops_idx[i][(j + 1) % 3]];
-
-        BMEdge *e = BM_edge_exists(l->v, l2->v);
-=======
           if ((l->f->head.hflag & BM_ELEM_SMOOTH)) {
             void *loopkey = reinterpret_cast<void *>(
                 tri_loopkey(l, mat_nr, pbvh->cd_faceset_offset, cd_uvs, totuv));
@@ -2800,7 +2793,6 @@
           else { /* Flat shaded faces. */
             tri_v = tribuf->verts.size();
           }
->>>>>>> 9fc556a1
 
           /* Newly added to the set? */
           if (tri_v == tribuf->verts.size()) {
@@ -3950,7 +3942,6 @@
 
   BM_ELEM_CD_SET_INT(v, cd_boundary_flag, flag);
 }
-<<<<<<< HEAD
 
 void on_vert_move(BMVert *vold, BMVert *vnew, void *userdata, int /*hive*/)
 {
@@ -4438,7 +4429,6 @@
   }
 
   ensure_hive_setup(pbvh);
-
   for (int i : IndexRange(pbvh->totnode)) {
     PBVHNode *node = &pbvh->nodes[i];
 
@@ -4455,285 +4445,4 @@
     pbvh->header.bm->elem_table_dirty |= BM_VERT | BM_EDGE | BM_FACE;
   }
 }
-}  // namespace blender::bke::pbvh
-
-namespace blender::bke::sculpt {
-
-bool loop_is_corner(BMLoop *l, int cd_offset)
-{
-  BMVert *v = l->v;
-
-  float2 value = *BM_ELEM_CD_PTR<float2 *>(l, cd_offset);
-  float limit = 0.01;
-
-  Vector<BMLoop *, 16> ls;
-  Vector<int, 16> keys;
-
-  BMEdge *e = v->e;
-  do {
-    BMLoop *l2 = e->l;
-
-    if (!l2) {
-      continue;
-    }
-
-    do {
-      BMLoop *l3 = l2->v == v ? l2 : l2->next;
-      if (!ls.contains(l3)) {
-        ls.append(l3);
-      }
-    } while ((l2 = l2->radial_next) != e->l);
-  } while ((e = BM_DISK_EDGE_NEXT(e, v)) != v->e);
-
-  int count = 0;
-  for (BMLoop *l2 : ls) {
-    float2 value2 = *BM_ELEM_CD_PTR<float2 *>(l2, cd_offset);
-    float2 dv = value2 - value;
-
-    double f = dv[0] * dv[0] + dv[1] * dv[1];
-    int key = int(f * 200.0);
-    if (!keys.contains(key)) {
-      keys.append(key);
-    }
-  }
-
-  bool ret = keys.size() > 2;
-  if (ret) {
-    l->v->head.hflag |= BM_ELEM_SELECT;
-  }
-
-  return ret;
-}
-
-#if 0
-/* Angle test */
-ATTR_NO_OPT bool loop_is_corner(BMLoop *l, int cd_offset)
-{
-  BMVert *v = l->v;
-  BMEdge *e = v->e;
-
-  float2 value = *BM_ELEM_CD_PTR<float2 *>(l, cd_offset);
-  float limit = 0.01;
-
-  BMLoop *outer1 = nullptr, *outer2 = nullptr;
-  do {
-    BMLoop *l2 = e->l;
-    if (!l2) {
-      continue;
-    }
-
-    do {
-      BMLoop *l3 = l2->v == v ? l2 : l2->next;
-      float2 value3 = *BM_ELEM_CD_PTR<float2 *>(l3, cd_offset);
-
-      if (!prop_eq(value, value3, limit)) {
-        continue;
-      }
-
-      bool outer = true;
-
-      BMLoop *l4 = l2->radial_next;
-      while (l4 != l2) {
-        BMLoop *l5 = l4->v == v ? l4 : l4->next;
-        float2 value5 = *BM_ELEM_CD_PTR<float2 *>(l5, cd_offset);
-
-        if (prop_eq(value, value5, limit)) {
-          outer = false;
-          break;
-        }
-        l4 = l4->radial_next;
-      }
-
-      if (outer) {
-        BMLoop *l3 = l2->v == v ? l2->next : l2;
-
-        if (!outer1) {
-          outer1 = l3;
-        }
-        else if (!outer2 && l3 != outer2) {
-          outer2 = l3;
-        }
-
-        break;
-      }
-    } while ((l2 = l2->radial_next) != e->l);
-  } while ((e = BM_DISK_EDGE_NEXT(e, v)) != l->e);
-
-  if (!outer1 || !outer2) {
-    return outer1 != nullptr;
-  }
-
-  float2 t1 = *BM_ELEM_CD_PTR<float2 *>(outer1, cd_offset) - value;
-  float2 t2 = *BM_ELEM_CD_PTR<float2 *>(outer2, cd_offset) - value;
-
-  normalize_v2(t1);
-  normalize_v2(t2);
-  float angle_limit = 110.0f / 180.0f * M_PI;
-  float angle = saacos(dot_v2v2(t1, t2));
-
-  if (angle < angle_limit) {
-    l->v->head.hflag |= BM_ELEM_SELECT;
-  }
-
-  return angle < angle_limit;
-}
-#endif
-
-template<typename T = float>
-static void corner_interp(CustomDataLayer *layer,
-                          BMLoop *l,
-                          Span<BMLoop *> loops,
-                          Span<float> ws,
-                          int cd_offset,
-                          float factor)
-{
-  float *ws2 = (float *)BLI_array_alloca(ws2, loops.size() + 1);
-  T sum = {};
-  float totsum = 0.0f;
-
-  T value = *BM_ELEM_CD_PTR<T *>(l, cd_offset);
-
-  float limit = 0.0001;
-
-  if (layer->type == CD_PROP_FLOAT2) {
-    limit = 0.01;
-  }
-  else {
-    /* Do not restrict to islands for non-UVs */
-    limit = FLT_MAX;
-  }
-
-  for (int i : loops.index_range()) {
-    BMLoop *l2 = loops[i];
-    BMLoop *l3 = l2->next->v == l->v ? l2->next : l2->prev;
-    T value3 = *BM_ELEM_CD_PTR<T *>(l3, cd_offset);
-
-    if (prop_eq(value, value3, 0.01)) {
-      T value2 = *BM_ELEM_CD_PTR<T *>(l2, cd_offset);
-      sum += value2 * ws[i];
-      totsum += ws[i];
-    }
-  }
-
-  if (totsum == 0.0f) {
-    return;
-  }
-
-  sum /= totsum;
-
-  *BM_ELEM_CD_PTR<T *>(l, cd_offset) = value + (sum - value) * factor;
-}
-
-/* Interpolates loops surrounding a vertex, splitting any UV map by
- * island as appropriate and enforcing proper boundary conditions.
- */
-ATTR_NO_OPT void interp_face_corners(
-    PBVH *pbvh, PBVHVertRef vertex, Span<BMLoop *> loops, Span<float> ws, float factor)
-{
-  if (BKE_pbvh_type(pbvh) != PBVH_BMESH) {
-    return; /* Only for PBVH_BMESH. */
-  }
-
-  eCustomDataMask mask = CD_MASK_PROP_FLOAT | CD_MASK_PROP_FLOAT2 | CD_MASK_PROP_FLOAT3 |
-                         CD_MASK_PROP_COLOR | CD_MASK_PROP_BYTE_COLOR;
-
-  BMesh *bm = pbvh->header.bm;
-  BMVert *v = reinterpret_cast<BMVert *>(vertex.i);
-  BMEdge *e = v->e;
-  BMLoop *l = e->l;
-  CustomData *cdata = &bm->ldata;
-
-  Vector<BMLoop *, 16> ls;
-
-  /* Tag loops around vertex. */
-  do {
-    l = e->l;
-
-    if (!l) {
-      continue;
-    }
-
-    do {
-      BMLoop *l2 = l->v == v ? l : l->next;
-      BM_elem_flag_enable(l2, BM_ELEM_TAG);
-    } while ((l = l->radial_next) != e->l);
-  } while ((e = BM_DISK_EDGE_NEXT(e, v)) != v->e);
-
-  /* Build loop list. */
-  do {
-    l = e->l;
-
-    if (!l) {
-      continue;
-    }
-
-    do {
-      BMLoop *l2 = l->v == v ? l : l->next;
-      if (BM_elem_flag_test(l2, BM_ELEM_TAG)) {
-        BM_elem_flag_disable(l2, BM_ELEM_TAG);
-        ls.append(l2);
-      }
-    } while ((l = l->radial_next) != e->l);
-  } while ((e = BM_DISK_EDGE_NEXT(e, v)) != v->e);
-
-  Vector<CustomDataLayer *, 16> layers;
-  for (int layer_i : IndexRange(cdata->totlayer)) {
-    CustomDataLayer *layer = cdata->layers + layer_i;
-    eCustomDataType type = eCustomDataType(layer->type);
-    const int cd_offset = layer->offset;
-
-    if ((layer->flag & CD_FLAG_ELEM_NOINTERP) || !(CD_TYPE_AS_MASK(layer->type) & mask)) {
-      continue;
-    }
-    if (layer->flag & CD_FLAG_TEMPORARY) {
-      continue;
-    }
-
-    layers.append(layer);
-  }
-
-  /* Interpolate. */
-  if (loops.size() > 1) {
-    VertLoopSnapper corner_snap = {Span<BMLoop *>(ls), Span<CustomDataLayer *>(layers)};
-
-    for (CustomDataLayer *layer : layers) {
-      Vector<bool, 16> corners;
-
-      if (layer->type == CD_PROP_FLOAT2) {
-        for (BMLoop *l : ls) {
-          corners.append(loop_is_corner(l, layer->offset));
-        }
-      }
-
-      for (int i : ls.index_range()) {
-        BMLoop *l = ls[i];
-
-        if (layer->type == CD_PROP_FLOAT2 && corners[i]) {
-          continue;
-        }
-
-        switch (layer->type) {
-          case CD_PROP_FLOAT:
-            corner_interp<float>(layer, l, loops, ws, layer->offset, factor);
-            break;
-          case CD_PROP_FLOAT2:
-            corner_interp<float2>(layer, l, loops, ws, layer->offset, factor);
-            break;
-          case CD_PROP_FLOAT3:
-            corner_interp<float3>(layer, l, loops, ws, layer->offset, factor);
-            break;
-          case CD_PROP_COLOR:
-            corner_interp<float4>(layer, l, loops, ws, layer->offset, factor);
-            break;
-        }
-      }
-    }
-
-    /* Snap. */
-    //corner_snap.snap();
-  }
-}
-}  // namespace blender::bke::sculpt
-=======
-}  // namespace blender::bke::pbvh
->>>>>>> 9fc556a1
+}  // namespace blender::bke::pbvh
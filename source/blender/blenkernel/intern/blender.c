/*  blender.c   jan 94     MIXED MODEL
 * 
 * common help functions and data
 * 
 * $Id$
 *
 * ***** BEGIN GPL LICENSE BLOCK *****
 *
 * This program is free software; you can redistribute it and/or
 * modify it under the terms of the GNU General Public License
 * as published by the Free Software Foundation; either version 2
 * of the License, or (at your option) any later version.
 *
 * This program is distributed in the hope that it will be useful,
 * but WITHOUT ANY WARRANTY; without even the implied warranty of
 * MERCHANTABILITY or FITNESS FOR A PARTICULAR PURPOSE.  See the
 * GNU General Public License for more details.
 *
 * You should have received a copy of the GNU General Public License
 * along with this program; if not, write to the Free Software Foundation,
 * Inc., 59 Temple Place - Suite 330, Boston, MA  02111-1307, USA.
 *
 * The Original Code is Copyright (C) 2001-2002 by NaN Holding BV.
 * All rights reserved.
 *
 * The Original Code is: all of this file.
 *
 * Contributor(s): none yet.
 *
 * ***** END GPL LICENSE BLOCK *****
 */

#ifndef _WIN32 
	#include <unistd.h> // for read close
	#include <sys/param.h> // for MAXPATHLEN
#else
	#include <io.h> // for open close read
	#define open _open
	#define read _read
	#define close _close
	#define write _write
#endif

#include <stdlib.h>
#include <stdio.h>
#include <string.h>
#include <fcntl.h> // for open

#include "MEM_guardedalloc.h"

#include "DNA_curve_types.h"
#include "DNA_listBase.h"
#include "DNA_sdna_types.h"
#include "DNA_userdef_types.h"
#include "DNA_object_types.h"
#include "DNA_mesh_types.h"
#include "DNA_scene_types.h"
#include "DNA_screen_types.h"
#include "DNA_sound_types.h"
#include "DNA_sequence_types.h"

#include "BLI_blenlib.h"
#include "BLI_dynstr.h"

#include "IMB_imbuf_types.h"
#include "IMB_imbuf.h"

#include "BKE_animsys.h"
#include "BKE_action.h"
#include "BKE_blender.h"
#include "BKE_context.h"
#include "BKE_curve.h"
#include "BKE_depsgraph.h"
#include "BKE_displist.h"
#include "BKE_font.h"
#include "BKE_global.h"
#include "BKE_idprop.h"
#include "BKE_library.h"
#include "BKE_ipo.h"
#include "BKE_main.h"
#include "BKE_node.h"
#include "BKE_object.h"
#include "BKE_report.h"
#include "BKE_scene.h"
#include "BKE_screen.h"
#include "BKE_sequence.h"
#include "BKE_sound.h"

#include "BLI_editVert.h"

#include "BLO_undofile.h"
#include "BLO_readfile.h" 
#include "BLO_writefile.h" 

#include "BKE_utildefines.h" // O_BINARY FALSE

Global G;
UserDef U;
ListBase WMlist= {NULL, NULL};
short ENDIAN_ORDER;

char versionstr[48]= "";

/* ************************************************ */
/* pushpop facility: to store data temporally, FIFO! */

ListBase ppmain={0, 0};

typedef struct PushPop {
	struct PushPop *next, *prev;
	void *data;
	int len;
} PushPop;

void pushdata(void *data, int len)
{
	PushPop *pp;
	
	pp= MEM_mallocN(sizeof(PushPop), "pushpop");
	BLI_addtail(&ppmain, pp);
	pp->data= MEM_mallocN(len, "pushpop");
	pp->len= len;
	memcpy(pp->data, data, len);
}

void popfirst(void *data)
{
	PushPop *pp;
	
	pp= ppmain.first;
	if(pp) {
		memcpy(data, pp->data, pp->len);
		BLI_remlink(&ppmain, pp);
		MEM_freeN(pp->data);
		MEM_freeN(pp);
	}
	else printf("error in popfirst\n");
}

void poplast(void *data)
{
	PushPop *pp;
	
	pp= ppmain.last;
	if(pp) {
		memcpy(data, pp->data, pp->len);
		BLI_remlink(&ppmain, pp);
		MEM_freeN(pp->data);
		MEM_freeN(pp);
	}
	else printf("error in poplast\n");
}

void free_pushpop()
{
	PushPop *pp;

	pp= ppmain.first;
	while(pp) {
		BLI_remlink(&ppmain, pp);
		MEM_freeN(pp->data);
		MEM_freeN(pp);
	}	
}

void pushpop_test()
{
	if(ppmain.first) printf("pushpop not empty\n");
	free_pushpop();
}



/* ********** free ********** */

/* only to be called on exit blender */
void free_blender(void)
{
	/* samples are in a global list..., also sets G.main->sound->sample NULL */
	free_main(G.main);
	G.main= NULL;

	BKE_spacetypes_free();		/* after free main, it uses space callbacks */
	
	IMB_freeImBufdata();		/* imbuf lib */
	
	free_nodesystem();	
}

void initglobals(void)
{
	memset(&G, 0, sizeof(Global));
	
	U.savetime= 1;

	G.main= MEM_callocN(sizeof(Main), "initglobals");

	strcpy(G.ima, "//");

	ENDIAN_ORDER= 1;
	ENDIAN_ORDER= (((char*)&ENDIAN_ORDER)[0])? L_ENDIAN: B_ENDIAN;

	if(BLENDER_SUBVERSION)
		sprintf(versionstr, "www.blender.org %d.%d", BLENDER_VERSION, BLENDER_SUBVERSION);
	else
		sprintf(versionstr, "www.blender.org %d", BLENDER_VERSION);

#ifdef _WIN32	// FULLSCREEN
	G.windowstate = G_WINDOWSTATE_USERDEF;
#endif

	G.charstart = 0x0000;
	G.charmin = 0x0000;
	G.charmax = 0xffff;
}

/***/

static void clear_global(void) 
{
//	extern short winqueue_break;	/* screen.c */

	fastshade_free_render();	/* lamps hang otherwise */
	free_main(G.main);			/* free all lib data */
	
//	free_vertexpaint();

	G.main= NULL;
	
	G.f &= ~(G_FACESELECT);
}

/* make sure path names are correct for OS */
static void clean_paths(Main *main)
{
	Image *image= main->image.first;
	bSound *sound= main->sound.first;
	Scene *scene= main->scene.first;
	Editing *ed;
	Sequence *seq;
	Strip *strip;
	
	while(image) {
		BLI_clean(image->name);
		image= image->id.next;
	}
	
	while(sound) {
		BLI_clean(sound->name);
		sound= sound->id.next;
	}
	
	while(scene) {
		ed= seq_give_editing(scene, 0);
		if(ed) {
			seq= ed->seqbasep->first;
			while(seq) {
				if(seq->plugin) {
					BLI_clean(seq->plugin->name);
				}
				strip= seq->strip;
				while(strip) {
					BLI_clean(strip->dir);
					strip= strip->next;
				}
				seq= seq->next;
			}
		}
		BLI_clean(scene->r.backbuf);
		BLI_clean(scene->r.pic);
		
		scene= scene->id.next;
	}
}

/* context matching */
/* handle no-ui case */

static void setup_app_data(bContext *C, BlendFileData *bfd, char *filename) 
{
	Object *ob;
	bScreen *curscreen= NULL;
	Scene *curscene= NULL;
	char mode;
	
	/* 'u' = undo save, 'n' = no UI load */
	if(bfd->main->screen.first==NULL) mode= 'u';
	else if(G.fileflags & G_FILE_NO_UI) mode= 'n';
	else mode= 0;
	
	clean_paths(bfd->main);
	
	/* XXX here the complex windowmanager matching */
	
	/* no load screens? */
	if(mode) {
		/* comes from readfile.c */
		extern void lib_link_screen_restore(Main *, bScreen *, Scene *);
		
		SWAP(ListBase, G.main->wm, bfd->main->wm);
		SWAP(ListBase, G.main->screen, bfd->main->screen);
		SWAP(ListBase, G.main->script, bfd->main->script);
		
		/* we re-use current screen */
		curscreen= CTX_wm_screen(C);
		/* but use new Scene pointer */
		curscene= bfd->curscene;
		if(curscene==NULL) curscene= bfd->main->scene.first;
		/* and we enforce curscene to be in current screen */
		curscreen->scene= curscene;

		/* clear_global will free G.main, here we can still restore pointers */
		lib_link_screen_restore(bfd->main, curscreen, curscene);
	}
	
	/* free G.main Main database */
	clear_global();	
	
	G.main= bfd->main;

	CTX_data_main_set(C, G.main);
	
	if (bfd->user) {
		
		/* only here free userdef themes... */
		BKE_userdef_free();
		
		U= *bfd->user;
		MEM_freeN(bfd->user);
	}
	
	/* case G_FILE_NO_UI or no screens in file */
	if(mode) {
		/* leave entire context further unaltered? */
		CTX_data_scene_set(C, curscene);
	}
	else {
		G.winpos= bfd->winpos;
		G.displaymode= bfd->displaymode;
		G.fileflags= bfd->fileflags;
		
		CTX_wm_screen_set(C, bfd->curscreen);
		CTX_data_scene_set(C, bfd->curscreen->scene);
		CTX_wm_area_set(C, NULL);
		CTX_wm_region_set(C, NULL);
		CTX_wm_menu_set(C, NULL);
	}
	
	/* this can happen when active scene was lib-linked, and doesnt exist anymore */
	if(CTX_data_scene(C)==NULL) {
		CTX_data_scene_set(C, bfd->main->scene.first);
		CTX_wm_screen(C)->scene= CTX_data_scene(C);
		curscene= CTX_data_scene(C);
	}

	/* special cases, override loaded flags: */
	if (G.f & G_DEBUG) bfd->globalf |= G_DEBUG;
	else bfd->globalf &= ~G_DEBUG;
	if (G.f & G_SWAP_EXCHANGE) bfd->globalf |= G_SWAP_EXCHANGE;
	else bfd->globalf &= ~G_SWAP_EXCHANGE;

	if ((U.flag & USER_DONT_DOSCRIPTLINKS)) bfd->globalf &= ~G_DOSCRIPTLINKS;

	G.f= bfd->globalf;

	if (!G.background) {
		//setscreen(G.curscreen);
	}
	
	// XXX temporarily here
	if(G.main->versionfile < 250)
		do_versions_ipos_to_animato(G.main); // XXX fixme... complicated versionpatching
	
	/* baseflags, groups, make depsgraph, etc */
	set_scene_bg(CTX_data_scene(C));

	/* last stage of do_versions actually, that sets recalc flags for recalc poses */
	for(ob= G.main->object.first; ob; ob= ob->id.next) {
		if(ob->type==OB_ARMATURE)
			if(ob->recalc) object_handle_update(CTX_data_scene(C), ob);
	}
	
	/* now tag update flags, to ensure deformers get calculated on redraw */
	DAG_scene_update_flags(CTX_data_scene(C), CTX_data_scene(C)->lay);
	
	if (G.sce != filename) /* these are the same at times, should never copy to the same location */
		strcpy(G.sce, filename);
	
	BLI_strncpy(G.main->name, filename, FILE_MAX); /* is guaranteed current file */
	
	MEM_freeN(bfd);
}

static int handle_subversion_warning(Main *main)
{
	if(main->minversionfile > BLENDER_VERSION ||
	   (main->minversionfile == BLENDER_VERSION && 
		 main->minsubversionfile > BLENDER_SUBVERSION)) {
		
		char str[128];
		
		sprintf(str, "File written by newer Blender binary: %d.%d , expect loss of data!", main->minversionfile, main->minsubversionfile);
// XXX		error(str);
<<<<<<< HEAD
=======
	}
	return 1;
}

void BKE_userdef_free(void)
{
	wmKeyMap *km;
	wmKeyMapItem *kmi;

	for(km=U.keymaps.first; km; km=km->next) {
		for(kmi=km->items.first; kmi; kmi=kmi->next) {
			if(kmi->properties) {
				IDP_FreeProperty(kmi->properties);
				MEM_freeN(kmi->properties);
			}
			if(kmi->ptr)
				MEM_freeN(kmi->ptr);
		}

		BLI_freelistN(&km->items);
>>>>>>> 16c1a294
	}
	
	BLI_freelistN(&U.uistyles);
	BLI_freelistN(&U.uifonts);
	BLI_freelistN(&U.themes);
	BLI_freelistN(&U.keymaps);
	
}

void BKE_userdef_free(void)
{
	
	BLI_freelistN(&U.uistyles);
	BLI_freelistN(&U.uifonts);
	BLI_freelistN(&U.themes);
	
}

/* returns:
   0: no load file
   1: OK
   2: OK, and with new user settings
*/

int BKE_read_file(bContext *C, char *dir, void *unused, ReportList *reports) 
{
	BlendFileData *bfd;
	int retval= 1;

	bfd= BLO_read_from_file(dir, reports);
	if (bfd) {
		if(bfd->user) retval= 2;
		
		if(0==handle_subversion_warning(bfd->main)) {
			free_main(bfd->main);
			MEM_freeN(bfd);
			bfd= NULL;
			retval= 0;
		}
		else
			setup_app_data(C, bfd, dir); // frees BFD
	} 
	else
		BKE_reports_prependf(reports, "Loading %s failed: ", dir);
		
	return (bfd?retval:0);
}

int BKE_read_file_from_memory(bContext *C, char* filebuf, int filelength, void *unused, ReportList *reports)
{
	BlendFileData *bfd;

	bfd= BLO_read_from_memory(filebuf, filelength, reports);
	if (bfd)
		setup_app_data(C, bfd, "<memory2>");
	else
		BKE_reports_prepend(reports, "Loading failed: ");

	return (bfd?1:0);
}

/* memfile is the undo buffer */
int BKE_read_file_from_memfile(bContext *C, MemFile *memfile, ReportList *reports)
{
	BlendFileData *bfd;

	bfd= BLO_read_from_memfile(CTX_data_main(C), G.sce, memfile, reports);
	if (bfd)
		setup_app_data(C, bfd, "<memory1>");
	else
		BKE_reports_prepend(reports, "Loading failed: ");

	return (bfd?1:0);
}

/* *****************  testing for break ************* */

static void (*blender_test_break_cb)(void)= NULL;

void set_blender_test_break_cb(void (*func)(void) )
{
	blender_test_break_cb= func;
}


int blender_test_break(void)
{
	if (!G.background) {
		if (blender_test_break_cb)
			blender_test_break_cb();
	}
	
	return (G.afbreek==1);
}


/* ***************** GLOBAL UNDO *************** */

#define UNDO_DISK	0

#define MAXUNDONAME	64
typedef struct UndoElem {
	struct UndoElem *next, *prev;
	char str[FILE_MAXDIR+FILE_MAXFILE];
	char name[MAXUNDONAME];
	MemFile memfile;
	uintptr_t undosize;
} UndoElem;

static ListBase undobase={NULL, NULL};
static UndoElem *curundo= NULL;


static int read_undosave(bContext *C, UndoElem *uel)
{
	char scestr[FILE_MAXDIR+FILE_MAXFILE];
	int success=0, fileflags;
	
	strcpy(scestr, G.sce);	/* temporal store */
	fileflags= G.fileflags;
	G.fileflags |= G_FILE_NO_UI;

	if(UNDO_DISK) 
		success= BKE_read_file(C, uel->str, NULL, NULL);
	else
		success= BKE_read_file_from_memfile(C, &uel->memfile, NULL);

	/* restore */
	strcpy(G.sce, scestr);
	G.fileflags= fileflags;

	return success;
}

/* name can be a dynamic string */
void BKE_write_undo(bContext *C, char *name)
{
	uintptr_t maxmem, totmem, memused;
	int nr, success;
	UndoElem *uel;
	
	if( (U.uiflag & USER_GLOBALUNDO)==0) return;
	if( U.undosteps==0) return;
	
	/* remove all undos after (also when curundo==NULL) */
	while(undobase.last != curundo) {
		uel= undobase.last;
		BLI_remlink(&undobase, uel);
		BLO_free_memfile(&uel->memfile);
		MEM_freeN(uel);
	}
	
	/* make new */
	curundo= uel= MEM_callocN(sizeof(UndoElem), "undo file");
	strncpy(uel->name, name, MAXUNDONAME-1);
	BLI_addtail(&undobase, uel);
	
	/* and limit amount to the maximum */
	nr= 0;
	uel= undobase.last;
	while(uel) {
		nr++;
		if(nr==U.undosteps) break;
		uel= uel->prev;
	}
	if(uel) {
		while(undobase.first!=uel) {
			UndoElem *first= undobase.first;
			BLI_remlink(&undobase, first);
			/* the merge is because of compression */
			BLO_merge_memfile(&first->memfile, &first->next->memfile);
			MEM_freeN(first);
		}
	}


	/* disk save version */
	if(UNDO_DISK) {
		static int counter= 0;
		char tstr[FILE_MAXDIR+FILE_MAXFILE];
		char numstr[32];
		
		/* calculate current filename */
		counter++;
		counter= counter % U.undosteps;	
	
		sprintf(numstr, "%d.blend", counter);
		BLI_make_file_string("/", tstr, btempdir, numstr);
	
		success= BLO_write_file(CTX_data_main(C), tstr, G.fileflags, NULL);
		
		strcpy(curundo->str, tstr);
	}
	else {
		MemFile *prevfile=NULL;
		
		if(curundo->prev) prevfile= &(curundo->prev->memfile);
		
		memused= MEM_get_memory_in_use();
		success= BLO_write_file_mem(CTX_data_main(C), prevfile, &curundo->memfile, G.fileflags, NULL);
		curundo->undosize= MEM_get_memory_in_use() - memused;
	}

	if(U.undomemory != 0) {
		/* limit to maximum memory (afterwards, we can't know in advance) */
		totmem= 0;
		maxmem= ((uintptr_t)U.undomemory)*1024*1024;

		/* keep at least two (original + other) */
		uel= undobase.last;
		while(uel && uel->prev) {
			totmem+= uel->undosize;
			if(totmem>maxmem) break;
			uel= uel->prev;
		}

		if(uel) {
			if(uel->prev && uel->prev->prev)
				uel= uel->prev;

			while(undobase.first!=uel) {
				UndoElem *first= undobase.first;
				BLI_remlink(&undobase, first);
				/* the merge is because of compression */
				BLO_merge_memfile(&first->memfile, &first->next->memfile);
				MEM_freeN(first);
			}
		}
	}
}

/* 1= an undo, -1 is a redo. we have to make sure 'curundo' remains at current situation */
void BKE_undo_step(bContext *C, int step)
{
	
	if(step==0) {
		read_undosave(C, curundo);
	}
	else if(step==1) {
		/* curundo should never be NULL, after restart or load file it should call undo_save */
		if(curundo==NULL || curundo->prev==NULL) ; // XXX error("No undo available");
		else {
			if(G.f & G_DEBUG) printf("undo %s\n", curundo->name);
			curundo= curundo->prev;
			read_undosave(C, curundo);
		}
	}
	else {
		
		/* curundo has to remain current situation! */
		
		if(curundo==NULL || curundo->next==NULL) ; // XXX error("No redo available");
		else {
			read_undosave(C, curundo->next);
			curundo= curundo->next;
			if(G.f & G_DEBUG) printf("redo %s\n", curundo->name);
		}
	}
}

void BKE_reset_undo(void)
{
	UndoElem *uel;
	
	uel= undobase.first;
	while(uel) {
		BLO_free_memfile(&uel->memfile);
		uel= uel->next;
	}
	
	BLI_freelistN(&undobase);
	curundo= NULL;
}

/* based on index nr it does a restore */
void BKE_undo_number(bContext *C, int nr)
{
	UndoElem *uel;
	int a=1;
	
	for(uel= undobase.first; uel; uel= uel->next, a++) {
		if(a==nr) break;
	}
	curundo= uel;
	BKE_undo_step(C, 0);
}

/* go back to the last occurance of name in stack */
void BKE_undo_name(bContext *C, const char *name)
{
	UndoElem *uel;
	
	for(uel= undobase.last; uel; uel= uel->prev) {
		if(strcmp(name, uel->name)==0)
			break;
	}
	if(uel && uel->prev) {
		curundo= uel->prev;
		BKE_undo_step(C, 0);
	}
}


char *BKE_undo_menu_string(void)
{
	UndoElem *uel;
	DynStr *ds= BLI_dynstr_new();
	char *menu;

	BLI_dynstr_append(ds, "Global Undo History %t");
	
	for(uel= undobase.first; uel; uel= uel->next) {
		BLI_dynstr_append(ds, "|");
		BLI_dynstr_append(ds, uel->name);
	}

	menu= BLI_dynstr_get_cstring(ds);
	BLI_dynstr_free(ds);

	return menu;
}

	/* saves quit.blend */
void BKE_undo_save_quit(void)
{
	UndoElem *uel;
	MemFileChunk *chunk;
	int file;
	char str[FILE_MAXDIR+FILE_MAXFILE];
	
	if( (U.uiflag & USER_GLOBALUNDO)==0) return;
	
	uel= curundo;
	if(uel==NULL) {
		printf("No undo buffer to save recovery file\n");
		return;
	}
	
	/* no undo state to save */
	if(undobase.first==undobase.last) return;
		
	BLI_make_file_string("/", str, btempdir, "quit.blend");

	file = open(str,O_BINARY+O_WRONLY+O_CREAT+O_TRUNC, 0666);
	if(file == -1) {
		//XXX error("Unable to save %s, check you have permissions", str);
		return;
	}

	chunk= uel->memfile.chunks.first;
	while(chunk) {
		if( write(file, chunk->buf, chunk->size) != chunk->size) break;
		chunk= chunk->next;
	}
	
	close(file);
	
	if(chunk) ; //XXX error("Unable to save %s, internal error", str);
	else printf("Saved session recovery to %s\n", str);
}
<|MERGE_RESOLUTION|>--- conflicted
+++ resolved
@@ -401,8 +401,6 @@
 		
 		sprintf(str, "File written by newer Blender binary: %d.%d , expect loss of data!", main->minversionfile, main->minsubversionfile);
 // XXX		error(str);
-<<<<<<< HEAD
-=======
 	}
 	return 1;
 }
@@ -423,22 +421,12 @@
 		}
 
 		BLI_freelistN(&km->items);
->>>>>>> 16c1a294
 	}
 	
 	BLI_freelistN(&U.uistyles);
 	BLI_freelistN(&U.uifonts);
 	BLI_freelistN(&U.themes);
 	BLI_freelistN(&U.keymaps);
-	
-}
-
-void BKE_userdef_free(void)
-{
-	
-	BLI_freelistN(&U.uistyles);
-	BLI_freelistN(&U.uifonts);
-	BLI_freelistN(&U.themes);
 	
 }
 

#include "MEM_guardedalloc.h"

#include "DNA_customdata_types.h"
#include "DNA_mesh_types.h"
#include "DNA_meshdata_types.h"
#include "DNA_modifier_types.h"

#include "BLI_array.hh"
#include "BLI_asan.h"
#include "BLI_buffer.h"
#include "BLI_index_range.hh"
#include "BLI_map.hh"
#include "BLI_set.hh"
#include "BLI_task.hh"
#include "BLI_timeit.hh"
#include "BLI_vector.hh"

#include "BLI_alloca.h"
#include "BLI_compiler_attrs.h"
#include "BLI_compiler_compat.h"
#include "BLI_math.h"
#include "BLI_utildefines.h"

#include "PIL_time.h"
#include "atomic_ops.h"

#include "BKE_customdata.h"
#include "BKE_dyntopo.hh"
#include "BKE_paint.h"
#include "BKE_pbvh.h"

#include "bmesh.h"
#include "bmesh_log.h"

#include "dyntopo_intern.hh"
#include "pbvh_intern.hh"

#include <functional>
#include <stdio.h>

using blender::float2;
using blender::float3;
using blender::float4;
using blender::IndexRange;
using blender::Map;
using blender::Set;
using blender::Vector;

namespace blender::bke::dyntopo {

typedef struct TraceData {
  PBVH *pbvh;
  BMEdge *e;
  SculptSession *ss;
} TraceData;

const int COLLAPSE_TAG = 32;
const int COLLAPSE_FACE_TAG = 64;

static void collapse_ring_callback_pre(BMElem *elem, void *userdata)
{
  TraceData *data = static_cast<TraceData *>(userdata);

  BM_idmap_check_assign(data->pbvh->bm_idmap, elem);
  BMesh *bm = data->pbvh->header.bm;

  switch (elem->head.htype) {
    case BM_VERT: {
      BMVert *v = reinterpret_cast<BMVert *>(elem);

      dyntopo_add_flag(data->pbvh, v, SCULPTFLAG_NEED_VALENCE);

      BM_log_vert_removed(bm, data->pbvh->bm_log, v);
      pbvh_bmesh_vert_remove(data->pbvh, v);
      BM_idmap_release(data->pbvh->bm_idmap, elem, false);
      break;
    }
    case BM_EDGE: {
      BMEdge *e = reinterpret_cast<BMEdge *>(elem);
      BM_log_edge_removed(bm, data->pbvh->bm_log, e);
      BM_idmap_release(data->pbvh->bm_idmap, elem, false);
      break;
    }
    case BM_FACE: {
      BMFace *f = reinterpret_cast<BMFace *>(elem);
      BM_log_face_removed(bm, data->pbvh->bm_log, f);
<<<<<<< HEAD
      pbvh_bmesh_face_remove(data->pbvh, f, false, true, false);
=======
      pbvh_bmesh_face_remove(data->pbvh, f, false, true, true);
>>>>>>> 6c45d0b0
      BM_idmap_release(data->pbvh->bm_idmap, elem, false);
      break;
    }
  }
}

static void check_new_elem_id(BMElem *elem, TraceData *data)
{
  int id = BM_ELEM_CD_GET_INT(elem, data->pbvh->bm_idmap->cd_id_off[int(elem->head.htype)]);
  if (id != BM_ID_NONE) {
    BMElem *existing = id < data->pbvh->bm_idmap->map_size ?
                           BM_idmap_lookup(data->pbvh->bm_idmap, id) :
                           nullptr;

    if (existing) {
      BM_idmap_release(data->pbvh->bm_idmap, existing, true);
    }

    BM_idmap_assign(data->pbvh->bm_idmap, elem, id);

    if (existing) {
      BM_idmap_check_assign(data->pbvh->bm_idmap, existing);
    }
  }
  else {
    BM_idmap_check_assign(data->pbvh->bm_idmap, elem);
  }
}

static void collapse_ring_callback_post(BMElem *elem, void *userdata)
{
  TraceData *data = static_cast<TraceData *>(userdata);
  BMesh *bm = data->pbvh->header.bm;

  switch (elem->head.htype) {
    case BM_VERT: {
      BMVert *v = reinterpret_cast<BMVert *>(elem);

      dyntopo_add_flag(data->pbvh, v, SCULPTFLAG_NEED_VALENCE);

      check_new_elem_id(elem, data);
      BM_log_vert_added(bm, data->pbvh->bm_log, v);
      break;
    }
    case BM_EDGE: {
      BMEdge *e = reinterpret_cast<BMEdge *>(elem);
      check_new_elem_id(elem, data);

      BM_log_edge_added(bm, data->pbvh->bm_log, e);
      break;
    }
    case BM_FACE: {
      BMFace *f = reinterpret_cast<BMFace *>(elem);
      check_new_elem_id(elem, data);

      BM_log_face_added(bm, data->pbvh->bm_log, f);
      BKE_pbvh_bmesh_add_face(data->pbvh, f, false, false);
      break;
    }
  }
}

static void tag_vert_ring(BMVert *v, const int tag, const int facetag)
{
  v->head.api_flag |= tag;

  BMEdge *e = v->e;
  do {
    BMVert *v_other = v == e->v1 ? e->v2 : e->v1;

    e->head.api_flag |= tag;
    v_other->head.api_flag |= tag;

    BMLoop *l = e->l;
    if (!l) {
      continue;
    }
    do {
      l->f->head.api_flag |= tag | facetag;
      BMLoop *l2 = l;
      do {
        l2->v->head.api_flag |= tag;
        l2->e->head.api_flag |= tag;
      } while ((l2 = l2->next) != l);
    } while ((l = l->radial_next) != e->l);
  } while ((e = BM_DISK_EDGE_NEXT(e, v)) != v->e);
}

template<typename T = BMElem, typename Vec = Vector<T *>>
static void add_elem(T *elem, Vec &vec, int tag)
{
  if (elem->head.api_flag & tag) {
    elem->head.api_flag &= ~tag;
    vec.append(elem);
  }
}

template<typename VV = Vector<BMVert *>,
         typename EV = Vector<BMVert *>,
         typename FV = Vector<BMVert *>>

static void add_vert_to_ring(
    BMVert *v, const int tag, const int facetag, VV &verts, EV &edges, FV &faces)
{
  if (v->head.api_flag & tag) {
    return;
  }

  v->head.api_flag &= ~tag;

  if (!v->e) {
    return;
  }

  BMEdge *e = v->e;
  do {
    BMLoop *l = e->l;
    if (!l) {
      continue;
    }

    do {
      if (!(l->f->head.api_flag & facetag)) {
        return;
      }
    } while ((l = l->radial_next) != e->l);
  } while ((e = BM_DISK_EDGE_NEXT(e, v)) != v->e);

  verts.append(v);
}

template<typename VV = Vector<BMVert *>,
         typename EV = Vector<BMVert *>,
         typename FV = Vector<BMVert *>>

static void build_vert_ring(
    BMVert *v, const int tag, const int facetag, VV &verts, EV &edges, FV &faces)
{
  add_elem(v, verts, tag);

  BMEdge *e = v->e;
  do {
    BMVert *v_other = v == e->v1 ? e->v2 : e->v1;
    add_vert_to_ring(v_other, tag, facetag, verts, edges, faces);

    BMLoop *l = e->l;
    bool bad = false;

    if (!l) {
      continue;
    }
    do {
      if (!(l->f->head.api_flag & facetag)) {
        bad = true;
        break;
      }

      add_elem(l->f, faces, tag);
      BMLoop *l2 = l;
      do {
        add_vert_to_ring(l2->v, tag, facetag, verts, edges, faces);
      } while ((l2 = l2->next) != l);
    } while ((l = l->radial_next) != e->l);

    if (!bad) {
      add_elem(e, edges, tag);
    }
    else {
      e->head.api_flag &= ~tag;
    }
  } while ((e = BM_DISK_EDGE_NEXT(e, v)) != v->e);

  e = v->e;
  do {
    BMLoop *l = e->l;
  } while ((e = BM_DISK_EDGE_NEXT(e, v)) != v->e);
}

static void vert_ring_do_(BMesh *bm,
                          BMVert *v,
                          BMVert *v_extra,
                          void (*callback)(BMElem *elem, void *userdata),
                          void *userdata,
                          const int tag,
                          const int facetag,
                          const int depth = 0)
{
  tag_vert_ring(v, tag, facetag);
  if (v_extra) {
    tag_vert_ring(v_extra, tag, facetag);
  }

  Vector<BMVert *, 32> verts;
  Vector<BMEdge *, 64> edges;
  Vector<BMFace *, 80> faces;

  build_vert_ring(v, tag, facetag, verts, edges, faces);
  if (v_extra) {
    build_vert_ring(v_extra, tag, facetag, verts, edges, faces);
  }

  for (BMFace *f : faces) {
    f->head.api_flag &= ~facetag;
  }

  // printf("%d %d %d\n", verts.size(), edges.size(), faces.size());

#if 0
  BMIter iter;
  BMVert *vi;
  BMEdge *ei;
  BMFace *fi;
  BM_ITER_MESH (vi, &iter, bm, BM_VERTS_OF_MESH) {
    vi->head.hflag &= ~BM_ELEM_SELECT;
  }
  BM_ITER_MESH (ei, &iter, bm, BM_EDGES_OF_MESH) {
    ei->head.hflag &= ~BM_ELEM_SELECT;
  }
  BM_ITER_MESH (fi, &iter, bm, BM_FACES_OF_MESH) {
    fi->head.hflag &= ~BM_ELEM_SELECT;
  }
#endif

  for (BMFace *f : faces) {
    f->head.hflag |= BM_ELEM_SELECT;
    callback(reinterpret_cast<BMElem *>(f), userdata);
  }

  BMEdge *exist_e = v_extra ? BM_edge_exists(v, v_extra) : nullptr;
  for (BMEdge *e : edges) {
    if (exist_e == e) {
      e->head.hflag &= ~BM_ELEM_SELECT;
    }
    else {
      e->head.hflag |= BM_ELEM_SELECT;
    }
    callback(reinterpret_cast<BMElem *>(e), userdata);
  }
  for (BMVert *v2 : verts) {
    v2->head.hflag |= BM_ELEM_SELECT;
    callback(reinterpret_cast<BMElem *>(v2), userdata);
  }
}

template<typename FaceSet = blender::Set<BMFace *>>
static void vert_ring_recurse(BMVert *v, FaceSet &faces, int depth)
{
  if (!v->e) {
    return;
  }

  BMEdge *e = v->e;
  do {
    BMVert *v2 = BM_edge_other_vert(e, v);

    if (!e->l) {
      if (depth > 0) {
        vert_ring_recurse(v2, faces, depth - 1);
      }
      continue;
    }

    BMLoop *l = e->l;
    do {
      faces.add(l->f);
    } while ((l = l->radial_next) != e->l);

    if (depth > 0) {
      vert_ring_recurse(v2, faces, depth - 1);
    }
  } while ((e = BM_DISK_EDGE_NEXT(e, v)) != v->e);
}

static bool vert_is_nonmanifold(BMVert *v)
{
  if (!v->e) {
    return false;
  }

  BMEdge *e = v->e;
  do {
    if (e->l && e->l->radial_next != e->l && e->l->radial_next->radial_next != e->l) {
      return true;
    }
  } while ((e = BM_DISK_EDGE_NEXT(e, v)) != v->e);

  return false;
}

static void vert_ring_do(BMesh *bm,
                         BMVert *v,
                         BMVert *v_extra,
                         void (*callback)(BMElem *elem, void *userdata),
                         void *userdata,
                         int /*tag*/,
                         int /*facetag*/,
                         int max_depth = 0)
{
  blender::Set<BMFace *, 128> faces;

  vert_ring_recurse(v, faces, max_depth);
  if (v_extra) {
    vert_ring_recurse(v_extra, faces, max_depth);
  }

  blender::Set<BMVert *, 64> verts;
  blender::Set<BMEdge *, 128> edges;

  for (BMFace *f : faces) {
    BMLoop *l = f->l_first;

    do {
      bool bad = false;

      BMLoop *l2 = l->radial_next;
      do {
        if (!faces.contains(l2->f)) {
          bad = true;
          break;
        }
      } while ((l2 = l2->radial_next) != l);

      if (!bad) {
        edges.add(l->e);
      }
    } while ((l = l->next) != f->l_first);
  }

  for (BMFace *f : faces) {
    BMLoop *l = f->l_first;
    do {
      bool bad = false;
      BMEdge *e = l->v->e;

      do {
        if (!edges.contains(e)) {
          bad = true;
          break;
        }
      } while ((e = BM_DISK_EDGE_NEXT(e, l->v)) != l->v->e);

      if (!bad) {
        verts.add(l->v);
      }
    } while ((l = l->next) != f->l_first);
  }

  // printf("%d %d %d\n", verts.size(), edges.size(), faces.size());

  for (BMFace *f : faces) {
    callback(reinterpret_cast<BMElem *>(f), userdata);
  }
  for (BMEdge *e : edges) {
    callback(reinterpret_cast<BMElem *>(e), userdata);
  }
  for (BMVert *v2 : verts) {
    callback(reinterpret_cast<BMElem *>(v2), userdata);
  }
}

bool pbvh_bmesh_collapse_edge_uvs(
    PBVH *pbvh, BMEdge *e, BMVert *v_conn, BMVert *v_del, EdgeQueueContext *eq_ctx)
{
  bm_logstack_push();

  int boundflag1 = BM_ELEM_CD_GET_INT(v_conn, pbvh->cd_boundary_flag);
  int boundflag2 = BM_ELEM_CD_GET_INT(v_del, pbvh->cd_boundary_flag);

  int uvidx = pbvh->header.bm->ldata.typemap[CD_PROP_FLOAT2];
  CustomDataLayer *uv_layer = nullptr;
  int totuv = 0;

  if (uvidx >= 0) {
    uv_layer = pbvh->header.bm->ldata.layers + uvidx;
    totuv = 0;

    while (uvidx < pbvh->header.bm->ldata.totlayer &&
           pbvh->header.bm->ldata.layers[uvidx].type == CD_PROP_FLOAT2)
    {
      uvidx++;
      totuv++;
    }
  }

  /*have to check edge flags directly, vertex flag test above isn't specific enough and
    can sometimes let bad edges through*/
  if ((boundflag1 & SCULPT_BOUNDARY_SHARP_MARK) && (e->head.hflag & BM_ELEM_SMOOTH)) {
    bm_logstack_pop();
    return false;
  }
  if ((boundflag1 & SCULPT_BOUNDARY_SEAM) && !(e->head.hflag & BM_ELEM_SEAM)) {
    bm_logstack_pop();
    return false;
  }

  bool snap = !(boundflag2 & SCULPTVERT_ALL_CORNER);

  /* Snap non-UV attributes. */
  if (snap) {
    /* Save a few attributes we don't want to snap. */
    int ni_conn = BM_ELEM_CD_GET_INT(v_conn, pbvh->cd_vert_node_offset);
    StrokeID stroke_id;
    if (eq_ctx->ss->attrs.stroke_id) {
      stroke_id = blender::bke::paint::vertex_attr_get<StrokeID>({(intptr_t)v_conn},
                                                                 eq_ctx->ss->attrs.stroke_id);
    }

    const float v_ws[2] = {0.5f, 0.5f};
    const void *v_blocks[2] = {v_del->head.data, v_conn->head.data};

    CustomData_bmesh_interp(
        &pbvh->header.bm->vdata, v_blocks, v_ws, nullptr, 2, v_conn->head.data);

    /* Restore node index. */
    BM_ELEM_CD_SET_INT(v_conn, pbvh->cd_vert_node_offset, ni_conn);

    /* Restore v_conn's stroke id.  This is needed to avoid a nasty
     * bug in the layer brush that leads to an exploding mesh.
     */
    if (eq_ctx->ss->attrs.stroke_id) {
      blender::bke::paint::vertex_attr_set<StrokeID>(
          {(intptr_t)v_conn}, eq_ctx->ss->attrs.stroke_id, stroke_id);
    }
  }

  /* Deal with UVs. */
  if (e->l) {
    BMLoop *l = e->l;

    for (int step = 0; step < 2; step++) {
      BMVert *v = step ? e->v2 : e->v1;
      BMEdge *e2 = v->e;

      if (!e2) {
        continue;
      }

      do {
        BMLoop *l2 = e2->l;

        if (!l2) {
          continue;
        }

        do {
          BMLoop *l3 = l2->v != v ? l2->next : l2;

          /* store visit bits for each uv layer in l3->head.index */
          l3->head.index = 0;
        } while ((l2 = l2->radial_next) != e2->l);
      } while ((e2 = BM_DISK_EDGE_NEXT(e2, v)) != v->e);
    }

    float(*uv)[2] = static_cast<float(*)[2]>(BLI_array_alloca(uv, 4 * totuv));

    do {
      const void *ls2[2] = {l->head.data, l->next->head.data};
      float ws2[2] = {0.5f, 0.5f};

      if (!snap) {
        const int axis = l->v == v_del ? 0 : 1;

        ws2[axis] = 0.0f;
        ws2[axis ^ 1] = 1.0f;
      }

      for (int step = 0; uv_layer && step < 2; step++) {
        BMLoop *l1 = step ? l : l->next;

        for (int k = 0; k < totuv; k++) {
          float *luv = (float *)BM_ELEM_CD_GET_VOID_P(l1, uv_layer[k].offset);

          copy_v2_v2(uv[k * 2 + step], luv);
        }
      }

      CustomData_bmesh_interp(&pbvh->header.bm->ldata, ls2, ws2, nullptr, 2, l->head.data);
      CustomData_bmesh_copy_data(
          &pbvh->header.bm->ldata, &pbvh->header.bm->ldata, l->head.data, &l->next->head.data);

      for (int step = 0; totuv >= 0 && step < 2; step++) {
        BMVert *v = step ? l->next->v : l->v;
        BMLoop *l1 = step ? l->next : l;
        BMEdge *e2 = v->e;

        do {
          BMLoop *l2 = e2->l;

          if (!l2) {
            continue;
          }

          do {
            BMLoop *l3 = l2->v != v ? l2->next : l2;

            if (!l3 || l3 == l1 || l3 == l || l3 == l->next) {
              continue;
            }

            for (int k = 0; k < totuv; k++) {
              const int flag = 1 << k;

              if (l3->head.index & flag) {
                continue;
              }

              const int cd_uv = uv_layer[k].offset;

              float *luv1 = (float *)BM_ELEM_CD_GET_VOID_P(l1, cd_uv);
              float *luv2 = (float *)BM_ELEM_CD_GET_VOID_P(l3, cd_uv);

              float dx = luv2[0] - uv[k * 2 + step][0];
              float dy = luv2[1] - uv[k * 2 + step][1];

              float delta = dx * dx + dy * dy;

              if (delta < 0.001) {
                l3->head.index |= flag;
                copy_v2_v2(luv2, luv1);
              }
            }
          } while ((l2 = l2->radial_next) != e2->l);
        } while ((e2 = BM_DISK_EDGE_NEXT(e2, v)) != v->e);
      }
    } while ((l = l->radial_next) != e->l);
  }

  bm_logstack_pop();
  return snap;
}

/*
 * This function is rather complicated.  It has to
 * snap UVs, log geometry and free ids.
 */
BMVert *pbvh_bmesh_collapse_edge(
    PBVH *pbvh, BMEdge *e, BMVert *v1, BMVert *v2, EdgeQueueContext *eq_ctx)
{
  bm_logstack_push();

  BMVert *v_del, *v_conn;

  if (pbvh->dyntopo_stop) {
    bm_logstack_pop();
    return nullptr;
  }

  TraceData tdata;

  tdata.ss = eq_ctx->ss;
  tdata.pbvh = pbvh;
  tdata.e = e;

  pbvh_bmesh_check_nodes(pbvh);

  const int mupdateflag = SCULPTFLAG_NEED_VALENCE;
  // updateflag |= SCULPTFLAG_NEED_TRIANGULATE;  // to check for non-manifold flaps

  validate_edge(pbvh, e);

  check_vert_fan_are_tris(pbvh, e->v1);
  check_vert_fan_are_tris(pbvh, e->v2);

  pbvh_bmesh_check_nodes(pbvh);

  pbvh_check_vert_boundary(pbvh, v1);
  pbvh_check_vert_boundary(pbvh, v2);

  int boundflag1 = BM_ELEM_CD_GET_INT(v1, pbvh->cd_boundary_flag);
  int boundflag2 = BM_ELEM_CD_GET_INT(v2, pbvh->cd_boundary_flag);

  if ((boundflag1 & SCULPT_BOUNDARY_UV) != (boundflag2 & SCULPT_BOUNDARY_UV)) {
    return nullptr;
  }

  /* one of the two vertices may be masked, select the correct one for deletion */
  if (!(boundflag1 & SCULPTVERT_ALL_CORNER) || DYNTOPO_MASK(eq_ctx->cd_vert_mask_offset, v1) <
                                                   DYNTOPO_MASK(eq_ctx->cd_vert_mask_offset, v2))
  {
    v_del = v1;
    v_conn = v2;
  }
  else {
    v_del = v2;
    v_conn = v1;

    SWAP(int, boundflag1, boundflag2);
  }

  /* Don't collapse across boundaries. */
  if ((boundflag1 & SCULPTVERT_ALL_CORNER) ||
      (boundflag1 & SCULPTVERT_ALL_BOUNDARY) != (boundflag2 & SCULPTVERT_ALL_BOUNDARY))
  {
    bm_logstack_pop();
    return nullptr;
  }

  /* Needed for vert_ring_do. */
  const int tag = COLLAPSE_TAG;
  const int facetag = COLLAPSE_FACE_TAG;
  int vert_ring_maxdepth = 0;

  bool non_manifold = vert_is_nonmanifold(e->v1);
  non_manifold |= vert_is_nonmanifold(e->v2);

  if (non_manifold) {
    vert_ring_maxdepth++;
  }

  /* Make sure original data is initialized before we snap it. */
  BKE_pbvh_bmesh_check_origdata(eq_ctx->ss, v_conn, pbvh->stroke_id);
  BKE_pbvh_bmesh_check_origdata(eq_ctx->ss, v_del, pbvh->stroke_id);

  /* Remove topology from PBVH and insert into bmlog. */
  vert_ring_do(pbvh->header.bm,
               e->v1,
               e->v2,
               collapse_ring_callback_pre,
               &tdata,
               tag,
               facetag,
               vert_ring_maxdepth);

  pbvh_bmesh_check_nodes(pbvh);

  pbvh_bmesh_check_nodes(pbvh);

  /* Snap UVS. */
  bool uvs_snapped = pbvh_bmesh_collapse_edge_uvs(pbvh, e, v_conn, v_del, eq_ctx);
  validate_vert(pbvh, v_conn, CHECK_VERT_FACES | CHECK_VERT_NODE_ASSIGNED);

  BMEdge *e2;
  if (!uvs_snapped) {
    float co[3];

    copy_v3_v3(co, v_conn->co);

    /* Full non-manifold collapse. */
    BM_edge_collapse(pbvh->header.bm, e, v_del, true, true, true, true);
    copy_v3_v3(v_conn->co, co);
  }
  else {
    float co[3];

    add_v3_v3v3(co, v_del->co, v_conn->co);
    mul_v3_fl(co, 0.5f);

    /* Full non-manifold collapse. */
    BM_edge_collapse(pbvh->header.bm, e, v_del, true, true, true, true);
    copy_v3_v3(v_conn->co, co);
  }

  vert_ring_do(pbvh->header.bm,
               v_conn,
               nullptr,
               collapse_ring_callback_post,
               static_cast<void *>(&tdata),
               tag,
               facetag,
               vert_ring_maxdepth);

  if (!v_conn->e) {
    printf("%s: pbvh error, v_conn->e was null\n", __func__);
    return v_conn;
  }

  validate_vert(pbvh, v_conn, CHECK_VERT_FACES | CHECK_VERT_NODE_ASSIGNED);

  /* Flag boundaries for update. */
  e2 = v_conn->e;
  do {
    BMLoop *l = e2->l;

    if (!l) {
      continue;
    }

    do {
      BMLoop *l2 = l->f->l_first;
      do {
        pbvh_boundary_update_bmesh(pbvh, l2->v);
        dyntopo_add_flag(pbvh, l2->v, mupdateflag);
      } while ((l2 = l2->next) != l->f->l_first);
    } while ((l = l->radial_next) != e2->l);
  } while ((e2 = BM_DISK_EDGE_NEXT(e2, v_conn)) != v_conn->e);

  pbvh_bmesh_check_nodes(pbvh);

  if (!v_conn) {
    bm_logstack_pop();
    return nullptr;
  }

  if (v_conn->e && !v_conn->e->l) {
    BM_log_edge_removed(pbvh->header.bm, pbvh->bm_log, v_conn->e);
    if (BM_idmap_get_id(pbvh->bm_idmap, reinterpret_cast<BMElem *>(v_conn->e)) != BM_ID_NONE) {
      BM_idmap_release(pbvh->bm_idmap, reinterpret_cast<BMElem *>(v_conn->e), true);
    }
    BM_edge_kill(pbvh->header.bm, v_conn->e);
  }

  if (!v_conn->e) {
    /* Delete isolated vertex. */
    if (BM_ELEM_CD_GET_INT(v_conn, pbvh->cd_vert_node_offset) != DYNTOPO_NODE_NONE) {
      blender::bke::dyntopo::pbvh_bmesh_vert_remove(pbvh, v_conn);
    }

    BM_log_vert_removed(pbvh->header.bm, pbvh->bm_log, v_conn);
    BM_idmap_release(pbvh->bm_idmap, reinterpret_cast<BMElem *>(v_conn), true);
    BM_vert_kill(pbvh->header.bm, v_conn);

    bm_logstack_pop();
    return nullptr;
  }

  pbvh_boundary_update_bmesh(pbvh, v_conn);
  dyntopo_add_flag(pbvh, v_conn, mupdateflag);

  if (BM_ELEM_CD_GET_INT(v_conn, pbvh->cd_vert_node_offset) == DYNTOPO_NODE_NONE) {
    printf("%s: error: failed to remove vert from pbvh?  v_conn->e: %p v_conn->e->l\n",
           __func__,
           v_conn->e,
           v_conn->e ? v_conn->e->l : nullptr);
  }

  if (v_conn) {
    check_for_fins(pbvh, v_conn);
  }

  validate_vert(pbvh, v_conn, CHECK_VERT_FACES | CHECK_VERT_NODE_ASSIGNED);

  bm_logstack_pop();
  PBVH_CHECK_NAN(v_conn->co);

  return v_conn;
}
}  // namespace blender::bke::dyntopo<|MERGE_RESOLUTION|>--- conflicted
+++ resolved
@@ -84,11 +84,7 @@
     case BM_FACE: {
       BMFace *f = reinterpret_cast<BMFace *>(elem);
       BM_log_face_removed(bm, data->pbvh->bm_log, f);
-<<<<<<< HEAD
       pbvh_bmesh_face_remove(data->pbvh, f, false, true, false);
-=======
-      pbvh_bmesh_face_remove(data->pbvh, f, false, true, true);
->>>>>>> 6c45d0b0
       BM_idmap_release(data->pbvh->bm_idmap, elem, false);
       break;
     }

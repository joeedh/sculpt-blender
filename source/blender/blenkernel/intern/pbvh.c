/*
 * This program is free software; you can redistribute it and/or
 * modify it under the terms of the GNU General Public License
 * as published by the Free Software Foundation; either version 2
 * of the License, or (at your option) any later version.
 *
 * This program is distributed in the hope that it will be useful,
 * but WITHOUT ANY WARRANTY; without even the implied warranty of
 * MERCHANTABILITY or FITNESS FOR A PARTICULAR PURPOSE.  See the
 * GNU General Public License for more details.
 *
 * You should have received a copy of the GNU General Public License
 * along with this program; if not, write to the Free Software Foundation,
 * Inc., 51 Franklin Street, Fifth Floor, Boston, MA 02110-1301, USA.
 */

/** \file
 * \ingroup bli
 */

#include "MEM_guardedalloc.h"

#include "BLI_utildefines.h"

#include "BLI_bitmap.h"
#include "BLI_ghash.h"
#include "BLI_math.h"
#include "BLI_rand.h"
#include "BLI_task.h"

#include "DNA_mesh_types.h"
#include "DNA_meshdata_types.h"

#include "BKE_ccg.h"
#include "BKE_mesh.h" /* for BKE_mesh_calc_normals */
#include "BKE_paint.h"
#include "BKE_pbvh.h"
#include "BKE_subdiv_ccg.h"

#include "PIL_time.h"

#include "GPU_buffers.h"

#include "trimesh.h"
#include "bmesh.h"

#include "atomic_ops.h"

#include "pbvh_intern.h"

#include <limits.h>

#define LEAF_LIMIT 10000

//#define PERFCNTRS

#define STACK_FIXED_DEPTH 100

typedef struct PBVHStack {
  PBVHNode *node;
  bool revisiting;
} PBVHStack;

typedef struct PBVHIter {
  PBVH *pbvh;
  BKE_pbvh_SearchCallback scb;
  void *search_data;

  PBVHStack *stack;
  int stacksize;

  PBVHStack stackfixed[STACK_FIXED_DEPTH];
  int stackspace;
} PBVHIter;

void BB_reset(BB *bb)
{
  bb->bmin[0] = bb->bmin[1] = bb->bmin[2] = FLT_MAX;
  bb->bmax[0] = bb->bmax[1] = bb->bmax[2] = -FLT_MAX;
}

/* Expand the bounding box to include a new coordinate */
void BB_expand(BB *bb, const float co[3])
{
  for (int i = 0; i < 3; i++) {
    bb->bmin[i] = min_ff(bb->bmin[i], co[i]);
    bb->bmax[i] = max_ff(bb->bmax[i], co[i]);
  }
}

/* Expand the bounding box to include another bounding box */
void BB_expand_with_bb(BB *bb, BB *bb2)
{
  for (int i = 0; i < 3; i++) {
    bb->bmin[i] = min_ff(bb->bmin[i], bb2->bmin[i]);
    bb->bmax[i] = max_ff(bb->bmax[i], bb2->bmax[i]);
  }
}

/* Return 0, 1, or 2 to indicate the widest axis of the bounding box */
int BB_widest_axis(const BB *bb)
{
  float dim[3];

  for (int i = 0; i < 3; i++) {
    dim[i] = bb->bmax[i] - bb->bmin[i];
  }

  if (dim[0] > dim[1]) {
    if (dim[0] > dim[2]) {
      return 0;
    }

    return 2;
  }

  if (dim[1] > dim[2]) {
    return 1;
  }

  return 2;
}

void BBC_update_centroid(BBC *bbc)
{
  for (int i = 0; i < 3; i++) {
    bbc->bcentroid[i] = (bbc->bmin[i] + bbc->bmax[i]) * 0.5f;
  }
}

/* Not recursive */
static void update_node_vb(PBVH *pbvh, PBVHNode *node)
{
  BB vb;

  BB_reset(&vb);

  if (node->flag & PBVH_Leaf) {
    PBVHVertexIter vd;

    BKE_pbvh_vertex_iter_begin(pbvh, node, vd, PBVH_ITER_ALL)
    {
      BB_expand(&vb, vd.co);
    }
    BKE_pbvh_vertex_iter_end;
  }
  else {
    BB_expand_with_bb(&vb, &pbvh->nodes[node->children_offset].vb);
    BB_expand_with_bb(&vb, &pbvh->nodes[node->children_offset + 1].vb);
  }

  node->vb = vb;
}

// void BKE_pbvh_node_BB_reset(PBVHNode *node)
//{
//  BB_reset(&node->vb);
//}
//
// void BKE_pbvh_node_BB_expand(PBVHNode *node, float co[3])
//{
//  BB_expand(&node->vb, co);
//}

static bool face_materials_match(const MPoly *f1, const MPoly *f2)
{
  return ((f1->flag & ME_SMOOTH) == (f2->flag & ME_SMOOTH) && (f1->mat_nr == f2->mat_nr));
}

static bool grid_materials_match(const DMFlagMat *f1, const DMFlagMat *f2)
{
  return ((f1->flag & ME_SMOOTH) == (f2->flag & ME_SMOOTH) && (f1->mat_nr == f2->mat_nr));
}

/* Adapted from BLI_kdopbvh.c */
/* Returns the index of the first element on the right of the partition */
static int partition_indices(int *prim_indices, int lo, int hi, int axis, float mid, BBC *prim_bbc)
{
  int i = lo, j = hi;
  for (;;) {
    for (; prim_bbc[prim_indices[i]].bcentroid[axis] < mid; i++) {
      /* pass */
    }
    for (; mid < prim_bbc[prim_indices[j]].bcentroid[axis]; j--) {
      /* pass */
    }

    if (!(i < j)) {
      return i;
    }

    SWAP(int, prim_indices[i], prim_indices[j]);
    i++;
  }
}

/* Returns the index of the first element on the right of the partition */
static int partition_indices_material(PBVH *pbvh, int lo, int hi)
{
  const MPoly *mpoly = pbvh->mpoly;
  const MLoopTri *looptri = pbvh->looptri;
  const DMFlagMat *flagmats = pbvh->grid_flag_mats;
  const int *indices = pbvh->prim_indices;
  const void *first;
  int i = lo, j = hi;

  if (pbvh->looptri) {
    first = &mpoly[looptri[pbvh->prim_indices[lo]].poly];
  }
  else {
    first = &flagmats[pbvh->prim_indices[lo]];
  }

  for (;;) {
    if (pbvh->looptri) {
      for (; face_materials_match(first, &mpoly[looptri[indices[i]].poly]); i++) {
        /* pass */
      }
      for (; !face_materials_match(first, &mpoly[looptri[indices[j]].poly]); j--) {
        /* pass */
      }
    }
    else {
      for (; grid_materials_match(first, &flagmats[indices[i]]); i++) {
        /* pass */
      }
      for (; !grid_materials_match(first, &flagmats[indices[j]]); j--) {
        /* pass */
      }
    }

    if (!(i < j)) {
      return i;
    }

    SWAP(int, pbvh->prim_indices[i], pbvh->prim_indices[j]);
    i++;
  }
}

void pbvh_grow_nodes(PBVH *pbvh, int totnode)
{
  if (UNLIKELY(totnode > pbvh->node_mem_count)) {
    pbvh->node_mem_count = pbvh->node_mem_count + (pbvh->node_mem_count / 3);
    if (pbvh->node_mem_count < totnode) {
      pbvh->node_mem_count = totnode;
    }
    pbvh->nodes = MEM_recallocN(pbvh->nodes, sizeof(PBVHNode) * pbvh->node_mem_count);
  }

  pbvh->totnode = totnode;
}

/* Add a vertex to the map, with a positive value for unique vertices and
 * a negative value for additional vertices */
static int map_insert_vert(
    PBVH *pbvh, GHash *map, unsigned int *face_verts, unsigned int *uniq_verts, int vertex)
{
  void *key, **value_p;

  key = POINTER_FROM_INT(vertex);
  if (!BLI_ghash_ensure_p(map, key, &value_p)) {
    int value_i;
    if (BLI_BITMAP_TEST(pbvh->vert_bitmap, vertex) == 0) {
      BLI_BITMAP_ENABLE(pbvh->vert_bitmap, vertex);
      value_i = *uniq_verts;
      (*uniq_verts)++;
    }
    else {
      value_i = ~(*face_verts);
      (*face_verts)++;
    }
    *value_p = POINTER_FROM_INT(value_i);
    return value_i;
  }

  return POINTER_AS_INT(*value_p);
}

/* Find vertices used by the faces in this node and update the draw buffers */
static void build_mesh_leaf_node(PBVH *pbvh, PBVHNode *node)
{
  bool has_visible = false;

  node->uniq_verts = node->face_verts = 0;
  const int totface = node->totprim;

  /* reserve size is rough guess */
  GHash *map = BLI_ghash_int_new_ex("build_mesh_leaf_node gh", 2 * totface);

  int(*face_vert_indices)[3] = MEM_mallocN(sizeof(int[3]) * totface, "bvh node face vert indices");

  node->face_vert_indices = (const int(*)[3])face_vert_indices;

  if (pbvh->respect_hide == false) {
    has_visible = true;
  }

  for (int i = 0; i < totface; i++) {
    const MLoopTri *lt = &pbvh->looptri[node->prim_indices[i]];
    for (int j = 0; j < 3; j++) {
      face_vert_indices[i][j] = map_insert_vert(
          pbvh, map, &node->face_verts, &node->uniq_verts, pbvh->mloop[lt->tri[j]].v);
    }

    if (has_visible == false) {
      if (!paint_is_face_hidden(lt, pbvh->verts, pbvh->mloop)) {
        has_visible = true;
      }
    }
  }

  int *vert_indices = MEM_callocN(sizeof(int) * (node->uniq_verts + node->face_verts),
                                  "bvh node vert indices");
  node->vert_indices = vert_indices;

  /* Build the vertex list, unique verts first */
  GHashIterator gh_iter;
  GHASH_ITER (gh_iter, map) {
    void *value = BLI_ghashIterator_getValue(&gh_iter);
    int ndx = POINTER_AS_INT(value);

    if (ndx < 0) {
      ndx = -ndx + node->uniq_verts - 1;
    }

    vert_indices[ndx] = POINTER_AS_INT(BLI_ghashIterator_getKey(&gh_iter));
  }

  for (int i = 0; i < totface; i++) {
    const int sides = 3;

    for (int j = 0; j < sides; j++) {
      if (face_vert_indices[i][j] < 0) {
        face_vert_indices[i][j] = -face_vert_indices[i][j] + node->uniq_verts - 1;
      }
    }
  }

  BKE_pbvh_node_mark_rebuild_draw(node);

  BKE_pbvh_node_fully_hidden_set(node, !has_visible);

  BLI_ghash_free(map, NULL, NULL);
}

static void update_vb(PBVH *pbvh, PBVHNode *node, BBC *prim_bbc, int offset, int count)
{
  BB_reset(&node->vb);
  for (int i = offset + count - 1; i >= offset; i--) {
    BB_expand_with_bb(&node->vb, (BB *)(&prim_bbc[pbvh->prim_indices[i]]));
  }
  node->orig_vb = node->vb;
}

/* Returns the number of visible quads in the nodes' grids. */
int BKE_pbvh_count_grid_quads(BLI_bitmap **grid_hidden,
                              const int *grid_indices,
                              int totgrid,
                              int gridsize)
{
  const int gridarea = (gridsize - 1) * (gridsize - 1);
  int totquad = 0;

  /* grid hidden layer is present, so have to check each grid for
   * visibility */

  for (int i = 0; i < totgrid; i++) {
    const BLI_bitmap *gh = grid_hidden[grid_indices[i]];

    if (gh) {
      /* grid hidden are present, have to check each element */
      for (int y = 0; y < gridsize - 1; y++) {
        for (int x = 0; x < gridsize - 1; x++) {
          if (!paint_is_grid_face_hidden(gh, gridsize, x, y)) {
            totquad++;
          }
        }
      }
    }
    else {
      totquad += gridarea;
    }
  }

  return totquad;
}

void BKE_pbvh_sync_face_sets_to_grids(PBVH *pbvh)
{
  const int gridsize = pbvh->gridkey.grid_size;
  for (int i = 0; i < pbvh->totgrid; i++) {
    BLI_bitmap *gh = pbvh->grid_hidden[i];
    const int face_index = BKE_subdiv_ccg_grid_to_face_index(pbvh->subdiv_ccg, i);
    if (!gh && pbvh->face_sets[face_index] < 0) {
      gh = pbvh->grid_hidden[i] = BLI_BITMAP_NEW(pbvh->gridkey.grid_area,
                                                 "partialvis_update_grids");
    }
    if (gh) {
      for (int y = 0; y < gridsize; y++) {
        for (int x = 0; x < gridsize; x++) {
          BLI_BITMAP_SET(gh, y * gridsize + x, pbvh->face_sets[face_index] < 0);
        }
      }
    }
  }
}

static void build_grid_leaf_node(PBVH *pbvh, PBVHNode *node)
{
  int totquads = BKE_pbvh_count_grid_quads(
      pbvh->grid_hidden, node->prim_indices, node->totprim, pbvh->gridkey.grid_size);
  BKE_pbvh_node_fully_hidden_set(node, (totquads == 0));
  BKE_pbvh_node_mark_rebuild_draw(node);
}

static void build_leaf(PBVH *pbvh, int node_index, BBC *prim_bbc, int offset, int count)
{
  pbvh->nodes[node_index].flag |= PBVH_Leaf;

  pbvh->nodes[node_index].prim_indices = pbvh->prim_indices + offset;
  pbvh->nodes[node_index].totprim = count;

  /* Still need vb for searches */
  update_vb(pbvh, &pbvh->nodes[node_index], prim_bbc, offset, count);

  if (pbvh->looptri) {
    build_mesh_leaf_node(pbvh, pbvh->nodes + node_index);
  }
  else {
    build_grid_leaf_node(pbvh, pbvh->nodes + node_index);
  }
}

/* Return zero if all primitives in the node can be drawn with the
 * same material (including flat/smooth shading), non-zero otherwise */
static bool leaf_needs_material_split(PBVH *pbvh, int offset, int count)
{
  if (count <= 1) {
    return false;
  }

  if (pbvh->looptri) {
    const MLoopTri *first = &pbvh->looptri[pbvh->prim_indices[offset]];
    const MPoly *mp = &pbvh->mpoly[first->poly];

    for (int i = offset + count - 1; i > offset; i--) {
      int prim = pbvh->prim_indices[i];
      const MPoly *mp_other = &pbvh->mpoly[pbvh->looptri[prim].poly];
      if (!face_materials_match(mp, mp_other)) {
        return true;
      }
    }
  }
  else {
    const DMFlagMat *first = &pbvh->grid_flag_mats[pbvh->prim_indices[offset]];

    for (int i = offset + count - 1; i > offset; i--) {
      int prim = pbvh->prim_indices[i];
      if (!grid_materials_match(first, &pbvh->grid_flag_mats[prim])) {
        return true;
      }
    }
  }

  return false;
}

/* Recursively build a node in the tree
 *
 * vb is the voxel box around all of the primitives contained in
 * this node.
 *
 * cb is the bounding box around all the centroids of the primitives
 * contained in this node
 *
 * offset and start indicate a range in the array of primitive indices
 */

static void build_sub(PBVH *pbvh, int node_index, BB *cb, BBC *prim_bbc, int offset, int count)
{
  int end;
  BB cb_backing;

  /* Decide whether this is a leaf or not */
  const bool below_leaf_limit = count <= pbvh->leaf_limit;
  if (below_leaf_limit) {
    if (!leaf_needs_material_split(pbvh, offset, count)) {
      build_leaf(pbvh, node_index, prim_bbc, offset, count);
      return;
    }
  }

  /* Add two child nodes */
  pbvh->nodes[node_index].children_offset = pbvh->totnode;
  pbvh_grow_nodes(pbvh, pbvh->totnode + 2);

  /* Update parent node bounding box */
  update_vb(pbvh, &pbvh->nodes[node_index], prim_bbc, offset, count);

  if (!below_leaf_limit) {
    /* Find axis with widest range of primitive centroids */
    if (!cb) {
      cb = &cb_backing;
      BB_reset(cb);
      for (int i = offset + count - 1; i >= offset; i--) {
        BB_expand(cb, prim_bbc[pbvh->prim_indices[i]].bcentroid);
      }
    }
    const int axis = BB_widest_axis(cb);

    /* Partition primitives along that axis */
    end = partition_indices(pbvh->prim_indices,
                            offset,
                            offset + count - 1,
                            axis,
                            (cb->bmax[axis] + cb->bmin[axis]) * 0.5f,
                            prim_bbc);
  }
  else {
    /* Partition primitives by material */
    end = partition_indices_material(pbvh, offset, offset + count - 1);
  }

  /* Build children */
  build_sub(pbvh, pbvh->nodes[node_index].children_offset, NULL, prim_bbc, offset, end - offset);
  build_sub(pbvh,
            pbvh->nodes[node_index].children_offset + 1,
            NULL,
            prim_bbc,
            end,
            offset + count - end);
}

static void pbvh_build(PBVH *pbvh, BB *cb, BBC *prim_bbc, int totprim)
{
  if (totprim != pbvh->totprim) {
    pbvh->totprim = totprim;
    if (pbvh->nodes) {
      MEM_freeN(pbvh->nodes);
    }
    if (pbvh->prim_indices) {
      MEM_freeN(pbvh->prim_indices);
    }
    pbvh->prim_indices = MEM_mallocN(sizeof(int) * totprim, "bvh prim indices");
    for (int i = 0; i < totprim; i++) {
      pbvh->prim_indices[i] = i;
    }
    pbvh->totnode = 0;
    if (pbvh->node_mem_count < 100) {
      pbvh->node_mem_count = 100;
      pbvh->nodes = MEM_callocN(sizeof(PBVHNode) * pbvh->node_mem_count, "bvh initial nodes");
    }
  }

  pbvh->totnode = 1;
  build_sub(pbvh, 0, cb, prim_bbc, 0, totprim);
}

/**
 * Do a full rebuild with on Mesh data structure.
 *
 * \note Unlike mpoly/mloop/verts, looptri is **totally owned** by PBVH
 * (which means it may rewrite it if needed, see #BKE_pbvh_vert_coords_apply().
 */
void BKE_pbvh_build_mesh(PBVH *pbvh,
                         const Mesh *mesh,
                         const MPoly *mpoly,
                         const MLoop *mloop,
                         MVert *verts,
                         int totvert,
                         struct CustomData *vdata,
                         struct CustomData *ldata,
                         struct CustomData *pdata,
                         const MLoopTri *looptri,
                         int looptri_num)
{
  BBC *prim_bbc = NULL;
  BB cb;

  pbvh->mesh = mesh;
  pbvh->type = PBVH_FACES;
  pbvh->mpoly = mpoly;
  pbvh->mloop = mloop;
  pbvh->looptri = looptri;
  pbvh->verts = verts;
  pbvh->vert_bitmap = BLI_BITMAP_NEW(totvert, "bvh->vert_bitmap");
  pbvh->totvert = totvert;
  pbvh->leaf_limit = LEAF_LIMIT;
  pbvh->vdata = vdata;
  pbvh->ldata = ldata;
  pbvh->pdata = pdata;

  pbvh->face_sets_color_seed = mesh->face_sets_color_seed;
  pbvh->face_sets_color_default = mesh->face_sets_color_default;

  BB_reset(&cb);

  /* For each face, store the AABB and the AABB centroid */
  prim_bbc = MEM_mallocN(sizeof(BBC) * looptri_num, "prim_bbc");

  for (int i = 0; i < looptri_num; i++) {
    const MLoopTri *lt = &looptri[i];
    const int sides = 3;
    BBC *bbc = prim_bbc + i;

    BB_reset((BB *)bbc);

    for (int j = 0; j < sides; j++) {
      BB_expand((BB *)bbc, verts[pbvh->mloop[lt->tri[j]].v].co);
    }

    BBC_update_centroid(bbc);

    BB_expand(&cb, bbc->bcentroid);
  }

  if (looptri_num) {
    pbvh_build(pbvh, &cb, prim_bbc, looptri_num);
  }

  MEM_freeN(prim_bbc);
  MEM_freeN(pbvh->vert_bitmap);
}

/* Do a full rebuild with on Grids data structure */
void BKE_pbvh_build_grids(PBVH *pbvh,
                          CCGElem **grids,
                          int totgrid,
                          CCGKey *key,
                          void **gridfaces,
                          DMFlagMat *flagmats,
                          BLI_bitmap **grid_hidden)
{
  const int gridsize = key->grid_size;

  pbvh->type = PBVH_GRIDS;
  pbvh->grids = grids;
  pbvh->gridfaces = gridfaces;
  pbvh->grid_flag_mats = flagmats;
  pbvh->totgrid = totgrid;
  pbvh->gridkey = *key;
  pbvh->grid_hidden = grid_hidden;
  pbvh->leaf_limit = max_ii(LEAF_LIMIT / (gridsize * gridsize), 1);

  BB cb;
  BB_reset(&cb);

  /* For each grid, store the AABB and the AABB centroid */
  BBC *prim_bbc = MEM_mallocN(sizeof(BBC) * totgrid, "prim_bbc");

  for (int i = 0; i < totgrid; i++) {
    CCGElem *grid = grids[i];
    BBC *bbc = prim_bbc + i;

    BB_reset((BB *)bbc);

    for (int j = 0; j < gridsize * gridsize; j++) {
      BB_expand((BB *)bbc, CCG_elem_offset_co(key, grid, j));
    }

    BBC_update_centroid(bbc);

    BB_expand(&cb, bbc->bcentroid);
  }

  if (totgrid) {
    pbvh_build(pbvh, &cb, prim_bbc, totgrid);
  }

  MEM_freeN(prim_bbc);
}

PBVH *BKE_pbvh_new(void)
{
  PBVH *pbvh = MEM_callocN(sizeof(PBVH), "pbvh");
  pbvh->respect_hide = true;
  return pbvh;
}

void BKE_pbvh_free(PBVH *pbvh)
{
  for (int i = 0; i < pbvh->totnode; i++) {
    PBVHNode *node = &pbvh->nodes[i];

    if (node->flag & PBVH_Leaf) {
      if (node->draw_buffers) {
        GPU_pbvh_buffers_free(node->draw_buffers);
      }
      if (node->vert_indices) {
        MEM_freeN((void *)node->vert_indices);
      }
      if (node->face_vert_indices) {
        MEM_freeN((void *)node->face_vert_indices);
      }
      if (node->bm_faces) {
        BLI_gset_free(node->bm_faces, NULL);
      }
      if (node->bm_unique_verts) {
        BLI_gset_free(node->bm_unique_verts, NULL);
      }
      if (node->bm_other_verts) {
        BLI_gset_free(node->bm_other_verts, NULL);
      }
    }
  }

  if (pbvh->deformed) {
    if (pbvh->verts) {
      /* if pbvh was deformed, new memory was allocated for verts/faces -- free it */

      MEM_freeN((void *)pbvh->verts);
    }
  }

  if (pbvh->looptri) {
    MEM_freeN((void *)pbvh->looptri);
  }

  if (pbvh->nodes) {
    MEM_freeN(pbvh->nodes);
  }

  if (pbvh->prim_indices) {
    MEM_freeN(pbvh->prim_indices);
  }

  MEM_freeN(pbvh);
}

static void pbvh_iter_begin(PBVHIter *iter,
                            PBVH *pbvh,
                            BKE_pbvh_SearchCallback scb,
                            void *search_data)
{
  iter->pbvh = pbvh;
  iter->scb = scb;
  iter->search_data = search_data;

  iter->stack = iter->stackfixed;
  iter->stackspace = STACK_FIXED_DEPTH;

  iter->stack[0].node = pbvh->nodes;
  iter->stack[0].revisiting = false;
  iter->stacksize = 1;
}

static void pbvh_iter_end(PBVHIter *iter)
{
  if (iter->stackspace > STACK_FIXED_DEPTH) {
    MEM_freeN(iter->stack);
  }
}

static void pbvh_stack_push(PBVHIter *iter, PBVHNode *node, bool revisiting)
{
  if (UNLIKELY(iter->stacksize == iter->stackspace)) {
    iter->stackspace *= 2;
    if (iter->stackspace != (STACK_FIXED_DEPTH * 2)) {
      iter->stack = MEM_reallocN(iter->stack, sizeof(PBVHStack) * iter->stackspace);
    }
    else {
      iter->stack = MEM_mallocN(sizeof(PBVHStack) * iter->stackspace, "PBVHStack");
      memcpy(iter->stack, iter->stackfixed, sizeof(PBVHStack) * iter->stacksize);
    }
  }

  iter->stack[iter->stacksize].node = node;
  iter->stack[iter->stacksize].revisiting = revisiting;
  iter->stacksize++;
}

static PBVHNode *pbvh_iter_next(PBVHIter *iter)
{
  /* purpose here is to traverse tree, visiting child nodes before their
   * parents, this order is necessary for e.g. computing bounding boxes */

  while (iter->stacksize) {
    /* pop node */
    iter->stacksize--;
    PBVHNode *node = iter->stack[iter->stacksize].node;

    /* on a mesh with no faces this can happen
     * can remove this check if we know meshes have at least 1 face */
    if (node == NULL) {
      return NULL;
    }

    bool revisiting = iter->stack[iter->stacksize].revisiting;

    /* revisiting node already checked */
    if (revisiting) {
      return node;
    }

    if (iter->scb && !iter->scb(node, iter->search_data)) {
      continue; /* don't traverse, outside of search zone */
    }

    if (node->flag & PBVH_Leaf) {
      /* immediately hit leaf node */
      return node;
    }

    /* come back later when children are done */
    pbvh_stack_push(iter, node, true);

    /* push two child nodes on the stack */
    pbvh_stack_push(iter, iter->pbvh->nodes + node->children_offset + 1, false);
    pbvh_stack_push(iter, iter->pbvh->nodes + node->children_offset, false);
  }

  return NULL;
}

static PBVHNode *pbvh_iter_next_occluded(PBVHIter *iter)
{
  while (iter->stacksize) {
    /* pop node */
    iter->stacksize--;
    PBVHNode *node = iter->stack[iter->stacksize].node;

    /* on a mesh with no faces this can happen
     * can remove this check if we know meshes have at least 1 face */
    if (node == NULL) {
      return NULL;
    }

    if (iter->scb && !iter->scb(node, iter->search_data)) {
      continue; /* don't traverse, outside of search zone */
    }

    if (node->flag & PBVH_Leaf) {
      /* immediately hit leaf node */
      return node;
    }

    pbvh_stack_push(iter, iter->pbvh->nodes + node->children_offset + 1, false);
    pbvh_stack_push(iter, iter->pbvh->nodes + node->children_offset, false);
  }

  return NULL;
}

void BKE_pbvh_search_gather(
    PBVH *pbvh, BKE_pbvh_SearchCallback scb, void *search_data, PBVHNode ***r_array, int *r_tot)
{
  PBVHIter iter;
  PBVHNode **array = NULL, *node;
  int tot = 0, space = 0;

  pbvh_iter_begin(&iter, pbvh, scb, search_data);

  while ((node = pbvh_iter_next(&iter))) {
    if (node->flag & PBVH_Leaf) {
      if (UNLIKELY(tot == space)) {
        /* resize array if needed */
        space = (tot == 0) ? 32 : space * 2;
        array = MEM_recallocN_id(array, sizeof(PBVHNode *) * space, __func__);
      }

      array[tot] = node;
      tot++;
    }
  }

  pbvh_iter_end(&iter);

  if (tot == 0 && array) {
    MEM_freeN(array);
    array = NULL;
  }

  *r_array = array;
  *r_tot = tot;
}

void BKE_pbvh_search_callback(PBVH *pbvh,
                              BKE_pbvh_SearchCallback scb,
                              void *search_data,
                              BKE_pbvh_HitCallback hcb,
                              void *hit_data)
{
  PBVHIter iter;
  PBVHNode *node;

  pbvh_iter_begin(&iter, pbvh, scb, search_data);

  while ((node = pbvh_iter_next(&iter))) {
    if (node->flag & PBVH_Leaf) {
      hcb(node, hit_data);
    }
  }

  pbvh_iter_end(&iter);
}

typedef struct node_tree {
  PBVHNode *data;

  struct node_tree *left;
  struct node_tree *right;
} node_tree;

static void node_tree_insert(node_tree *tree, node_tree *new_node)
{
  if (new_node->data->tmin < tree->data->tmin) {
    if (tree->left) {
      node_tree_insert(tree->left, new_node);
    }
    else {
      tree->left = new_node;
    }
  }
  else {
    if (tree->right) {
      node_tree_insert(tree->right, new_node);
    }
    else {
      tree->right = new_node;
    }
  }
}

static void traverse_tree(node_tree *tree,
                          BKE_pbvh_HitOccludedCallback hcb,
                          void *hit_data,
                          float *tmin)
{
  if (tree->left) {
    traverse_tree(tree->left, hcb, hit_data, tmin);
  }

  hcb(tree->data, hit_data, tmin);

  if (tree->right) {
    traverse_tree(tree->right, hcb, hit_data, tmin);
  }
}

static void free_tree(node_tree *tree)
{
  if (tree->left) {
    free_tree(tree->left);
    tree->left = NULL;
  }

  if (tree->right) {
    free_tree(tree->right);
    tree->right = NULL;
  }

  free(tree);
}

float BKE_pbvh_node_get_tmin(PBVHNode *node)
{
  return node->tmin;
}

static void BKE_pbvh_search_callback_occluded(PBVH *pbvh,
                                              BKE_pbvh_SearchCallback scb,
                                              void *search_data,
                                              BKE_pbvh_HitOccludedCallback hcb,
                                              void *hit_data)
{
  PBVHIter iter;
  PBVHNode *node;
  node_tree *tree = NULL;

  pbvh_iter_begin(&iter, pbvh, scb, search_data);

  while ((node = pbvh_iter_next_occluded(&iter))) {
    if (node->flag & PBVH_Leaf) {
      node_tree *new_node = malloc(sizeof(node_tree));

      new_node->data = node;

      new_node->left = NULL;
      new_node->right = NULL;

      if (tree) {
        node_tree_insert(tree, new_node);
      }
      else {
        tree = new_node;
      }
    }
  }

  pbvh_iter_end(&iter);

  if (tree) {
    float tmin = FLT_MAX;
    traverse_tree(tree, hcb, hit_data, &tmin);
    free_tree(tree);
  }
}

static bool update_search_cb(PBVHNode *node, void *data_v)
{
  int flag = POINTER_AS_INT(data_v);

  if (node->flag & PBVH_Leaf) {
    return (node->flag & flag) != 0;
  }

  return true;
}

typedef struct PBVHUpdateData {
  PBVH *pbvh;
  PBVHNode **nodes;
  int totnode;

  float (*vnors)[3];
  int flag;
  bool show_sculpt_face_sets;
} PBVHUpdateData;

static void pbvh_update_normals_accum_task_cb(void *__restrict userdata,
                                              const int n,
                                              const TaskParallelTLS *__restrict UNUSED(tls))
{
  PBVHUpdateData *data = userdata;

  PBVH *pbvh = data->pbvh;
  PBVHNode *node = data->nodes[n];
  float(*vnors)[3] = data->vnors;

  if ((node->flag & PBVH_UpdateNormals)) {
    unsigned int mpoly_prev = UINT_MAX;
    float fn[3];

    const int *faces = node->prim_indices;
    const int totface = node->totprim;

    for (int i = 0; i < totface; i++) {
      const MLoopTri *lt = &pbvh->looptri[faces[i]];
      const unsigned int vtri[3] = {
          pbvh->mloop[lt->tri[0]].v,
          pbvh->mloop[lt->tri[1]].v,
          pbvh->mloop[lt->tri[2]].v,
      };
      const int sides = 3;

      /* Face normal and mask */
      if (lt->poly != mpoly_prev) {
        const MPoly *mp = &pbvh->mpoly[lt->poly];
        BKE_mesh_calc_poly_normal(mp, &pbvh->mloop[mp->loopstart], pbvh->verts, fn);
        mpoly_prev = lt->poly;
      }

      for (int j = sides; j--;) {
        const int v = vtri[j];

        if (pbvh->verts[v].flag & ME_VERT_PBVH_UPDATE) {
          /* Note: This avoids `lock, add_v3_v3, unlock`
           * and is five to ten times quicker than a spin-lock.
           * Not exact equivalent though, since atomicity is only ensured for one component
           * of the vector at a time, but here it shall not make any sensible difference. */
          for (int k = 3; k--;) {
            atomic_add_and_fetch_fl(&vnors[v][k], fn[k]);
          }
        }
      }
    }
  }
}

static void pbvh_update_normals_store_task_cb(void *__restrict userdata,
                                              const int n,
                                              const TaskParallelTLS *__restrict UNUSED(tls))
{
  PBVHUpdateData *data = userdata;
  PBVH *pbvh = data->pbvh;
  PBVHNode *node = data->nodes[n];
  float(*vnors)[3] = data->vnors;

  if (node->flag & PBVH_UpdateNormals) {
    const int *verts = node->vert_indices;
    const int totvert = node->uniq_verts;

    for (int i = 0; i < totvert; i++) {
      const int v = verts[i];
      MVert *mvert = &pbvh->verts[v];

      /* No atomics necessary because we are iterating over uniq_verts only,
       * so we know only this thread will handle this vertex. */
      if (mvert->flag & ME_VERT_PBVH_UPDATE) {
        normalize_v3(vnors[v]);
        normal_float_to_short_v3(mvert->no, vnors[v]);
        mvert->flag &= ~ME_VERT_PBVH_UPDATE;
      }
    }

    node->flag &= ~PBVH_UpdateNormals;
  }
}

static void pbvh_faces_update_normals(PBVH *pbvh, PBVHNode **nodes, int totnode)
{
  /* could be per node to save some memory, but also means
   * we have to store for each vertex which node it is in */
  float(*vnors)[3] = MEM_callocN(sizeof(*vnors) * pbvh->totvert, __func__);

  /* subtle assumptions:
   * - We know that for all edited vertices, the nodes with faces
   *   adjacent to these vertices have been marked with PBVH_UpdateNormals.
   *   This is true because if the vertex is inside the brush radius, the
   *   bounding box of it's adjacent faces will be as well.
   * - However this is only true for the vertices that have actually been
   *   edited, not for all vertices in the nodes marked for update, so we
   *   can only update vertices marked with ME_VERT_PBVH_UPDATE.
   */

  PBVHUpdateData data = {
      .pbvh = pbvh,
      .nodes = nodes,
      .vnors = vnors,
  };

  TaskParallelSettings settings;
  BKE_pbvh_parallel_range_settings(&settings, true, totnode);

  BLI_task_parallel_range(0, totnode, &data, pbvh_update_normals_accum_task_cb, &settings);
  BLI_task_parallel_range(0, totnode, &data, pbvh_update_normals_store_task_cb, &settings);

  MEM_freeN(vnors);
}

static void pbvh_update_mask_redraw_task_cb(void *__restrict userdata,
                                            const int n,
                                            const TaskParallelTLS *__restrict UNUSED(tls))
{

  PBVHUpdateData *data = userdata;
  PBVH *pbvh = data->pbvh;
  PBVHNode *node = data->nodes[n];
  if (node->flag & PBVH_UpdateMask) {

    bool has_unmasked = false;
    bool has_masked = true;
    if (node->flag & PBVH_Leaf) {
      PBVHVertexIter vd;

      BKE_pbvh_vertex_iter_begin(pbvh, node, vd, PBVH_ITER_ALL)
      {
        if (vd.mask && *vd.mask < 1.0f) {
          has_unmasked = true;
        }
        if (vd.mask && *vd.mask > 0.0f) {
          has_masked = false;
        }
      }
      BKE_pbvh_vertex_iter_end;
    }
    else {
      has_unmasked = true;
      has_masked = true;
    }
    BKE_pbvh_node_fully_masked_set(node, !has_unmasked);
    BKE_pbvh_node_fully_unmasked_set(node, has_masked);

    node->flag &= ~PBVH_UpdateMask;
  }
}

static void pbvh_update_mask_redraw(PBVH *pbvh, PBVHNode **nodes, int totnode, int flag)
{
  PBVHUpdateData data = {
      .pbvh = pbvh,
      .nodes = nodes,
      .flag = flag,
  };

  TaskParallelSettings settings;
  BKE_pbvh_parallel_range_settings(&settings, true, totnode);
  BLI_task_parallel_range(0, totnode, &data, pbvh_update_mask_redraw_task_cb, &settings);
}

static void pbvh_update_visibility_redraw_task_cb(void *__restrict userdata,
                                                  const int n,
                                                  const TaskParallelTLS *__restrict UNUSED(tls))
{

  PBVHUpdateData *data = userdata;
  PBVH *pbvh = data->pbvh;
  PBVHNode *node = data->nodes[n];
  if (node->flag & PBVH_UpdateVisibility) {
    node->flag &= ~PBVH_UpdateVisibility;
    BKE_pbvh_node_fully_hidden_set(node, true);
    if (node->flag & PBVH_Leaf) {
      PBVHVertexIter vd;
      BKE_pbvh_vertex_iter_begin(pbvh, node, vd, PBVH_ITER_ALL)
      {
        if (vd.visible) {
          BKE_pbvh_node_fully_hidden_set(node, false);
          return;
        }
      }
      BKE_pbvh_vertex_iter_end;
    }
  }
}

static void pbvh_update_visibility_redraw(PBVH *pbvh, PBVHNode **nodes, int totnode, int flag)
{
  PBVHUpdateData data = {
      .pbvh = pbvh,
      .nodes = nodes,
      .flag = flag,
  };

  TaskParallelSettings settings;
  BKE_pbvh_parallel_range_settings(&settings, true, totnode);
  BLI_task_parallel_range(0, totnode, &data, pbvh_update_visibility_redraw_task_cb, &settings);
}

static void pbvh_update_BB_redraw_task_cb(void *__restrict userdata,
                                          const int n,
                                          const TaskParallelTLS *__restrict UNUSED(tls))
{
  PBVHUpdateData *data = userdata;
  PBVH *pbvh = data->pbvh;
  PBVHNode *node = data->nodes[n];
  const int flag = data->flag;

  if ((flag & PBVH_UpdateBB) && (node->flag & PBVH_UpdateBB)) {
    /* don't clear flag yet, leave it for flushing later */
    /* Note that bvh usage is read-only here, so no need to thread-protect it. */
    update_node_vb(pbvh, node);
  }

  if ((flag & PBVH_UpdateOriginalBB) && (node->flag & PBVH_UpdateOriginalBB)) {
    node->orig_vb = node->vb;
  }

  if ((flag & PBVH_UpdateRedraw) && (node->flag & PBVH_UpdateRedraw)) {
    node->flag &= ~PBVH_UpdateRedraw;
  }
}

void pbvh_update_BB_redraw(PBVH *pbvh, PBVHNode **nodes, int totnode, int flag)
{
  /* update BB, redraw flag */
  PBVHUpdateData data = {
      .pbvh = pbvh,
      .nodes = nodes,
      .flag = flag,
  };

  TaskParallelSettings settings;
  BKE_pbvh_parallel_range_settings(&settings, true, totnode);
  BLI_task_parallel_range(0, totnode, &data, pbvh_update_BB_redraw_task_cb, &settings);
}

static int pbvh_get_buffers_update_flags(PBVH *UNUSED(pbvh))
{
  int update_flags = GPU_PBVH_BUFFERS_SHOW_VCOL | GPU_PBVH_BUFFERS_SHOW_MASK |
                     GPU_PBVH_BUFFERS_SHOW_SCULPT_FACE_SETS;
  return update_flags;
}

static void pbvh_update_draw_buffer_cb(void *__restrict userdata,
                                       const int n,
                                       const TaskParallelTLS *__restrict UNUSED(tls))
{
  /* Create and update draw buffers. The functions called here must not
   * do any OpenGL calls. Flags are not cleared immediately, that happens
   * after GPU_pbvh_buffer_flush() which does the final OpenGL calls. */
  PBVHUpdateData *data = userdata;
  PBVH *pbvh = data->pbvh;
  PBVHNode *node = data->nodes[n];

  if (node->flag & PBVH_RebuildDrawBuffers) {
    switch (pbvh->type) {
      case PBVH_GRIDS:
        node->draw_buffers = GPU_pbvh_grid_buffers_build(node->totprim, pbvh->grid_hidden);
        break;
      case PBVH_FACES:
        node->draw_buffers = GPU_pbvh_mesh_buffers_build(
            pbvh->mpoly,
            pbvh->mloop,
            pbvh->looptri,
            pbvh->verts,
            node->prim_indices,
            CustomData_get_layer(pbvh->pdata, CD_SCULPT_FACE_SETS),
            node->totprim,
            pbvh->mesh);
        break;
      case PBVH_BMESH:
        node->draw_buffers = GPU_pbvh_bmesh_buffers_build(pbvh->flags &
                                                          PBVH_DYNTOPO_SMOOTH_SHADING);
        break;
    }
  }

  if (node->flag & PBVH_UpdateDrawBuffers) {
    const int update_flags = pbvh_get_buffers_update_flags(pbvh);
    switch (pbvh->type) {
      case PBVH_GRIDS:
        GPU_pbvh_grid_buffers_update(node->draw_buffers,
                                     pbvh->subdiv_ccg,
                                     pbvh->grids,
                                     pbvh->grid_flag_mats,
                                     node->prim_indices,
                                     node->totprim,
                                     pbvh->face_sets,
                                     pbvh->face_sets_color_seed,
                                     pbvh->face_sets_color_default,
                                     &pbvh->gridkey,
                                     update_flags);
        break;
      case PBVH_FACES:
        GPU_pbvh_mesh_buffers_update(node->draw_buffers,
                                     pbvh->verts,
                                     CustomData_get_layer(pbvh->vdata, CD_PAINT_MASK),
                                     CustomData_get_layer(pbvh->ldata, CD_MLOOPCOL),
                                     CustomData_get_layer(pbvh->pdata, CD_SCULPT_FACE_SETS),
                                     pbvh->face_sets_color_seed,
                                     pbvh->face_sets_color_default,
                                     CustomData_get_layer(pbvh->vdata, CD_PROP_COLOR),
                                     update_flags);
        break;
      case PBVH_BMESH:
        GPU_pbvh_bmesh_buffers_update(node->draw_buffers,
                                      pbvh->bm,
                                      node->bm_faces,
                                      node->bm_unique_verts,
                                      node->bm_other_verts,
                                      update_flags);
        break;
    }
  }
}

static void pbvh_update_draw_buffers(PBVH *pbvh, PBVHNode **nodes, int totnode, int update_flag)
{
  if ((update_flag & PBVH_RebuildDrawBuffers) || ELEM(pbvh->type, PBVH_GRIDS, PBVH_BMESH)) {
    /* Free buffers uses OpenGL, so not in parallel. */
    for (int n = 0; n < totnode; n++) {
      PBVHNode *node = nodes[n];
      if (node->flag & PBVH_RebuildDrawBuffers) {
        GPU_pbvh_buffers_free(node->draw_buffers);
        node->draw_buffers = NULL;
      }
      else if ((node->flag & PBVH_UpdateDrawBuffers) && node->draw_buffers) {
        if (pbvh->type == PBVH_GRIDS) {
          GPU_pbvh_grid_buffers_update_free(
              node->draw_buffers, pbvh->grid_flag_mats, node->prim_indices);
        }
        else if (pbvh->type == PBVH_BMESH) {
          GPU_pbvh_bmesh_buffers_update_free(node->draw_buffers);
        }
      }
    }
  }

  /* Parallel creation and update of draw buffers. */
  PBVHUpdateData data = {
      .pbvh = pbvh,
      .nodes = nodes,
  };

  TaskParallelSettings settings;
  BKE_pbvh_parallel_range_settings(&settings, true, totnode);
  BLI_task_parallel_range(0, totnode, &data, pbvh_update_draw_buffer_cb, &settings);
}

static int pbvh_flush_bb(PBVH *pbvh, PBVHNode *node, int flag)
{
  int update = 0;

  /* difficult to multithread well, we just do single threaded recursive */
  if (node->flag & PBVH_Leaf) {
    if (flag & PBVH_UpdateBB) {
      update |= (node->flag & PBVH_UpdateBB);
      node->flag &= ~PBVH_UpdateBB;
    }

    if (flag & PBVH_UpdateOriginalBB) {
      update |= (node->flag & PBVH_UpdateOriginalBB);
      node->flag &= ~PBVH_UpdateOriginalBB;
    }

    return update;
  }

  update |= pbvh_flush_bb(pbvh, pbvh->nodes + node->children_offset, flag);
  update |= pbvh_flush_bb(pbvh, pbvh->nodes + node->children_offset + 1, flag);

  if (update & PBVH_UpdateBB) {
    update_node_vb(pbvh, node);
  }
  if (update & PBVH_UpdateOriginalBB) {
    node->orig_vb = node->vb;
  }

  return update;
}

void BKE_pbvh_update_bounds(PBVH *pbvh, int flag)
{
  if (!pbvh->nodes) {
    return;
  }

  PBVHNode **nodes;
  int totnode;

  BKE_pbvh_search_gather(pbvh, update_search_cb, POINTER_FROM_INT(flag), &nodes, &totnode);

  if (flag & (PBVH_UpdateBB | PBVH_UpdateOriginalBB | PBVH_UpdateRedraw)) {
    pbvh_update_BB_redraw(pbvh, nodes, totnode, flag);
  }

  if (flag & (PBVH_UpdateBB | PBVH_UpdateOriginalBB)) {
    pbvh_flush_bb(pbvh, pbvh->nodes, flag);
  }

  MEM_SAFE_FREE(nodes);
}

void BKE_pbvh_update_vertex_data(PBVH *pbvh, int flag)
{
  if (!pbvh->nodes) {
    return;
  }

  PBVHNode **nodes;
  int totnode;

  BKE_pbvh_search_gather(pbvh, update_search_cb, POINTER_FROM_INT(flag), &nodes, &totnode);

  if (flag & (PBVH_UpdateMask)) {
    pbvh_update_mask_redraw(pbvh, nodes, totnode, flag);
  }

  if (flag & (PBVH_UpdateColor)) {
    /* Do nothing */
  }

  if (flag & (PBVH_UpdateVisibility)) {
    pbvh_update_visibility_redraw(pbvh, nodes, totnode, flag);
  }

  if (nodes) {
    MEM_freeN(nodes);
  }
}

static void pbvh_faces_node_visibility_update(PBVH *pbvh, PBVHNode *node)
{
  MVert *mvert;
  const int *vert_indices;
  int totvert, i;
  BKE_pbvh_node_num_verts(pbvh, node, NULL, &totvert);
  BKE_pbvh_node_get_verts(pbvh, node, &vert_indices, &mvert);

  for (i = 0; i < totvert; i++) {
    MVert *v = &mvert[vert_indices[i]];
    if (!(v->flag & ME_HIDE)) {
      BKE_pbvh_node_fully_hidden_set(node, false);
      return;
    }
  }

  BKE_pbvh_node_fully_hidden_set(node, true);
}

static void pbvh_grids_node_visibility_update(PBVH *pbvh, PBVHNode *node)
{
  CCGElem **grids;
  BLI_bitmap **grid_hidden;
  int *grid_indices, totgrid, i;

  BKE_pbvh_node_get_grids(pbvh, node, &grid_indices, &totgrid, NULL, NULL, &grids);
  grid_hidden = BKE_pbvh_grid_hidden(pbvh);
  CCGKey key = *BKE_pbvh_get_grid_key(pbvh);

  for (i = 0; i < totgrid; i++) {
    int g = grid_indices[i], x, y;
    BLI_bitmap *gh = grid_hidden[g];

    if (!gh) {
      BKE_pbvh_node_fully_hidden_set(node, false);
      return;
    }

    for (y = 0; y < key.grid_size; y++) {
      for (x = 0; x < key.grid_size; x++) {
        if (!BLI_BITMAP_TEST(gh, y * key.grid_size + x)) {
          BKE_pbvh_node_fully_hidden_set(node, false);
          return;
        }
      }
    }
  }
  BKE_pbvh_node_fully_hidden_set(node, true);
}

static void pbvh_bmesh_node_visibility_update(PBVHNode *node)
{
  GSet *unique, *other;

  unique = BKE_pbvh_bmesh_node_unique_verts(node);
  other = BKE_pbvh_bmesh_node_other_verts(node);

  GSetIterator gs_iter;

  GSET_ITER (gs_iter, unique) {
    BMVert *v = BLI_gsetIterator_getKey(&gs_iter);
    if (!BM_elem_flag_test(v, BM_ELEM_HIDDEN)) {
      BKE_pbvh_node_fully_hidden_set(node, false);
      return;
    }
  }

  GSET_ITER (gs_iter, other) {
    BMVert *v = BLI_gsetIterator_getKey(&gs_iter);
    if (!BM_elem_flag_test(v, BM_ELEM_HIDDEN)) {
      BKE_pbvh_node_fully_hidden_set(node, false);
      return;
    }
  }

  BKE_pbvh_node_fully_hidden_set(node, true);
}

static void pbvh_update_visibility_task_cb(void *__restrict userdata,
                                           const int n,
                                           const TaskParallelTLS *__restrict UNUSED(tls))
{

  PBVHUpdateData *data = userdata;
  PBVH *pbvh = data->pbvh;
  PBVHNode *node = data->nodes[n];
  if (node->flag & PBVH_UpdateVisibility) {
    switch (BKE_pbvh_type(pbvh)) {
      case PBVH_FACES:
        pbvh_faces_node_visibility_update(pbvh, node);
        break;
      case PBVH_GRIDS:
        pbvh_grids_node_visibility_update(pbvh, node);
        break;
      case PBVH_BMESH:
        pbvh_bmesh_node_visibility_update(node);
        break;
    }
    node->flag &= ~PBVH_UpdateVisibility;
  }
}

static void pbvh_update_visibility(PBVH *pbvh, PBVHNode **nodes, int totnode)
{
  PBVHUpdateData data = {
      .pbvh = pbvh,
      .nodes = nodes,
  };

  TaskParallelSettings settings;
  BKE_pbvh_parallel_range_settings(&settings, true, totnode);
  BLI_task_parallel_range(0, totnode, &data, pbvh_update_visibility_task_cb, &settings);
}

void BKE_pbvh_update_visibility(PBVH *pbvh)
{
  if (!pbvh->nodes) {
    return;
  }

  PBVHNode **nodes;
  int totnode;

  BKE_pbvh_search_gather(
      pbvh, update_search_cb, POINTER_FROM_INT(PBVH_UpdateVisibility), &nodes, &totnode);
  pbvh_update_visibility(pbvh, nodes, totnode);

  if (nodes) {
    MEM_freeN(nodes);
  }
}

void BKE_pbvh_redraw_BB(PBVH *pbvh, float bb_min[3], float bb_max[3])
{
  PBVHIter iter;
  PBVHNode *node;
  BB bb;

  BB_reset(&bb);

  pbvh_iter_begin(&iter, pbvh, NULL, NULL);

  while ((node = pbvh_iter_next(&iter))) {
    if (node->flag & PBVH_UpdateRedraw) {
      BB_expand_with_bb(&bb, &node->vb);
    }
  }

  pbvh_iter_end(&iter);

  copy_v3_v3(bb_min, bb.bmin);
  copy_v3_v3(bb_max, bb.bmax);
}

void BKE_pbvh_get_grid_updates(PBVH *pbvh, bool clear, void ***r_gridfaces, int *r_totface)
{
  GSet *face_set = BLI_gset_ptr_new(__func__);
  PBVHNode *node;
  PBVHIter iter;

  pbvh_iter_begin(&iter, pbvh, NULL, NULL);

  while ((node = pbvh_iter_next(&iter))) {
    if (node->flag & PBVH_UpdateNormals) {
      for (uint i = 0; i < node->totprim; i++) {
        void *face = pbvh->gridfaces[node->prim_indices[i]];
        BLI_gset_add(face_set, face);
      }

      if (clear) {
        node->flag &= ~PBVH_UpdateNormals;
      }
    }
  }

  pbvh_iter_end(&iter);

  const int tot = BLI_gset_len(face_set);
  if (tot == 0) {
    *r_totface = 0;
    *r_gridfaces = NULL;
    BLI_gset_free(face_set, NULL);
    return;
  }

  void **faces = MEM_mallocN(sizeof(*faces) * tot, "PBVH Grid Faces");

  GSetIterator gs_iter;
  int i;
  GSET_ITER_INDEX (gs_iter, face_set, i) {
    faces[i] = BLI_gsetIterator_getKey(&gs_iter);
  }

  BLI_gset_free(face_set, NULL);

  *r_totface = tot;
  *r_gridfaces = faces;
}

/***************************** PBVH Access ***********************************/

PBVHType BKE_pbvh_type(const PBVH *pbvh)
{
  return pbvh->type;
}

bool BKE_pbvh_has_faces(const PBVH *pbvh)
{
  if (pbvh->type == PBVH_BMESH) {
    return (pbvh->bm->totface != 0);
  }

  return (pbvh->totprim != 0);
}

void BKE_pbvh_bounding_box(const PBVH *pbvh, float min[3], float max[3])
{
  if (pbvh->totnode) {
    const BB *bb = &pbvh->nodes[0].vb;
    copy_v3_v3(min, bb->bmin);
    copy_v3_v3(max, bb->bmax);
  }
  else {
    zero_v3(min);
    zero_v3(max);
  }
}

BLI_bitmap **BKE_pbvh_grid_hidden(const PBVH *pbvh)
{
  BLI_assert(pbvh->type == PBVH_GRIDS);
  return pbvh->grid_hidden;
}

const CCGKey *BKE_pbvh_get_grid_key(const PBVH *pbvh)
{
  BLI_assert(pbvh->type == PBVH_GRIDS);
  return &pbvh->gridkey;
}

struct CCGElem **BKE_pbvh_get_grids(const PBVH *pbvh)
{
  BLI_assert(pbvh->type == PBVH_GRIDS);
  return pbvh->grids;
}

BLI_bitmap **BKE_pbvh_get_grid_visibility(const PBVH *pbvh)
{
  BLI_assert(pbvh->type == PBVH_GRIDS);
  return pbvh->grid_hidden;
}

int BKE_pbvh_get_grid_num_vertices(const PBVH *pbvh)
{
  BLI_assert(pbvh->type == PBVH_GRIDS);
  return pbvh->totgrid * pbvh->gridkey.grid_area;
}

BMesh *BKE_pbvh_get_bmesh(PBVH *pbvh)
{
  BLI_assert(pbvh->type == PBVH_BMESH);
  return pbvh->bm;
}

TM_TriMesh *BKE_pbvh_get_trimesh(PBVH *bvh)
{
  BLI_assert(bvh->type == PBVH_TRIMESH);
  return bvh->tm;
}

/***************************** Node Access ***********************************/

void BKE_pbvh_node_mark_update(PBVHNode *node)
{
  node->flag |= PBVH_UpdateNormals | PBVH_UpdateBB | PBVH_UpdateOriginalBB |
                PBVH_UpdateDrawBuffers | PBVH_UpdateRedraw;
}

void BKE_pbvh_node_mark_update_mask(PBVHNode *node)
{
  node->flag |= PBVH_UpdateMask | PBVH_UpdateDrawBuffers | PBVH_UpdateRedraw;
}

void BKE_pbvh_node_mark_update_color(PBVHNode *node)
{
  node->flag |= PBVH_UpdateColor | PBVH_UpdateDrawBuffers | PBVH_UpdateRedraw;
}

void BKE_pbvh_node_mark_update_visibility(PBVHNode *node)
{
  node->flag |= PBVH_UpdateVisibility | PBVH_RebuildDrawBuffers | PBVH_UpdateDrawBuffers |
                PBVH_UpdateRedraw;
}

void BKE_pbvh_node_mark_rebuild_draw(PBVHNode *node)
{
  node->flag |= PBVH_RebuildDrawBuffers | PBVH_UpdateDrawBuffers | PBVH_UpdateRedraw;
}

void BKE_pbvh_node_mark_redraw(PBVHNode *node)
{
  node->flag |= PBVH_UpdateDrawBuffers | PBVH_UpdateRedraw;
}

void BKE_pbvh_node_mark_normals_update(PBVHNode *node)
{
  node->flag |= PBVH_UpdateNormals;
}

void BKE_pbvh_node_fully_hidden_set(PBVHNode *node, int fully_hidden)
{
  BLI_assert(node->flag & PBVH_Leaf);

  if (fully_hidden) {
    node->flag |= PBVH_FullyHidden;
  }
  else {
    node->flag &= ~PBVH_FullyHidden;
  }
}

bool BKE_pbvh_node_fully_hidden_get(PBVHNode *node)
{
  return (node->flag & PBVH_Leaf) && (node->flag & PBVH_FullyHidden);
}

void BKE_pbvh_node_fully_masked_set(PBVHNode *node, int fully_masked)
{
  BLI_assert(node->flag & PBVH_Leaf);

  if (fully_masked) {
    node->flag |= PBVH_FullyMasked;
  }
  else {
    node->flag &= ~PBVH_FullyMasked;
  }
}

bool BKE_pbvh_node_fully_masked_get(PBVHNode *node)
{
  return (node->flag & PBVH_Leaf) && (node->flag & PBVH_FullyMasked);
}

void BKE_pbvh_node_fully_unmasked_set(PBVHNode *node, int fully_masked)
{
  BLI_assert(node->flag & PBVH_Leaf);

  if (fully_masked) {
    node->flag |= PBVH_FullyUnmasked;
  }
  else {
    node->flag &= ~PBVH_FullyUnmasked;
  }
}

bool BKE_pbvh_node_fully_unmasked_get(PBVHNode *node)
{
  return (node->flag & PBVH_Leaf) && (node->flag & PBVH_FullyUnmasked);
}

void BKE_pbvh_node_get_verts(PBVH *pbvh,
                             PBVHNode *node,
                             const int **r_vert_indices,
                             MVert **r_verts)
{
  if (r_vert_indices) {
    *r_vert_indices = node->vert_indices;
  }

  if (r_verts) {
    *r_verts = pbvh->verts;
  }
}

void BKE_pbvh_node_num_verts(PBVH *pbvh, PBVHNode *node, int *r_uniquevert, int *r_totvert)
{
  int tot;

  switch (pbvh->type) {
    case PBVH_GRIDS:
      tot = node->totprim * pbvh->gridkey.grid_area;
      if (r_totvert) {
        *r_totvert = tot;
      }
      if (r_uniquevert) {
        *r_uniquevert = tot;
      }
      break;
    case PBVH_FACES:
      if (r_totvert) {
        *r_totvert = node->uniq_verts + node->face_verts;
      }
      if (r_uniquevert) {
        *r_uniquevert = node->uniq_verts;
      }
      break;
    case PBVH_BMESH:
      tot = BLI_gset_len(node->bm_unique_verts);
      if (r_totvert) {
        *r_totvert = tot + BLI_gset_len(node->bm_other_verts);
      }
      if (r_uniquevert) {
        *r_uniquevert = tot;
      }
      break;
  }
}

void BKE_pbvh_node_get_grids(PBVH *pbvh,
                             PBVHNode *node,
                             int **r_grid_indices,
                             int *r_totgrid,
                             int *r_maxgrid,
                             int *r_gridsize,
                             CCGElem ***r_griddata)
{
  switch (pbvh->type) {
    case PBVH_GRIDS:
      if (r_grid_indices) {
        *r_grid_indices = node->prim_indices;
      }
      if (r_totgrid) {
        *r_totgrid = node->totprim;
      }
      if (r_maxgrid) {
        *r_maxgrid = pbvh->totgrid;
      }
      if (r_gridsize) {
        *r_gridsize = pbvh->gridkey.grid_size;
      }
      if (r_griddata) {
        *r_griddata = pbvh->grids;
      }
      break;
    case PBVH_FACES:
    case PBVH_BMESH:
      if (r_grid_indices) {
        *r_grid_indices = NULL;
      }
      if (r_totgrid) {
        *r_totgrid = 0;
      }
      if (r_maxgrid) {
        *r_maxgrid = 0;
      }
      if (r_gridsize) {
        *r_gridsize = 0;
      }
      if (r_griddata) {
        *r_griddata = NULL;
      }
      break;
  }
}

void BKE_pbvh_node_get_BB(PBVHNode *node, float bb_min[3], float bb_max[3])
{
  copy_v3_v3(bb_min, node->vb.bmin);
  copy_v3_v3(bb_max, node->vb.bmax);
}

void BKE_pbvh_node_get_original_BB(PBVHNode *node, float bb_min[3], float bb_max[3])
{
  copy_v3_v3(bb_min, node->orig_vb.bmin);
  copy_v3_v3(bb_max, node->orig_vb.bmax);
}

void BKE_pbvh_node_get_proxies(PBVHNode *node, PBVHProxyNode **proxies, int *proxy_count)
{
  if (node->proxy_count > 0) {
    if (proxies) {
      *proxies = node->proxies;
    }
    if (proxy_count) {
      *proxy_count = node->proxy_count;
    }
  }
  else {
    if (proxies) {
      *proxies = NULL;
    }
    if (proxy_count) {
      *proxy_count = 0;
    }
  }
}

void BKE_pbvh_node_get_bm_orco_data(PBVHNode *node,
                                    int (**r_orco_tris)[3],
                                    int *r_orco_tris_num,
                                    float (**r_orco_coords)[3])
{
  *r_orco_tris = node->bm_ortri;
  *r_orco_tris_num = node->bm_tot_ortri;
  *r_orco_coords = node->bm_orco;
}

/**
 * \note doing a full search on all vertices here seems expensive,
 * however this is important to avoid having to recalculate bound-box & sync the buffers to the
 * GPU (which is far more expensive!) See: T47232.
 */
bool BKE_pbvh_node_vert_update_check_any(PBVH *pbvh, PBVHNode *node)
{
  BLI_assert(pbvh->type == PBVH_FACES);
  const int *verts = node->vert_indices;
  const int totvert = node->uniq_verts + node->face_verts;

  for (int i = 0; i < totvert; i++) {
    const int v = verts[i];
    const MVert *mvert = &pbvh->verts[v];

    if (mvert->flag & ME_VERT_PBVH_UPDATE) {
      return true;
    }
  }

  return false;
}

/********************************* Raycast ***********************************/

typedef struct {
  struct IsectRayAABB_Precalc ray;
  bool original;
} RaycastData;

static bool ray_aabb_intersect(PBVHNode *node, void *data_v)
{
  RaycastData *rcd = data_v;
  const float *bb_min, *bb_max;

  if (rcd->original) {
    /* BKE_pbvh_node_get_original_BB */
    bb_min = node->orig_vb.bmin;
    bb_max = node->orig_vb.bmax;
  }
  else {
    /* BKE_pbvh_node_get_BB */
    bb_min = node->vb.bmin;
    bb_max = node->vb.bmax;
  }

  return isect_ray_aabb_v3(&rcd->ray, bb_min, bb_max, &node->tmin);
}

void BKE_pbvh_raycast(PBVH *pbvh,
                      BKE_pbvh_HitOccludedCallback cb,
                      void *data,
                      const float ray_start[3],
                      const float ray_normal[3],
                      bool original)
{
  RaycastData rcd;

  isect_ray_aabb_v3_precalc(&rcd.ray, ray_start, ray_normal);
  rcd.original = original;

  BKE_pbvh_search_callback_occluded(pbvh, ray_aabb_intersect, &rcd, cb, data);
}

bool ray_face_intersection_quad(const float ray_start[3],
                                struct IsectRayPrecalc *isect_precalc,
                                const float t0[3],
                                const float t1[3],
                                const float t2[3],
                                const float t3[3],
                                float *depth)
{
  float depth_test;

  if ((isect_ray_tri_watertight_v3(ray_start, isect_precalc, t0, t1, t2, &depth_test, NULL) &&
       (depth_test < *depth)) ||
      (isect_ray_tri_watertight_v3(ray_start, isect_precalc, t0, t2, t3, &depth_test, NULL) &&
       (depth_test < *depth))) {
    *depth = depth_test;
    return true;
  }

  return false;
}

bool ray_face_intersection_tri(const float ray_start[3],
                               struct IsectRayPrecalc *isect_precalc,
                               const float t0[3],
                               const float t1[3],
                               const float t2[3],
                               float *depth)
{
  float depth_test;
  if ((isect_ray_tri_watertight_v3(ray_start, isect_precalc, t0, t1, t2, &depth_test, NULL) &&
       (depth_test < *depth))) {
    *depth = depth_test;
    return true;
  }

  return false;
}

/* Take advantage of the fact we know this wont be an intersection.
 * Just handle ray-tri edges. */
static float dist_squared_ray_to_tri_v3_fast(const float ray_origin[3],
                                             const float ray_direction[3],
                                             const float v0[3],
                                             const float v1[3],
                                             const float v2[3],
                                             float r_point[3],
                                             float *r_depth)
{
  const float *tri[3] = {v0, v1, v2};
  float dist_sq_best = FLT_MAX;
  for (int i = 0, j = 2; i < 3; j = i++) {
    float point_test[3], depth_test = FLT_MAX;
    const float dist_sq_test = dist_squared_ray_to_seg_v3(
        ray_origin, ray_direction, tri[i], tri[j], point_test, &depth_test);
    if (dist_sq_test < dist_sq_best || i == 0) {
      copy_v3_v3(r_point, point_test);
      *r_depth = depth_test;
      dist_sq_best = dist_sq_test;
    }
  }
  return dist_sq_best;
}

bool ray_face_nearest_quad(const float ray_start[3],
                           const float ray_normal[3],
                           const float t0[3],
                           const float t1[3],
                           const float t2[3],
                           const float t3[3],
                           float *depth,
                           float *dist_sq)
{
  float dist_sq_test;
  float co[3], depth_test;

  if (((dist_sq_test = dist_squared_ray_to_tri_v3_fast(
            ray_start, ray_normal, t0, t1, t2, co, &depth_test)) < *dist_sq)) {
    *dist_sq = dist_sq_test;
    *depth = depth_test;
    if (((dist_sq_test = dist_squared_ray_to_tri_v3_fast(
              ray_start, ray_normal, t0, t2, t3, co, &depth_test)) < *dist_sq)) {
      *dist_sq = dist_sq_test;
      *depth = depth_test;
    }
    return true;
  }

  return false;
}

bool ray_face_nearest_tri(const float ray_start[3],
                          const float ray_normal[3],
                          const float t0[3],
                          const float t1[3],
                          const float t2[3],
                          float *depth,
                          float *dist_sq)
{
  float dist_sq_test;
  float co[3], depth_test;

  if (((dist_sq_test = dist_squared_ray_to_tri_v3_fast(
            ray_start, ray_normal, t0, t1, t2, co, &depth_test)) < *dist_sq)) {
    *dist_sq = dist_sq_test;
    *depth = depth_test;
    return true;
  }

  return false;
}

static bool pbvh_faces_node_raycast(PBVH *pbvh,
                                    const PBVHNode *node,
                                    float (*origco)[3],
                                    const float ray_start[3],
                                    const float ray_normal[3],
                                    struct IsectRayPrecalc *isect_precalc,
                                    float *depth,
                                    int *r_active_vertex_index,
                                    int *r_active_face_index,
                                    float *r_face_normal)
{
  const MVert *vert = pbvh->verts;
  const MLoop *mloop = pbvh->mloop;
  const int *faces = node->prim_indices;
  int totface = node->totprim;
  bool hit = false;
  float nearest_vertex_co[3] = {0.0f};

  for (int i = 0; i < totface; i++) {
    const MLoopTri *lt = &pbvh->looptri[faces[i]];
    const int *face_verts = node->face_vert_indices[i];

    if (pbvh->respect_hide && paint_is_face_hidden(lt, vert, mloop)) {
      continue;
    }

    const float *co[3];
    if (origco) {
      /* intersect with backuped original coordinates */
      co[0] = origco[face_verts[0]];
      co[1] = origco[face_verts[1]];
      co[2] = origco[face_verts[2]];
    }
    else {
      /* intersect with current coordinates */
      co[0] = vert[mloop[lt->tri[0]].v].co;
      co[1] = vert[mloop[lt->tri[1]].v].co;
      co[2] = vert[mloop[lt->tri[2]].v].co;
    }

    if (ray_face_intersection_tri(ray_start, isect_precalc, co[0], co[1], co[2], depth)) {
      hit = true;

      if (r_face_normal) {
        normal_tri_v3(r_face_normal, co[0], co[1], co[2]);
      }

      if (r_active_vertex_index) {
        float location[3] = {0.0f};
        madd_v3_v3v3fl(location, ray_start, ray_normal, *depth);
        for (int j = 0; j < 3; j++) {
          /* Always assign nearest_vertex_co in the first iteration to avoid comparison against
           * uninitialized values. This stores the closest vertex in the current intersecting
           * triangle. */
          if (j == 0 ||
              len_squared_v3v3(location, co[j]) < len_squared_v3v3(location, nearest_vertex_co)) {
            copy_v3_v3(nearest_vertex_co, co[j]);
            *r_active_vertex_index = mloop[lt->tri[j]].v;
            *r_active_face_index = lt->poly;
          }
        }
      }
    }
  }

  return hit;
}

static bool pbvh_grids_node_raycast(PBVH *pbvh,
                                    PBVHNode *node,
                                    float (*origco)[3],
                                    const float ray_start[3],
                                    const float ray_normal[3],
                                    struct IsectRayPrecalc *isect_precalc,
                                    float *depth,
                                    int *r_active_vertex_index,
                                    int *r_active_grid_index,
                                    float *r_face_normal)
{
  const int totgrid = node->totprim;
  const int gridsize = pbvh->gridkey.grid_size;
  bool hit = false;
  float nearest_vertex_co[3] = {0.0};
  const CCGKey *gridkey = &pbvh->gridkey;

  for (int i = 0; i < totgrid; i++) {
    const int grid_index = node->prim_indices[i];
    CCGElem *grid = pbvh->grids[grid_index];
    BLI_bitmap *gh;

    if (!grid) {
      continue;
    }

    gh = pbvh->grid_hidden[grid_index];

    for (int y = 0; y < gridsize - 1; y++) {
      for (int x = 0; x < gridsize - 1; x++) {
        /* check if grid face is hidden */
        if (gh) {
          if (paint_is_grid_face_hidden(gh, gridsize, x, y)) {
            continue;
          }
        }

        const float *co[4];
        if (origco) {
          co[0] = origco[y * gridsize + x];
          co[1] = origco[y * gridsize + x + 1];
          co[2] = origco[(y + 1) * gridsize + x + 1];
          co[3] = origco[(y + 1) * gridsize + x];
        }
        else {
          co[0] = CCG_grid_elem_co(gridkey, grid, x, y);
          co[1] = CCG_grid_elem_co(gridkey, grid, x + 1, y);
          co[2] = CCG_grid_elem_co(gridkey, grid, x + 1, y + 1);
          co[3] = CCG_grid_elem_co(gridkey, grid, x, y + 1);
        }

        if (ray_face_intersection_quad(
                ray_start, isect_precalc, co[0], co[1], co[2], co[3], depth)) {
          hit = true;

          if (r_face_normal) {
            normal_quad_v3(r_face_normal, co[0], co[1], co[2], co[3]);
          }

          if (r_active_vertex_index) {
            float location[3] = {0.0};
            madd_v3_v3v3fl(location, ray_start, ray_normal, *depth);

            const int x_it[4] = {0, 1, 1, 0};
            const int y_it[4] = {0, 0, 1, 1};

            for (int j = 0; j < 4; j++) {
              /* Always assign nearest_vertex_co in the first iteration to avoid comparison against
               * uninitialized values. This stores the closest vertex in the current intersecting
               * quad. */
              if (j == 0 || len_squared_v3v3(location, co[j]) <
                                len_squared_v3v3(location, nearest_vertex_co)) {
                copy_v3_v3(nearest_vertex_co, co[j]);

                *r_active_vertex_index = gridkey->grid_area * grid_index +
                                         (y + y_it[j]) * gridkey->grid_size + (x + x_it[j]);
              }
            }
          }
          if (r_active_grid_index) {
            *r_active_grid_index = grid_index;
          }
        }
      }
    }

    if (origco) {
      origco += gridsize * gridsize;
    }
  }

  return hit;
}

bool BKE_pbvh_node_raycast(PBVH *pbvh,
                           PBVHNode *node,
                           float (*origco)[3],
                           bool use_origco,
                           const float ray_start[3],
                           const float ray_normal[3],
                           struct IsectRayPrecalc *isect_precalc,
                           float *depth,
                           int *active_vertex_index,
                           int *active_face_grid_index,
                           float *face_normal)
{
  bool hit = false;

  if (node->flag & PBVH_FullyHidden) {
    return false;
  }

  switch (pbvh->type) {
    case PBVH_FACES:
      hit |= pbvh_faces_node_raycast(pbvh,
                                     node,
                                     origco,
                                     ray_start,
                                     ray_normal,
                                     isect_precalc,
                                     depth,
                                     active_vertex_index,
                                     active_face_grid_index,
                                     face_normal);
      break;
    case PBVH_GRIDS:
      hit |= pbvh_grids_node_raycast(pbvh,
                                     node,
                                     origco,
                                     ray_start,
                                     ray_normal,
                                     isect_precalc,
                                     depth,
                                     active_vertex_index,
                                     active_face_grid_index,
                                     face_normal);
      break;
    case PBVH_BMESH:
      BM_mesh_elem_index_ensure(pbvh->bm, BM_VERT);
      hit = pbvh_bmesh_node_raycast(node,
                                    ray_start,
                                    ray_normal,
                                    isect_precalc,
                                    depth,
                                    use_origco,
                                    active_vertex_index,
                                    face_normal);
      break;
  }

  return hit;
}

void BKE_pbvh_raycast_project_ray_root(
    PBVH *pbvh, bool original, float ray_start[3], float ray_end[3], float ray_normal[3])
{
  if (pbvh->nodes) {
    float rootmin_start, rootmin_end;
    float bb_min_root[3], bb_max_root[3], bb_center[3], bb_diff[3];
    struct IsectRayAABB_Precalc ray;
    float ray_normal_inv[3];
    float offset = 1.0f + 1e-3f;
    const float offset_vec[3] = {1e-3f, 1e-3f, 1e-3f};

    if (original) {
      BKE_pbvh_node_get_original_BB(pbvh->nodes, bb_min_root, bb_max_root);
    }
    else {
      BKE_pbvh_node_get_BB(pbvh->nodes, bb_min_root, bb_max_root);
    }

    /* Slightly offset min and max in case we have a zero width node
     * (due to a plane mesh for instance), or faces very close to the bounding box boundary. */
    mid_v3_v3v3(bb_center, bb_max_root, bb_min_root);
    /* diff should be same for both min/max since it's calculated from center */
    sub_v3_v3v3(bb_diff, bb_max_root, bb_center);
    /* handles case of zero width bb */
    add_v3_v3(bb_diff, offset_vec);
    madd_v3_v3v3fl(bb_max_root, bb_center, bb_diff, offset);
    madd_v3_v3v3fl(bb_min_root, bb_center, bb_diff, -offset);

    /* first project start ray */
    isect_ray_aabb_v3_precalc(&ray, ray_start, ray_normal);
    if (!isect_ray_aabb_v3(&ray, bb_min_root, bb_max_root, &rootmin_start)) {
      return;
    }

    /* then the end ray */
    mul_v3_v3fl(ray_normal_inv, ray_normal, -1.0);
    isect_ray_aabb_v3_precalc(&ray, ray_end, ray_normal_inv);
    /* unlikely to fail exiting if entering succeeded, still keep this here */
    if (!isect_ray_aabb_v3(&ray, bb_min_root, bb_max_root, &rootmin_end)) {
      return;
    }

    madd_v3_v3v3fl(ray_start, ray_start, ray_normal, rootmin_start);
    madd_v3_v3v3fl(ray_end, ray_end, ray_normal_inv, rootmin_end);
  }
}

/* -------------------------------------------------------------------- */

typedef struct {
  struct DistRayAABB_Precalc dist_ray_to_aabb_precalc;
  bool original;
} FindNearestRayData;

static bool nearest_to_ray_aabb_dist_sq(PBVHNode *node, void *data_v)
{
  FindNearestRayData *rcd = data_v;
  const float *bb_min, *bb_max;

  if (rcd->original) {
    /* BKE_pbvh_node_get_original_BB */
    bb_min = node->orig_vb.bmin;
    bb_max = node->orig_vb.bmax;
  }
  else {
    /* BKE_pbvh_node_get_BB */
    bb_min = node->vb.bmin;
    bb_max = node->vb.bmax;
  }

  float co_dummy[3], depth;
  node->tmin = dist_squared_ray_to_aabb_v3(
      &rcd->dist_ray_to_aabb_precalc, bb_min, bb_max, co_dummy, &depth);
  /* Ideally we would skip distances outside the range. */
  return depth > 0.0f;
}

void BKE_pbvh_find_nearest_to_ray(PBVH *pbvh,
                                  BKE_pbvh_SearchNearestCallback cb,
                                  void *data,
                                  const float ray_start[3],
                                  const float ray_normal[3],
                                  bool original)
{
  FindNearestRayData ncd;

  dist_squared_ray_to_aabb_v3_precalc(&ncd.dist_ray_to_aabb_precalc, ray_start, ray_normal);
  ncd.original = original;

  BKE_pbvh_search_callback_occluded(pbvh, nearest_to_ray_aabb_dist_sq, &ncd, cb, data);
}

static bool pbvh_faces_node_nearest_to_ray(PBVH *pbvh,
                                           const PBVHNode *node,
                                           float (*origco)[3],
                                           const float ray_start[3],
                                           const float ray_normal[3],
                                           float *depth,
                                           float *dist_sq)
{
  const MVert *vert = pbvh->verts;
  const MLoop *mloop = pbvh->mloop;
  const int *faces = node->prim_indices;
  int i, totface = node->totprim;
  bool hit = false;

  for (i = 0; i < totface; i++) {
    const MLoopTri *lt = &pbvh->looptri[faces[i]];
    const int *face_verts = node->face_vert_indices[i];

    if (pbvh->respect_hide && paint_is_face_hidden(lt, vert, mloop)) {
      continue;
    }

    if (origco) {
      /* intersect with backuped original coordinates */
      hit |= ray_face_nearest_tri(ray_start,
                                  ray_normal,
                                  origco[face_verts[0]],
                                  origco[face_verts[1]],
                                  origco[face_verts[2]],
                                  depth,
                                  dist_sq);
    }
    else {
      /* intersect with current coordinates */
      hit |= ray_face_nearest_tri(ray_start,
                                  ray_normal,
                                  vert[mloop[lt->tri[0]].v].co,
                                  vert[mloop[lt->tri[1]].v].co,
                                  vert[mloop[lt->tri[2]].v].co,
                                  depth,
                                  dist_sq);
    }
  }

  return hit;
}

static bool pbvh_grids_node_nearest_to_ray(PBVH *pbvh,
                                           PBVHNode *node,
                                           float (*origco)[3],
                                           const float ray_start[3],
                                           const float ray_normal[3],
                                           float *depth,
                                           float *dist_sq)
{
  const int totgrid = node->totprim;
  const int gridsize = pbvh->gridkey.grid_size;
  bool hit = false;

  for (int i = 0; i < totgrid; i++) {
    CCGElem *grid = pbvh->grids[node->prim_indices[i]];
    BLI_bitmap *gh;

    if (!grid) {
      continue;
    }

    gh = pbvh->grid_hidden[node->prim_indices[i]];

    for (int y = 0; y < gridsize - 1; y++) {
      for (int x = 0; x < gridsize - 1; x++) {
        /* check if grid face is hidden */
        if (gh) {
          if (paint_is_grid_face_hidden(gh, gridsize, x, y)) {
            continue;
          }
        }

        if (origco) {
          hit |= ray_face_nearest_quad(ray_start,
                                       ray_normal,
                                       origco[y * gridsize + x],
                                       origco[y * gridsize + x + 1],
                                       origco[(y + 1) * gridsize + x + 1],
                                       origco[(y + 1) * gridsize + x],
                                       depth,
                                       dist_sq);
        }
        else {
          hit |= ray_face_nearest_quad(ray_start,
                                       ray_normal,
                                       CCG_grid_elem_co(&pbvh->gridkey, grid, x, y),
                                       CCG_grid_elem_co(&pbvh->gridkey, grid, x + 1, y),
                                       CCG_grid_elem_co(&pbvh->gridkey, grid, x + 1, y + 1),
                                       CCG_grid_elem_co(&pbvh->gridkey, grid, x, y + 1),
                                       depth,
                                       dist_sq);
        }
      }
    }

    if (origco) {
      origco += gridsize * gridsize;
    }
  }

  return hit;
}

bool BKE_pbvh_node_find_nearest_to_ray(PBVH *pbvh,
                                       PBVHNode *node,
                                       float (*origco)[3],
                                       bool use_origco,
                                       const float ray_start[3],
                                       const float ray_normal[3],
                                       float *depth,
                                       float *dist_sq)
{
  bool hit = false;

  if (node->flag & PBVH_FullyHidden) {
    return false;
  }

  switch (pbvh->type) {
    case PBVH_FACES:
      hit |= pbvh_faces_node_nearest_to_ray(
          pbvh, node, origco, ray_start, ray_normal, depth, dist_sq);
      break;
    case PBVH_GRIDS:
      hit |= pbvh_grids_node_nearest_to_ray(
          pbvh, node, origco, ray_start, ray_normal, depth, dist_sq);
      break;
    case PBVH_BMESH:
      hit = pbvh_bmesh_node_nearest_to_ray(
          node, ray_start, ray_normal, depth, dist_sq, use_origco);
      break;
  }

  return hit;
}

typedef enum {
  ISECT_INSIDE,
  ISECT_OUTSIDE,
  ISECT_INTERSECT,
} PlaneAABBIsect;

/* Adapted from:
 * http://www.gamedev.net/community/forums/topic.asp?topic_id=512123
 * Returns true if the AABB is at least partially within the frustum
 * (ok, not a real frustum), false otherwise.
 */
static PlaneAABBIsect test_frustum_aabb(const float bb_min[3],
                                        const float bb_max[3],
                                        PBVHFrustumPlanes *frustum)
{
  PlaneAABBIsect ret = ISECT_INSIDE;
  float(*planes)[4] = frustum->planes;

  for (int i = 0; i < frustum->num_planes; i++) {
    float vmin[3], vmax[3];

    for (int axis = 0; axis < 3; axis++) {
      if (planes[i][axis] < 0) {
        vmin[axis] = bb_min[axis];
        vmax[axis] = bb_max[axis];
      }
      else {
        vmin[axis] = bb_max[axis];
        vmax[axis] = bb_min[axis];
      }
    }

    if (dot_v3v3(planes[i], vmin) + planes[i][3] < 0) {
      return ISECT_OUTSIDE;
    }
    if (dot_v3v3(planes[i], vmax) + planes[i][3] <= 0) {
      ret = ISECT_INTERSECT;
    }
  }

  return ret;
}

bool BKE_pbvh_node_frustum_contain_AABB(PBVHNode *node, void *data)
{
  const float *bb_min, *bb_max;
  /* BKE_pbvh_node_get_BB */
  bb_min = node->vb.bmin;
  bb_max = node->vb.bmax;

  return test_frustum_aabb(bb_min, bb_max, data) != ISECT_OUTSIDE;
}

bool BKE_pbvh_node_frustum_exclude_AABB(PBVHNode *node, void *data)
{
  const float *bb_min, *bb_max;
  /* BKE_pbvh_node_get_BB */
  bb_min = node->vb.bmin;
  bb_max = node->vb.bmax;

  return test_frustum_aabb(bb_min, bb_max, data) != ISECT_INSIDE;
}

void BKE_pbvh_update_normals(PBVH *pbvh, struct SubdivCCG *subdiv_ccg)
{
  /* Update normals */
  PBVHNode **nodes;
  int totnode;

  BKE_pbvh_search_gather(
      pbvh, update_search_cb, POINTER_FROM_INT(PBVH_UpdateNormals), &nodes, &totnode);

  if (totnode > 0) {
    if (pbvh->type == PBVH_BMESH) {
      pbvh_bmesh_normals_update(nodes, totnode);
    }
    else if (pbvh->type == PBVH_FACES) {
      pbvh_faces_update_normals(pbvh, nodes, totnode);
    }
    else if (pbvh->type == PBVH_GRIDS) {
      struct CCGFace **faces;
      int num_faces;
      BKE_pbvh_get_grid_updates(pbvh, true, (void ***)&faces, &num_faces);
      if (num_faces > 0) {
        BKE_subdiv_ccg_update_normals(subdiv_ccg, faces, num_faces);
        MEM_freeN(faces);
      }
    }
  }

  MEM_SAFE_FREE(nodes);
}

void BKE_pbvh_face_sets_color_set(PBVH *pbvh, int seed, int color_default)
{
  pbvh->face_sets_color_seed = seed;
  pbvh->face_sets_color_default = color_default;
}

/**
 * PBVH drawing, updating draw buffers as needed and culling any nodes outside
 * the specified frustum.
 */
typedef struct PBVHDrawSearchData {
  PBVHFrustumPlanes *frustum;
  int accum_update_flag;
} PBVHDrawSearchData;

static bool pbvh_draw_search_cb(PBVHNode *node, void *data_v)
{
  PBVHDrawSearchData *data = data_v;
  if (data->frustum && !BKE_pbvh_node_frustum_contain_AABB(node, data->frustum)) {
    return false;
  }

  data->accum_update_flag |= node->flag;
  return true;
}

void BKE_pbvh_draw_cb(PBVH *pbvh,
                      bool update_only_visible,
                      PBVHFrustumPlanes *update_frustum,
                      PBVHFrustumPlanes *draw_frustum,
                      void (*draw_fn)(void *user_data, GPU_PBVH_Buffers *buffers),
                      void *user_data)
{
  PBVHNode **nodes;
  int totnode;

  const int update_flag = PBVH_RebuildDrawBuffers | PBVH_UpdateDrawBuffers;

  if (!update_only_visible) {
    /* Update all draw buffers, also those outside the view. */
    BKE_pbvh_search_gather(
        pbvh, update_search_cb, POINTER_FROM_INT(update_flag), &nodes, &totnode);

    if (totnode) {
      pbvh_update_draw_buffers(pbvh, nodes, totnode, update_flag);
    }

    MEM_SAFE_FREE(nodes);
  }

  /* Gather visible nodes. */
  PBVHDrawSearchData data = {.frustum = update_frustum, .accum_update_flag = 0};
  BKE_pbvh_search_gather(pbvh, pbvh_draw_search_cb, &data, &nodes, &totnode);

  if (update_only_visible && (data.accum_update_flag & update_flag)) {
    /* Update draw buffers in visible nodes. */
    pbvh_update_draw_buffers(pbvh, nodes, totnode, data.accum_update_flag);
  }

  /* Draw. */
  for (int a = 0; a < totnode; a++) {
    PBVHNode *node = nodes[a];

    if (node->flag & PBVH_UpdateDrawBuffers) {
      /* Flush buffers uses OpenGL, so not in parallel. */
      GPU_pbvh_buffers_update_flush(node->draw_buffers);
    }

    node->flag &= ~(PBVH_RebuildDrawBuffers | PBVH_UpdateDrawBuffers);
  }

  MEM_SAFE_FREE(nodes);

  PBVHDrawSearchData draw_data = {.frustum = draw_frustum, .accum_update_flag = 0};
  BKE_pbvh_search_gather(pbvh, pbvh_draw_search_cb, &draw_data, &nodes, &totnode);

  for (int a = 0; a < totnode; a++) {
    PBVHNode *node = nodes[a];
    if (!(node->flag & PBVH_FullyHidden)) {
      draw_fn(user_data, node->draw_buffers);
    }
  }

  MEM_SAFE_FREE(nodes);
}

void BKE_pbvh_draw_debug_cb(
    PBVH *pbvh,
    void (*draw_fn)(void *user_data, const float bmin[3], const float bmax[3], PBVHNodeFlags flag),
    void *user_data)
{
  for (int a = 0; a < pbvh->totnode; a++) {
    PBVHNode *node = &pbvh->nodes[a];

    draw_fn(user_data, node->vb.bmin, node->vb.bmax, node->flag);
  }
}

void BKE_pbvh_grids_update(
    PBVH *pbvh, CCGElem **grids, void **gridfaces, DMFlagMat *flagmats, BLI_bitmap **grid_hidden)
{
  pbvh->grids = grids;
  pbvh->gridfaces = gridfaces;

  if (flagmats != pbvh->grid_flag_mats || pbvh->grid_hidden != grid_hidden) {
    pbvh->grid_flag_mats = flagmats;
    pbvh->grid_hidden = grid_hidden;

    for (int a = 0; a < pbvh->totnode; a++) {
      BKE_pbvh_node_mark_rebuild_draw(&pbvh->nodes[a]);
    }
  }
}

float (*BKE_pbvh_vert_coords_alloc(PBVH *pbvh))[3]
{
  float(*vertCos)[3] = NULL;

  if (pbvh->verts) {
    MVert *mvert = pbvh->verts;

    vertCos = MEM_callocN(3 * pbvh->totvert * sizeof(float), "BKE_pbvh_get_vertCoords");
    float *co = (float *)vertCos;

    for (int a = 0; a < pbvh->totvert; a++, mvert++, co += 3) {
      copy_v3_v3(co, mvert->co);
    }
  }

  return vertCos;
}

void BKE_pbvh_vert_coords_apply(PBVH *pbvh, const float (*vertCos)[3], const int totvert)
{
  if (totvert != pbvh->totvert) {
    BLI_assert(!"PBVH: Given deforming vcos number does not natch PBVH vertex number!");
    return;
  }

  if (!pbvh->deformed) {
    if (pbvh->verts) {
      /* if pbvh is not already deformed, verts/faces points to the */
      /* original data and applying new coords to this arrays would lead to */
      /* unneeded deformation -- duplicate verts/faces to avoid this */

      pbvh->verts = MEM_dupallocN(pbvh->verts);
      /* No need to dupalloc pbvh->looptri, this one is 'totally owned' by pbvh,
       * it's never some mesh data. */

      pbvh->deformed = true;
    }
  }

  if (pbvh->verts) {
    MVert *mvert = pbvh->verts;
    /* copy new verts coords */
    for (int a = 0; a < pbvh->totvert; a++, mvert++) {
      /* no need for float comparison here (memory is exactly equal or not) */
      if (memcmp(mvert->co, vertCos[a], sizeof(float[3])) != 0) {
        copy_v3_v3(mvert->co, vertCos[a]);
        mvert->flag |= ME_VERT_PBVH_UPDATE;
      }
    }

    /* coordinates are new -- normals should also be updated */
    BKE_mesh_calc_normals_looptri(
        pbvh->verts, pbvh->totvert, pbvh->mloop, pbvh->looptri, pbvh->totprim, NULL);

    for (int a = 0; a < pbvh->totnode; a++) {
      BKE_pbvh_node_mark_update(&pbvh->nodes[a]);
    }

    BKE_pbvh_update_bounds(pbvh, PBVH_UpdateBB | PBVH_UpdateOriginalBB);
  }
}

bool BKE_pbvh_is_deformed(PBVH *pbvh)
{
  return pbvh->deformed;
}
/* Proxies */

PBVHProxyNode *BKE_pbvh_node_add_proxy(PBVH *pbvh, PBVHNode *node)
{
  int index, totverts;

  index = node->proxy_count;

  node->proxy_count++;

  if (node->proxies) {
    node->proxies = MEM_reallocN(node->proxies, node->proxy_count * sizeof(PBVHProxyNode));
  }
  else {
    node->proxies = MEM_mallocN(sizeof(PBVHProxyNode), "PBVHNodeProxy");
  }

  BKE_pbvh_node_num_verts(pbvh, node, &totverts, NULL);
  node->proxies[index].co = MEM_callocN(sizeof(float[3]) * totverts, "PBVHNodeProxy.co");

  return node->proxies + index;
}

void BKE_pbvh_node_free_proxies(PBVHNode *node)
{
  for (int p = 0; p < node->proxy_count; p++) {
    MEM_freeN(node->proxies[p].co);
    node->proxies[p].co = NULL;
  }

  MEM_freeN(node->proxies);
  node->proxies = NULL;

  node->proxy_count = 0;
}

void BKE_pbvh_gather_proxies(PBVH *pbvh, PBVHNode ***r_array, int *r_tot)
{
  PBVHNode **array = NULL;
  int tot = 0, space = 0;

  for (int n = 0; n < pbvh->totnode; n++) {
    PBVHNode *node = pbvh->nodes + n;

    if (node->proxy_count > 0) {
      if (tot == space) {
        /* resize array if needed */
        space = (tot == 0) ? 32 : space * 2;
        array = MEM_recallocN_id(array, sizeof(PBVHNode *) * space, __func__);
      }

      array[tot] = node;
      tot++;
    }
  }

  if (tot == 0 && array) {
    MEM_freeN(array);
    array = NULL;
  }

  *r_array = array;
  *r_tot = tot;
}

PBVHColorBufferNode *BKE_pbvh_node_color_buffer_get(PBVHNode *node)
{

  if (!node->color_buffer.color) {
    node->color_buffer.color = MEM_callocN(sizeof(float[4]) * node->uniq_verts, "Color buffer");
  }
  return &node->color_buffer;
}

void BKE_pbvh_node_color_buffer_free(PBVH *pbvh)
{
  PBVHNode **nodes;
  int totnode;
  BKE_pbvh_search_gather(pbvh, NULL, NULL, &nodes, &totnode);
  for (int i = 0; i < totnode; i++) {
    MEM_SAFE_FREE(nodes[i]->color_buffer.color);
  }
  MEM_SAFE_FREE(nodes);
}

void pbvh_vertex_iter_init(PBVH *pbvh, PBVHNode *node, PBVHVertexIter *vi, int mode)
{
  struct CCGElem **grids;
  struct MVert *verts;
  const int *vert_indices;
  int *grid_indices;
  int totgrid, gridsize, uniq_verts, totvert;

  vi->grid = NULL;
  vi->no = NULL;
  vi->fno = NULL;
  vi->mvert = NULL;

  vi->respect_hide = pbvh->respect_hide;
  if (pbvh->respect_hide == false) {
    /* The same value for all vertices. */
    vi->visible = true;
  }

  BKE_pbvh_node_get_grids(pbvh, node, &grid_indices, &totgrid, NULL, &gridsize, &grids);
  BKE_pbvh_node_num_verts(pbvh, node, &uniq_verts, &totvert);
  BKE_pbvh_node_get_verts(pbvh, node, &vert_indices, &verts);
  vi->key = pbvh->gridkey;

  vi->grids = grids;
  vi->grid_indices = grid_indices;
  vi->totgrid = (grids) ? totgrid : 1;
  vi->gridsize = gridsize;

  if (mode == PBVH_ITER_ALL) {
    vi->totvert = totvert;
  }
  else {
    vi->totvert = uniq_verts;
  }
  vi->vert_indices = vert_indices;
  vi->mverts = verts;

  if (pbvh->type == PBVH_BMESH) {
    BLI_gsetIterator_init(&vi->bm_unique_verts, node->bm_unique_verts);
    BLI_gsetIterator_init(&vi->bm_other_verts, node->bm_other_verts);
    vi->bm_vdata = &pbvh->bm->vdata;
    vi->cd_vert_mask_offset = CustomData_get_offset(vi->bm_vdata, CD_PAINT_MASK);
  }

  if (bvh->type == PBVH_TRIMESH) {
    BLI_gsetIterator_init(&vi->tm_unique_verts, node->tm_unique_verts);
    BLI_gsetIterator_init(&vi->tm_other_verts, node->tm_other_verts);
    vi->tm_vdata = &bvh->tm->vdata;
    vi->cd_vert_mask_offset = CustomData_get_offset(vi->tm_vdata, CD_PAINT_MASK);
  }

  vi->gh = NULL;
  if (vi->grids && mode == PBVH_ITER_UNIQUE) {
    vi->grid_hidden = pbvh->grid_hidden;
  }

  vi->mask = NULL;
  if (pbvh->type == PBVH_FACES) {
    vi->vmask = CustomData_get_layer(pbvh->vdata, CD_PAINT_MASK);
    vi->vcol = CustomData_get_layer(pbvh->vdata, CD_PROP_COLOR);
  }
}

bool pbvh_has_mask(PBVH *pbvh)
{
  switch (pbvh->type) {
    case PBVH_GRIDS:
      return (pbvh->gridkey.has_mask != 0);
    case PBVH_FACES:
      return (pbvh->vdata && CustomData_get_layer(pbvh->vdata, CD_PAINT_MASK));
    case PBVH_BMESH:
<<<<<<< HEAD
      return (bvh->bm && (CustomData_get_offset(&bvh->bm->vdata, CD_PAINT_MASK) != -1));
    case PBVH_TRIMESH:
      return (bvh->tm && (CustomData_get_offset(&bvh->tm->vdata, CD_PAINT_MASK) != -1));
=======
      return (pbvh->bm && (CustomData_get_offset(&pbvh->bm->vdata, CD_PAINT_MASK) != -1));
>>>>>>> a62dd1e7
  }

  return false;
}

bool pbvh_has_face_sets(PBVH *pbvh)
{
  switch (pbvh->type) {
    case PBVH_GRIDS:
      return (pbvh->pdata && CustomData_get_layer(pbvh->pdata, CD_SCULPT_FACE_SETS));
    case PBVH_FACES:
<<<<<<< HEAD
      return (bvh->pdata && CustomData_get_layer(bvh->pdata, CD_SCULPT_FACE_SETS));
    case PBVH_TRIMESH:
      return false;
=======
      return (pbvh->pdata && CustomData_get_layer(pbvh->pdata, CD_SCULPT_FACE_SETS));
>>>>>>> a62dd1e7
    case PBVH_BMESH:
      return false;
  }

  return false;
}

void pbvh_show_mask_set(PBVH *pbvh, bool show_mask)
{
  pbvh->show_mask = show_mask;
}

void pbvh_show_face_sets_set(PBVH *pbvh, bool show_face_sets)
{
  pbvh->show_face_sets = show_face_sets;
}

void BKE_pbvh_set_frustum_planes(PBVH *pbvh, PBVHFrustumPlanes *planes)
{
  pbvh->num_planes = planes->num_planes;
  for (int i = 0; i < pbvh->num_planes; i++) {
    copy_v4_v4(pbvh->planes[i], planes->planes[i]);
  }
}

void BKE_pbvh_get_frustum_planes(PBVH *pbvh, PBVHFrustumPlanes *planes)
{
  planes->num_planes = pbvh->num_planes;
  for (int i = 0; i < planes->num_planes; i++) {
    copy_v4_v4(planes->planes[i], pbvh->planes[i]);
  }
}

void BKE_pbvh_parallel_range_settings(TaskParallelSettings *settings,
                                      bool use_threading,
                                      int totnode)
{
  memset(settings, 0, sizeof(*settings));
  settings->use_threading = use_threading && totnode > 1;
}

MVert *BKE_pbvh_get_verts(const PBVH *pbvh)
{
  BLI_assert(pbvh->type == PBVH_FACES);
  return pbvh->verts;
}

void BKE_pbvh_subdiv_cgg_set(PBVH *pbvh, SubdivCCG *subdiv_ccg)
{
  pbvh->subdiv_ccg = subdiv_ccg;
}

void BKE_pbvh_face_sets_set(PBVH *pbvh, int *face_sets)
{
  pbvh->face_sets = face_sets;
}

void BKE_pbvh_respect_hide_set(PBVH *pbvh, bool respect_hide)
{
  pbvh->respect_hide = respect_hide;
}<|MERGE_RESOLUTION|>--- conflicted
+++ resolved
@@ -3007,13 +3007,9 @@
     case PBVH_FACES:
       return (pbvh->vdata && CustomData_get_layer(pbvh->vdata, CD_PAINT_MASK));
     case PBVH_BMESH:
-<<<<<<< HEAD
-      return (bvh->bm && (CustomData_get_offset(&bvh->bm->vdata, CD_PAINT_MASK) != -1));
+      return (pbvh->bm && (CustomData_get_offset(&pbvh->bm->vdata, CD_PAINT_MASK) != -1));
     case PBVH_TRIMESH:
-      return (bvh->tm && (CustomData_get_offset(&bvh->tm->vdata, CD_PAINT_MASK) != -1));
-=======
-      return (pbvh->bm && (CustomData_get_offset(&pbvh->bm->vdata, CD_PAINT_MASK) != -1));
->>>>>>> a62dd1e7
+      return (pbvh->tm && (CustomData_get_offset(&pbvh->tm->vdata, CD_PAINT_MASK) != -1));
   }
 
   return false;
@@ -3025,13 +3021,9 @@
     case PBVH_GRIDS:
       return (pbvh->pdata && CustomData_get_layer(pbvh->pdata, CD_SCULPT_FACE_SETS));
     case PBVH_FACES:
-<<<<<<< HEAD
-      return (bvh->pdata && CustomData_get_layer(bvh->pdata, CD_SCULPT_FACE_SETS));
+      return (pbvh->pdata && CustomData_get_layer(pbvh->pdata, CD_SCULPT_FACE_SETS));
     case PBVH_TRIMESH:
       return false;
-=======
-      return (pbvh->pdata && CustomData_get_layer(pbvh->pdata, CD_SCULPT_FACE_SETS));
->>>>>>> a62dd1e7
     case PBVH_BMESH:
       return false;
   }

/*
* $Id$
*
* ***** BEGIN GPL LICENSE BLOCK *****
*
* This program is free software; you can redistribute it and/or
* modify it under the terms of the GNU General Public License
* as published by the Free Software Foundation; either version 2
* of the License, or (at your option) any later version.
*
* This program is distributed in the hope that it will be useful,
* but WITHOUT ANY WARRANTY; without even the implied warranty of
* MERCHANTABILITY or FITNESS FOR A PARTICULAR PURPOSE.  See the
* GNU General Public License for more details.
*
* You should have received a copy of the GNU General Public License
* along with this program; if not, write to the Free Software  Foundation,
* Inc., 59 Temple Place - Suite 330, Boston, MA  02111-1307, USA.
*
* The Original Code is Copyright (C) 2006 Blender Foundation.
* All rights reserved.
*
* The Original Code is: all of this file.
*
* Contributor(s): Ben Batt <benbatt@gmail.com>
*
* ***** END GPL LICENSE BLOCK *****
*
* Implementation of CDDerivedMesh.
*
* BKE_cdderivedmesh.h contains the function prototypes for this file.
*
*/ 

/* TODO maybe BIF_gl.h should include string.h? */
#include <string.h>
#include "BIF_gl.h"

#include "BKE_cdderivedmesh.h"
#include "BKE_customdata.h"
#include "BKE_DerivedMesh.h"
#include "BKE_displist.h"
#include "BKE_global.h"
#include "BKE_mesh.h"
#include "BKE_multires.h"
#include "BKE_utildefines.h"

#include "BLI_arithb.h"
#include "BLI_blenlib.h"
#include "BLI_edgehash.h"
#include "BLI_editVert.h"
#include "BLI_ghash.h"

#include "DNA_mesh_types.h"
#include "DNA_meshdata_types.h"
#include "DNA_modifier_types.h"
#include "DNA_object_fluidsim.h"
#include "DNA_object_types.h"
#include "DNA_scene_types.h"

#include "MEM_guardedalloc.h"

#include "gpu_buffers.h"
#include "GPU_draw.h"
#include "GPU_extensions.h"
#include "GPU_material.h"

#include <string.h>
#include <limits.h>
#include <math.h>

typedef struct {
	DerivedMesh dm;

	/* these point to data in the DerivedMesh custom data layers,
	   they are only here for efficiency and convenience **/
	MVert *mvert;
	MEdge *medge;
	MFace *mface;
} CDDerivedMesh;

/**************** DerivedMesh interface functions ****************/
static int cdDM_getNumVerts(DerivedMesh *dm)
{
	return dm->numVertData;
}

static int cdDM_getNumEdges(DerivedMesh *dm)
{
	return dm->numEdgeData;
}

static int cdDM_getNumFaces(DerivedMesh *dm)
{
	return dm->numFaceData;
}

static void cdDM_getVert(DerivedMesh *dm, int index, MVert *vert_r)
{
	CDDerivedMesh *cddm = (CDDerivedMesh *)dm;
	*vert_r = cddm->mvert[index];
}

static void cdDM_getEdge(DerivedMesh *dm, int index, MEdge *edge_r)
{
	CDDerivedMesh *cddm = (CDDerivedMesh *)dm;
	*edge_r = cddm->medge[index];
}

static void cdDM_getFace(DerivedMesh *dm, int index, MFace *face_r)
{
	CDDerivedMesh *cddm = (CDDerivedMesh *)dm;
	*face_r = cddm->mface[index];
}

static void cdDM_copyVertArray(DerivedMesh *dm, MVert *vert_r)
{
	CDDerivedMesh *cddm = (CDDerivedMesh *)dm;
	memcpy(vert_r, cddm->mvert, sizeof(*vert_r) * dm->numVertData);
}

static void cdDM_copyEdgeArray(DerivedMesh *dm, MEdge *edge_r)
{
	CDDerivedMesh *cddm = (CDDerivedMesh *)dm;
	memcpy(edge_r, cddm->medge, sizeof(*edge_r) * dm->numEdgeData);
}

static void cdDM_copyFaceArray(DerivedMesh *dm, MFace *face_r)
{
	CDDerivedMesh *cddm = (CDDerivedMesh *)dm;
	memcpy(face_r, cddm->mface, sizeof(*face_r) * dm->numFaceData);
}

static void cdDM_getMinMax(DerivedMesh *dm, float min_r[3], float max_r[3])
{
	CDDerivedMesh *cddm = (CDDerivedMesh*) dm;
	int i;

	if (dm->numVertData) {
		for (i=0; i<dm->numVertData; i++) {
			DO_MINMAX(cddm->mvert[i].co, min_r, max_r);
		}
	} else {
		min_r[0] = min_r[1] = min_r[2] = max_r[0] = max_r[1] = max_r[2] = 0.0;
	}
}

static void cdDM_getVertCo(DerivedMesh *dm, int index, float co_r[3])
{
	CDDerivedMesh *cddm = (CDDerivedMesh*) dm;

	VECCOPY(co_r, cddm->mvert[index].co);
}

static void cdDM_getVertCos(DerivedMesh *dm, float (*cos_r)[3])
{
	MVert *mv = CDDM_get_verts(dm);
	int i;

	for(i = 0; i < dm->numVertData; i++, mv++)
		VECCOPY(cos_r[i], mv->co);
}

static void cdDM_getVertNo(DerivedMesh *dm, int index, float no_r[3])
{
	CDDerivedMesh *cddm = (CDDerivedMesh*) dm;
	short *no = cddm->mvert[index].no;

	no_r[0] = no[0]/32767.f;
	no_r[1] = no[1]/32767.f;
	no_r[2] = no[2]/32767.f;
}

static void cdDM_drawVerts(DerivedMesh *dm)
{
	CDDerivedMesh *cddm = (CDDerivedMesh*) dm;
	MVert *mv = cddm->mvert;
	int i;

	if( GPU_buffer_legacy(dm) ) {
		glBegin(GL_POINTS);
		for(i = 0; i < dm->numVertData; i++, mv++)
			glVertex3fv(mv->co);
		glEnd();
	}
	else {	/* use OpenGL VBOs or Vertex Arrays instead for better, faster rendering */
		GPU_vertex_setup(dm);
		if( !GPU_buffer_legacy(dm) ) {
			glDrawArrays(GL_POINTS,0,dm->drawObject->nelements);
		}
		GPU_buffer_unbind();
	}
}

static void cdDM_drawUVEdges(DerivedMesh *dm)
{
	CDDerivedMesh *cddm = (CDDerivedMesh*) dm;
	MFace *mf = cddm->mface;
	MTFace *tf = DM_get_face_data_layer(dm, CD_MTFACE);
	int i;

	if(mf) {
		if( GPU_buffer_legacy(dm) ) {
			glBegin(GL_LINES);
			for(i = 0; i < dm->numFaceData; i++, mf++, tf++) {
				if(!(mf->flag&ME_HIDE)) {
					glVertex2fv(tf->uv[0]);
					glVertex2fv(tf->uv[1]);

					glVertex2fv(tf->uv[1]);
					glVertex2fv(tf->uv[2]);

					if(!mf->v4) {
						glVertex2fv(tf->uv[2]);
						glVertex2fv(tf->uv[0]);
					} else {
						glVertex2fv(tf->uv[2]);
						glVertex2fv(tf->uv[3]);

						glVertex2fv(tf->uv[3]);
						glVertex2fv(tf->uv[0]);
					}
				}
			}
			glEnd();
		}
		else {
			int prevstart = 0;
			int prevdraw = 1;
			int draw = 1;
			int curpos = 0;

			GPU_uvedge_setup(dm);
			if( !GPU_buffer_legacy(dm) ) {
				for(i = 0; i < dm->numFaceData; i++, mf++) {
					if(mf->flag&ME_LOOSEEDGE) {
						draw = 1;
					} 
					else {
						draw = 0;
					}
					if( prevdraw != draw ) {
						if( prevdraw > 0 && (curpos-prevstart) > 0) {
							glDrawArrays(GL_LINES,prevstart,curpos-prevstart);
						}
						prevstart = curpos;
					}
					if( mf->v4 ) {
						curpos += 8;
					}
					else {
						curpos += 6;
					}
					prevdraw = draw;
				}
				if( prevdraw > 0 && (curpos-prevstart) > 0 ) {
					glDrawArrays(GL_LINES,prevstart,curpos-prevstart);
				}
			}
			GPU_buffer_unbind();
		}
	}
}

static void cdDM_drawEdges(DerivedMesh *dm, int drawLooseEdges)
{
	CDDerivedMesh *cddm = (CDDerivedMesh*) dm;
	MVert *mvert = cddm->mvert;
	MEdge *medge = cddm->medge;
	int i;
	
	if( GPU_buffer_legacy(dm) ) {
		DEBUG_VBO( "Using legacy code. cdDM_drawEdges\n" );
		glBegin(GL_LINES);
		for(i = 0; i < dm->numEdgeData; i++, medge++) {
			if((medge->flag&ME_EDGEDRAW)
			   && (drawLooseEdges || !(medge->flag&ME_LOOSEEDGE))) {
				glVertex3fv(mvert[medge->v1].co);
				glVertex3fv(mvert[medge->v2].co);
			}
		}
		glEnd();
	}
	else {	/* use OpenGL VBOs or Vertex Arrays instead for better, faster rendering */
		int prevstart = 0;
		int prevdraw = 1;
		int draw = 1;

		GPU_edge_setup(dm);
		if( !GPU_buffer_legacy(dm) ) {
			for(i = 0; i < dm->numEdgeData; i++, medge++) {
				if((medge->flag&ME_EDGEDRAW)
				   && (drawLooseEdges || !(medge->flag&ME_LOOSEEDGE))) {
					draw = 1;
				} 
				else {
					draw = 0;
				}
				if( prevdraw != draw ) {
					if( prevdraw > 0 && (i-prevstart) > 0 ) {
						GPU_buffer_draw_elements( dm->drawObject->edges, GL_LINES, prevstart*2, (i-prevstart)*2  );
					}
					prevstart = i;
				}
				prevdraw = draw;
			}
			if( prevdraw > 0 && (i-prevstart) > 0 ) {
				GPU_buffer_draw_elements( dm->drawObject->edges, GL_LINES, prevstart*2, (i-prevstart)*2  );
			}
		}
		GPU_buffer_unbind();
	}
}

static void cdDM_drawLooseEdges(DerivedMesh *dm)
{
	CDDerivedMesh *cddm = (CDDerivedMesh*) dm;
	MVert *mvert = cddm->mvert;
	MEdge *medge = cddm->medge;
	int i;

	if( GPU_buffer_legacy(dm) ) {
		DEBUG_VBO( "Using legacy code. cdDM_drawLooseEdges\n" );
		glBegin(GL_LINES);
		for(i = 0; i < dm->numEdgeData; i++, medge++) {
			if(medge->flag&ME_LOOSEEDGE) {
				glVertex3fv(mvert[medge->v1].co);
				glVertex3fv(mvert[medge->v2].co);
			}
		}
		glEnd();
	}
	else {	/* use OpenGL VBOs or Vertex Arrays instead for better, faster rendering */
		int prevstart = 0;
		int prevdraw = 1;
		int draw = 1;

		GPU_edge_setup(dm);
		if( !GPU_buffer_legacy(dm) ) {
			for(i = 0; i < dm->numEdgeData; i++, medge++) {
				if(medge->flag&ME_LOOSEEDGE) {
					draw = 1;
				} 
				else {
					draw = 0;
				}
				if( prevdraw != draw ) {
					if( prevdraw > 0 && (i-prevstart) > 0) {
						GPU_buffer_draw_elements( dm->drawObject->edges, GL_LINES, prevstart*2, (i-prevstart)*2  );
					}
					prevstart = i;
				}
				prevdraw = draw;
			}
			if( prevdraw > 0 && (i-prevstart) > 0 ) {
				GPU_buffer_draw_elements( dm->drawObject->edges, GL_LINES, prevstart*2, (i-prevstart)*2  );
			}
		}
		GPU_buffer_unbind();
	}
}

static void cdDM_drawFacesSolid(DerivedMesh *dm, int (*setMaterial)(int, void *attribs))
{
	CDDerivedMesh *cddm = (CDDerivedMesh*) dm;
	MVert *mvert = cddm->mvert;
	MFace *mface = cddm->mface;
	float *nors= dm->getFaceDataArray(dm, CD_NORMAL);
	int a, glmode = -1, shademodel = -1, matnr = -1, drawCurrentMat = 1;

#define PASSVERT(index) {						\
	if(shademodel == GL_SMOOTH) {				\
		short *no = mvert[index].no;			\
		glNormal3sv(no);						\
	}											\
	glVertex3fv(mvert[index].co);	\
}

	if( GPU_buffer_legacy(dm) ) {
		DEBUG_VBO( "Using legacy code. cdDM_drawFacesSolid\n" );
		glBegin(glmode = GL_QUADS);
		for(a = 0; a < dm->numFaceData; a++, mface++) {
			int new_glmode, new_matnr, new_shademodel;

			new_glmode = mface->v4?GL_QUADS:GL_TRIANGLES;
			new_matnr = mface->mat_nr + 1;
			new_shademodel = (mface->flag & ME_SMOOTH)?GL_SMOOTH:GL_FLAT;
			
			if(new_glmode != glmode || new_matnr != matnr
			   || new_shademodel != shademodel) {
				glEnd();

				drawCurrentMat = setMaterial(matnr = new_matnr, NULL);

				glShadeModel(shademodel = new_shademodel);
				glBegin(glmode = new_glmode);
			} 
			
			if(drawCurrentMat) {
				if(shademodel == GL_FLAT) {
					if (nors) {
						glNormal3fv(nors);
					}
					else {
						/* TODO make this better (cache facenormals as layer?) */
						float nor[3];
						if(mface->v4) {
							CalcNormFloat4(mvert[mface->v1].co, mvert[mface->v2].co,
										   mvert[mface->v3].co, mvert[mface->v4].co,
										   nor);
						} else {
							CalcNormFloat(mvert[mface->v1].co, mvert[mface->v2].co,
										  mvert[mface->v3].co, nor);
						}
						glNormal3fv(nor);
					}
				}

				PASSVERT(mface->v1);
				PASSVERT(mface->v2);
				PASSVERT(mface->v3);
				if(mface->v4) {
					PASSVERT(mface->v4);
				}
			}

			if(nors) nors += 3;
		}
		glEnd();
	}
	else {	/* use OpenGL VBOs or Vertex Arrays instead for better, faster rendering */
		GPU_vertex_setup( dm );
		GPU_normal_setup( dm );
		if( !GPU_buffer_legacy(dm) ) {
			glShadeModel(GL_SMOOTH);
			for( a = 0; a < dm->drawObject->nmaterials; a++ ) {
				if( setMaterial(dm->drawObject->materials[a].mat_nr+1, NULL) )
					glDrawArrays(GL_TRIANGLES, dm->drawObject->materials[a].start, dm->drawObject->materials[a].end-dm->drawObject->materials[a].start);
			}
		}
		GPU_buffer_unbind( );
	}

#undef PASSVERT
	glShadeModel(GL_FLAT);
}

static void cdDM_drawFacesColored(DerivedMesh *dm, int useTwoSided, unsigned char *col1, unsigned char *col2)
{
	CDDerivedMesh *cddm = (CDDerivedMesh*) dm;
	int a, glmode;
	unsigned char *cp1, *cp2;
	MVert *mvert = cddm->mvert;
	MFace *mface = cddm->mface;

	cp1 = col1;
	if(col2) {
		cp2 = col2;
	} else {
		cp2 = NULL;
		useTwoSided = 0;
	}

	/* there's a conflict here... twosided colors versus culling...? */
	/* defined by history, only texture faces have culling option */
	/* we need that as mesh option builtin, next to double sided lighting */
	if(col1 && col2)
		glEnable(GL_CULL_FACE);

	if( GPU_buffer_legacy(dm) ) {
		DEBUG_VBO( "Using legacy code. cdDM_drawFacesColored\n" );
		glShadeModel(GL_SMOOTH);
		glBegin(glmode = GL_QUADS);
		for(a = 0; a < dm->numFaceData; a++, mface++, cp1 += 16) {
			int new_glmode = mface->v4?GL_QUADS:GL_TRIANGLES;

			if(new_glmode != glmode) {
				glEnd();
				glBegin(glmode = new_glmode);
			}
				
			glColor3ub(cp1[0], cp1[1], cp1[2]);
			glVertex3fv(mvert[mface->v1].co);
			glColor3ub(cp1[4], cp1[5], cp1[6]);
			glVertex3fv(mvert[mface->v2].co);
			glColor3ub(cp1[8], cp1[9], cp1[10]);
			glVertex3fv(mvert[mface->v3].co);
			if(mface->v4) {
				glColor3ub(cp1[12], cp1[13], cp1[14]);
				glVertex3fv(mvert[mface->v4].co);
			}
				
			if(useTwoSided) {
				glColor3ub(cp2[8], cp2[9], cp2[10]);
				glVertex3fv(mvert[mface->v3].co );
				glColor3ub(cp2[4], cp2[5], cp2[6]);
				glVertex3fv(mvert[mface->v2].co );
				glColor3ub(cp2[0], cp2[1], cp2[2]);
				glVertex3fv(mvert[mface->v1].co );
				if(mface->v4) {
					glColor3ub(cp2[12], cp2[13], cp2[14]);
					glVertex3fv(mvert[mface->v4].co );
				}
			}
			if(col2) cp2 += 16;
		}
		glEnd();
	}
	else { /* use OpenGL VBOs or Vertex Arrays instead for better, faster rendering */
		GPU_color4_upload(dm,cp1);
		GPU_vertex_setup(dm);
		GPU_color_setup(dm);
		if( !GPU_buffer_legacy(dm) ) {
			glShadeModel(GL_SMOOTH);
			glDrawArrays(GL_TRIANGLES, 0, dm->drawObject->nelements);

			if( useTwoSided ) {
				GPU_color4_upload(dm,cp2);
				GPU_color_setup(dm);
				glCullFace(GL_FRONT);
				glDrawArrays(GL_TRIANGLES, 0, dm->drawObject->nelements);
				glCullFace(GL_BACK);
			}
		}
		GPU_buffer_unbind();
	}

	glShadeModel(GL_FLAT);
	glDisable(GL_CULL_FACE);
}

static void cdDM_drawFacesTex_common(DerivedMesh *dm,
               int (*drawParams)(MTFace *tface, MCol *mcol, int matnr),
               int (*drawParamsMapped)(void *userData, int index),
               void *userData) 
{
	CDDerivedMesh *cddm = (CDDerivedMesh*) dm;
	MVert *mv = cddm->mvert;
	MFace *mf = DM_get_face_data_layer(dm, CD_MFACE);
	MCol *realcol = dm->getFaceDataArray(dm, CD_TEXTURE_MCOL);
	float *nors= dm->getFaceDataArray(dm, CD_NORMAL);
	MTFace *tf = DM_get_face_data_layer(dm, CD_MTFACE);
	int i, j, orig, *index = DM_get_face_data_layer(dm, CD_ORIGINDEX);
	int startFace = 0, lastFlag = 0xdeadbeef;
	MCol *mcol = dm->getFaceDataArray(dm, CD_WEIGHT_MCOL);
	if(!mcol)
		mcol = dm->getFaceDataArray(dm, CD_MCOL);

	if( GPU_buffer_legacy(dm) ) {
		DEBUG_VBO( "Using legacy code. cdDM_drawFacesTex_common\n" );
		for(i = 0; i < dm->numFaceData; i++, mf++) {
			MVert *mvert;
			int flag;
			unsigned char *cp = NULL;

			if(drawParams) {
				flag = drawParams(tf? &tf[i]: NULL, mcol? &mcol[i*4]: NULL, mf->mat_nr);
			}
			else {
				if(index) {
					orig = *index++;
					if(orig == ORIGINDEX_NONE)		{ if(nors) nors += 3; continue; }
					if(drawParamsMapped) flag = drawParamsMapped(userData, orig);
					else	{ if(nors) nors += 3; continue; }
				}
				else
					if(drawParamsMapped) flag = drawParamsMapped(userData, i);
					else	{ if(nors) nors += 3; continue; }
			}
			
			if(flag != 0) {
				if (flag==1 && mcol)
					cp= (unsigned char*) &mcol[i*4];

				if(!(mf->flag&ME_SMOOTH)) {
					if (nors) {
						glNormal3fv(nors);
					}
					else {
						float nor[3];
						if(mf->v4) {
							CalcNormFloat4(mv[mf->v1].co, mv[mf->v2].co,
										   mv[mf->v3].co, mv[mf->v4].co,
										   nor);
						} else {
							CalcNormFloat(mv[mf->v1].co, mv[mf->v2].co,
										  mv[mf->v3].co, nor);
						}
						glNormal3fv(nor);
					}
				}

				glBegin(mf->v4?GL_QUADS:GL_TRIANGLES);
				if(tf) glTexCoord2fv(tf[i].uv[0]);
				if(cp) glColor3ub(cp[3], cp[2], cp[1]);
				mvert = &mv[mf->v1];
				if(mf->flag&ME_SMOOTH) glNormal3sv(mvert->no);
				glVertex3fv(mvert->co);
					
				if(tf) glTexCoord2fv(tf[i].uv[1]);
				if(cp) glColor3ub(cp[7], cp[6], cp[5]);
				mvert = &mv[mf->v2];
				if(mf->flag&ME_SMOOTH) glNormal3sv(mvert->no);
				glVertex3fv(mvert->co);

				if(tf) glTexCoord2fv(tf[i].uv[2]);
				if(cp) glColor3ub(cp[11], cp[10], cp[9]);
				mvert = &mv[mf->v3];
				if(mf->flag&ME_SMOOTH) glNormal3sv(mvert->no);
				glVertex3fv(mvert->co);

				if(mf->v4) {
					if(tf) glTexCoord2fv(tf[i].uv[3]);
					if(cp) glColor3ub(cp[15], cp[14], cp[13]);
					mvert = &mv[mf->v4];
					if(mf->flag&ME_SMOOTH) glNormal3sv(mvert->no);
					glVertex3fv(mvert->co);
				}
				glEnd();
			}
			
			if(nors) nors += 3;
		}
	} else { /* use OpenGL VBOs or Vertex Arrays instead for better, faster rendering */
		MCol *col = realcol;
		if(!col)
			col = mcol;

		GPU_vertex_setup( dm );
		GPU_normal_setup( dm );
		GPU_uv_setup( dm );
		if( col != 0 ) {
			/*if( realcol && dm->drawObject->colType == CD_TEXTURE_MCOL )  {
				col = 0;
			} else if( mcol && dm->drawObject->colType == CD_MCOL ) {
				col = 0;
			}
			
			if( col != 0 ) {*/
				unsigned char *colors = MEM_mallocN(dm->getNumFaces(dm)*4*3*sizeof(unsigned char), "cdDM_drawFacesTex_common");
				for( i=0; i < dm->getNumFaces(dm); i++ ) {
					for( j=0; j < 4; j++ ) {
						colors[i*12+j*3] = col[i*4+j].r;
						colors[i*12+j*3+1] = col[i*4+j].g;
						colors[i*12+j*3+2] = col[i*4+j].b;
					}
				}
				GPU_color3_upload(dm,colors);
				MEM_freeN(colors);
				if(realcol)
					dm->drawObject->colType = CD_TEXTURE_MCOL;
				else if(mcol)
					dm->drawObject->colType = CD_MCOL;
			//}
			GPU_color_setup( dm );
		}

		if( !GPU_buffer_legacy(dm) ) {
			glShadeModel( GL_SMOOTH );
			for(i = 0; i < dm->drawObject->nelements/3; i++) {
				int actualFace = dm->drawObject->faceRemap[i];
				int flag = 1;

				if(drawParams) {
					flag = drawParams(tf? &tf[actualFace]: NULL, mcol? &mcol[actualFace*4]: NULL, mf[actualFace].mat_nr);
				}
				else {
					if(index) {
						orig = index[actualFace];
						if(drawParamsMapped)
							flag = drawParamsMapped(userData, orig);
					}
					else
						if(drawParamsMapped)
							flag = drawParamsMapped(userData, actualFace);
				}
				if( flag != lastFlag ) {
					if( startFace < i ) {
						if( lastFlag != 0 ) { /* if the flag is 0 it means the face is hidden or invisible */
							if (lastFlag==1 && mcol)
								GPU_color_switch(1);
							else
								GPU_color_switch(0);
							glDrawArrays(GL_TRIANGLES,startFace*3,(i-startFace)*3);
						}
					}
					lastFlag = flag;
					startFace = i;
				}
			}
			if( startFace < dm->drawObject->nelements/3 ) {
				if( lastFlag != 0 ) { /* if the flag is 0 it means the face is hidden or invisible */
					if (lastFlag==1 && mcol)
						GPU_color_switch(1);
					else
						GPU_color_switch(0);
					glDrawArrays(GL_TRIANGLES,startFace*3,dm->drawObject->nelements-startFace*3);
				}
			}
		}

		GPU_buffer_unbind();
		glShadeModel( GL_FLAT );
	}
}

static void cdDM_drawFacesTex(DerivedMesh *dm, int (*setDrawOptions)(MTFace *tface, MCol *mcol, int matnr))
{
	cdDM_drawFacesTex_common(dm, setDrawOptions, NULL, NULL);
}

static void cdDM_drawMappedFaces(DerivedMesh *dm, int (*setDrawOptions)(void *userData, int index, int *drawSmooth_r), void *userData, int useColors)
{
	CDDerivedMesh *cddm = (CDDerivedMesh*) dm;
	MVert *mv = cddm->mvert;
	MFace *mf = cddm->mface;
	MCol *mc;
	float *nors= dm->getFaceDataArray(dm, CD_NORMAL);
	int i, orig, *index = DM_get_face_data_layer(dm, CD_ORIGINDEX);

<<<<<<< HEAD
	mc = DM_get_face_data_layer(dm, CD_WEIGHT_MCOL);
	if(!mc)
		mc = DM_get_face_data_layer(dm, CD_MCOL);

	for(i = 0; i < dm->numFaceData; i++, mf++) {
		int drawSmooth = (mf->flag & ME_SMOOTH);
=======
>>>>>>> 16c1a294

	mc = DM_get_face_data_layer(dm, CD_ID_MCOL);
	if(!mc)
		mc = DM_get_face_data_layer(dm, CD_WEIGHT_MCOL);
	if(!mc)
		mc = DM_get_face_data_layer(dm, CD_MCOL);

	if( GPU_buffer_legacy(dm) ) {
		DEBUG_VBO( "Using legacy code. cdDM_drawMappedFaces\n" );
		for(i = 0; i < dm->numFaceData; i++, mf++) {
			int drawSmooth = (mf->flag & ME_SMOOTH);

			if(index) {
				orig = *index++;
				if(setDrawOptions && orig == ORIGINDEX_NONE)
					{ if(nors) nors += 3; continue; }
			}
			else
				orig = i;

			if(!setDrawOptions || setDrawOptions(userData, orig, &drawSmooth)) {
				unsigned char *cp = NULL;

				if(useColors && mc)
					cp = (unsigned char *)&mc[i * 4];

				glShadeModel(drawSmooth?GL_SMOOTH:GL_FLAT);
				glBegin(mf->v4?GL_QUADS:GL_TRIANGLES);

				if (!drawSmooth) {
					if (nors) {
						glNormal3fv(nors);
					}
					else {
						float nor[3];
						if(mf->v4) {
							CalcNormFloat4(mv[mf->v1].co, mv[mf->v2].co,
										   mv[mf->v3].co, mv[mf->v4].co,
										   nor);
						} else {
							CalcNormFloat(mv[mf->v1].co, mv[mf->v2].co,
										  mv[mf->v3].co, nor);
						}
						glNormal3fv(nor);
					}

					if(cp) glColor3ub(cp[3], cp[2], cp[1]);
					glVertex3fv(mv[mf->v1].co);
					if(cp) glColor3ub(cp[7], cp[6], cp[5]);
					glVertex3fv(mv[mf->v2].co);
					if(cp) glColor3ub(cp[11], cp[10], cp[9]);
					glVertex3fv(mv[mf->v3].co);
					if(mf->v4) {
						if(cp) glColor3ub(cp[15], cp[14], cp[13]);
						glVertex3fv(mv[mf->v4].co);
					}
				} else {
					if(cp) glColor3ub(cp[3], cp[2], cp[1]);
					glNormal3sv(mv[mf->v1].no);
					glVertex3fv(mv[mf->v1].co);
					if(cp) glColor3ub(cp[7], cp[6], cp[5]);
					glNormal3sv(mv[mf->v2].no);
					glVertex3fv(mv[mf->v2].co);
					if(cp) glColor3ub(cp[11], cp[10], cp[9]);
					glNormal3sv(mv[mf->v3].no);
					glVertex3fv(mv[mf->v3].co);
					if(mf->v4) {
						if(cp) glColor3ub(cp[15], cp[14], cp[13]);
						glNormal3sv(mv[mf->v4].no);
						glVertex3fv(mv[mf->v4].co);
					}
				}

				glEnd();
			}
			
			if (nors) nors += 3;
		}
	}
	else { /* use OpenGL VBOs or Vertex Arrays instead for better, faster rendering */
		int state = 1;
		int prevstate = 1;
		int prevstart = 0;
		GPU_vertex_setup(dm);
		GPU_normal_setup(dm);
		if( useColors && mc )
			GPU_color_setup(dm);
		if( !GPU_buffer_legacy(dm) ) {
			glShadeModel(GL_SMOOTH);
			for( i = 0; i < dm->drawObject->nelements/3; i++ ) {
				int actualFace = dm->drawObject->faceRemap[i];
				int drawSmooth = (mf[actualFace].flag & ME_SMOOTH);
				int dontdraw = 0;
				if(index) {
					orig = index[actualFace];
					if(setDrawOptions && orig == ORIGINDEX_NONE)
						dontdraw = 1;
				}
				else
					orig = i;
				if( dontdraw ) {
					state = 0;
				}
				else {
					if(!setDrawOptions || setDrawOptions(userData, orig, &drawSmooth)) {
						state = 1;
					}
					else {
						state = 0;
					}
				}
				if( prevstate != state && prevstate == 1 ) {
					if( i-prevstart > 0 ) {
						glDrawArrays(GL_TRIANGLES,prevstart*3,(i-prevstart)*3);
					}
					prevstart = i;
				}
				prevstate = state;
			}
			if(state==1) {
				glDrawArrays(GL_TRIANGLES,prevstart*3,dm->drawObject->nelements-prevstart*3);
			}
			glShadeModel(GL_FLAT);
		}
		GPU_buffer_unbind();
	}
}

static void cdDM_drawMappedFacesTex(DerivedMesh *dm, int (*setDrawOptions)(void *userData, int index), void *userData)
{
	cdDM_drawFacesTex_common(dm, NULL, setDrawOptions, userData);
}

static void cdDM_drawMappedFacesGLSL(DerivedMesh *dm, int (*setMaterial)(int, void *attribs), int (*setDrawOptions)(void *userData, int index), void *userData)
{
	CDDerivedMesh *cddm = (CDDerivedMesh*) dm;
	GPUVertexAttribs gattribs;
	DMVertexAttribs attribs;
	MVert *mvert = cddm->mvert;
	MFace *mface = cddm->mface;
	MTFace *tf = dm->getFaceDataArray(dm, CD_MTFACE);
	float (*nors)[3] = dm->getFaceDataArray(dm, CD_NORMAL);
	int a, b, dodraw, smoothnormal, matnr, new_matnr;
	int transp, new_transp, orig_transp;
	int orig, *index = dm->getFaceDataArray(dm, CD_ORIGINDEX);

	matnr = -1;
	smoothnormal = 0;
	dodraw = 0;
	transp = GPU_get_material_blend_mode();
	orig_transp = transp;

	glShadeModel(GL_SMOOTH);

	if( GPU_buffer_legacy(dm) || setDrawOptions != 0 ) {
		DEBUG_VBO( "Using legacy code. cdDM_drawMappedFacesGLSL\n" );
		memset(&attribs, 0, sizeof(attribs));

		glBegin(GL_QUADS);

		for(a = 0; a < dm->numFaceData; a++, mface++) {
			new_matnr = mface->mat_nr + 1;

			if(new_matnr != matnr) {
				glEnd();

				dodraw = setMaterial(matnr = new_matnr, &gattribs);
				if(dodraw)
					DM_vertex_attributes_from_gpu(dm, &gattribs, &attribs);

				glBegin(GL_QUADS);
			}

			if(!dodraw) {
				continue;
			}
			else if(setDrawOptions) {
				orig = index[a];

				if(orig == ORIGINDEX_NONE)
					continue;
				else if(!setDrawOptions(userData, orig))
					continue;
			}

			if(tf) {
				new_transp = tf[a].transp;

				if(new_transp != transp) {
					glEnd();

					if(new_transp == GPU_BLEND_SOLID && orig_transp != GPU_BLEND_SOLID)
						GPU_set_material_blend_mode(orig_transp);
					else
						GPU_set_material_blend_mode(new_transp);
					transp = new_transp;

					glBegin(GL_QUADS);
				}
			}

			smoothnormal = (mface->flag & ME_SMOOTH);

			if(!smoothnormal) {
				if(nors) {
					glNormal3fv(nors[a]);
				}
				else {
					/* TODO ideally a normal layer should always be available */
					float nor[3];
					if(mface->v4) {
						CalcNormFloat4(mvert[mface->v1].co, mvert[mface->v2].co,
									   mvert[mface->v3].co, mvert[mface->v4].co,
									   nor);
					} else {
						CalcNormFloat(mvert[mface->v1].co, mvert[mface->v2].co,
									  mvert[mface->v3].co, nor);
					}
					glNormal3fv(nor);
				}
			}

#define PASSVERT(index, vert) {													\
		if(attribs.totorco)															\
			glVertexAttrib3fvARB(attribs.orco.glIndex, attribs.orco.array[index]);	\
		for(b = 0; b < attribs.tottface; b++) {										\
			MTFace *tf = &attribs.tface[b].array[a];								\
			glVertexAttrib2fvARB(attribs.tface[b].glIndex, tf->uv[vert]);			\
		}																			\
		for(b = 0; b < attribs.totmcol; b++) {										\
			MCol *cp = &attribs.mcol[b].array[a*4 + vert];							\
			GLubyte col[4];															\
			col[0]= cp->b; col[1]= cp->g; col[2]= cp->r; col[3]= cp->a;				\
			glVertexAttrib4ubvARB(attribs.mcol[b].glIndex, col);					\
		}																			\
		if(attribs.tottang) {														\
			float *tang = attribs.tang.array[a*4 + vert];							\
			glVertexAttrib3fvARB(attribs.tang.glIndex, tang);						\
		}																			\
		if(smoothnormal)															\
			glNormal3sv(mvert[index].no);											\
		glVertex3fv(mvert[index].co);												\
	}

			PASSVERT(mface->v1, 0);
			PASSVERT(mface->v2, 1);
			PASSVERT(mface->v3, 2);
			if(mface->v4)
				PASSVERT(mface->v4, 3)
			else
				PASSVERT(mface->v3, 2)

#undef PASSVERT
		}
		glEnd();
	}
	else {
		GPUBuffer *buffer = 0;
		char *varray = 0;
		int numdata = 0, elementsize = 0, offset;
		int start = 0, numfaces = 0, prevdraw = 0, curface = 0;
		GPUAttrib datatypes[32];
		memset(&attribs, 0, sizeof(attribs));

		GPU_vertex_setup(dm);
		GPU_normal_setup(dm);

		if( !GPU_buffer_legacy(dm) ) {
			for(a = 0; a < dm->numFaceData; a++, mface++) {
				new_matnr = mface->mat_nr + 1;

				if(new_matnr != matnr ) {
					numfaces = curface - start;
					if( numfaces > 0 ) {
						if( prevdraw ) {
							GPU_buffer_unlock(buffer);
							GPU_interleaved_attrib_setup(buffer,datatypes,numdata);
							glDrawArrays(GL_TRIANGLES,start*3,numfaces*3);
							GPU_buffer_free(buffer,0);
						}
					}
					start = curface;
					prevdraw = dodraw;
					dodraw = setMaterial(matnr = new_matnr, &gattribs);
					if(dodraw) {
						DM_vertex_attributes_from_gpu(dm, &gattribs, &attribs);

						if(attribs.totorco) {
							datatypes[numdata].index = attribs.orco.glIndex;
							datatypes[numdata].size = 3;
							datatypes[numdata].type = GL_FLOAT;
							numdata++;
						}
						for(b = 0; b < attribs.tottface; b++) {
							datatypes[numdata].index = attribs.tface[b].glIndex;
							datatypes[numdata].size = 2;
							datatypes[numdata].type = GL_FLOAT;
							numdata++;
						}	
						for(b = 0; b < attribs.totmcol; b++) {
							datatypes[numdata].index = attribs.mcol[b].glIndex;
							datatypes[numdata].size = 4;
							datatypes[numdata].type = GL_UNSIGNED_BYTE;
							numdata++;
						}	
						if(attribs.tottang) {
							datatypes[numdata].index = attribs.tang.glIndex;
							datatypes[numdata].size = 3;
							datatypes[numdata].type = GL_FLOAT;
							numdata++;
						}
						if( numdata != 0 ) {
							elementsize = GPU_attrib_element_size( datatypes, numdata );
							buffer = GPU_buffer_alloc( elementsize*dm->drawObject->nelements, 0 );
							if( buffer == 0 ) {
								GPU_buffer_unbind();
								dm->drawObject->legacy = 1;
								return;
							}
							varray = GPU_buffer_lock_stream(buffer);
							if( varray == 0 ) {
								GPU_buffer_unbind();
								GPU_buffer_free(buffer, 0);
								dm->drawObject->legacy = 1;
								return;
							}
						}
					}
				}
				if(!dodraw) {
					continue;
				}

				if(tf) {
					new_transp = tf[a].transp;

					if(new_transp != transp) {
						numfaces = curface - start;
						if( numfaces > 0 ) {
							if( dodraw ) {
								if( numdata != 0 ) {
									GPU_buffer_unlock(buffer);
									GPU_interleaved_attrib_setup(buffer,datatypes,numdata);
								}
								glDrawArrays(GL_TRIANGLES,start*3,(curface-start)*3);
								if( numdata != 0 ) {
									varray = GPU_buffer_lock_stream(buffer);
								}
							}
						}
						start = curface;

						if(new_transp == GPU_BLEND_SOLID && orig_transp != GPU_BLEND_SOLID)
							GPU_set_material_blend_mode(orig_transp);
						else
							GPU_set_material_blend_mode(new_transp);
						transp = new_transp;
					}
				}
				
				if( numdata != 0 ) {
					offset = 0;
					if(attribs.totorco) {
						VECCOPY((float *)&varray[elementsize*curface*3],(float *)attribs.orco.array[mface->v1]);
						VECCOPY((float *)&varray[elementsize*curface*3+elementsize],(float *)attribs.orco.array[mface->v2]);
						VECCOPY((float *)&varray[elementsize*curface*3+elementsize*2],(float *)attribs.orco.array[mface->v3]);
						offset += sizeof(float)*3;
					}
					for(b = 0; b < attribs.tottface; b++) {
						MTFace *tf = &attribs.tface[b].array[a];
						VECCOPY((float *)&varray[elementsize*curface*3+offset],tf->uv[0]);
						VECCOPY((float *)&varray[elementsize*curface*3+offset+elementsize],tf->uv[1]);
						VECCOPY((float *)&varray[elementsize*curface*3+offset+elementsize*2],tf->uv[2]);
						offset += sizeof(float)*2;
					}
					for(b = 0; b < attribs.totmcol; b++) {
						MCol *cp = &attribs.mcol[b].array[a*4 + 0];
						GLubyte col[4];
						col[0]= cp->b; col[1]= cp->g; col[2]= cp->r; col[3]= cp->a;
						QUATCOPY((unsigned char *)&varray[elementsize*curface*3+offset], col);
						cp = &attribs.mcol[b].array[a*4 + 1];
						col[0]= cp->b; col[1]= cp->g; col[2]= cp->r; col[3]= cp->a;
						QUATCOPY((unsigned char *)&varray[elementsize*curface*3+offset+elementsize], col);
						cp = &attribs.mcol[b].array[a*4 + 2];
						col[0]= cp->b; col[1]= cp->g; col[2]= cp->r; col[3]= cp->a;
						QUATCOPY((unsigned char *)&varray[elementsize*curface*3+offset+elementsize*2], col);
						offset += sizeof(unsigned char)*4;
					}	
					if(attribs.tottang) {
						float *tang = attribs.tang.array[a*4 + 0];
						VECCOPY((float *)&varray[elementsize*curface*3+offset], tang);
						tang = attribs.tang.array[a*4 + 1];
						VECCOPY((float *)&varray[elementsize*curface*3+offset+elementsize], tang);
						tang = attribs.tang.array[a*4 + 2];
						VECCOPY((float *)&varray[elementsize*curface*3+offset+elementsize], tang);
						offset += sizeof(float)*3;
					}
				}
				curface++;
				if(mface->v4) {
					if( numdata != 0 ) {
						offset = 0;
						if(attribs.totorco) {
							VECCOPY((float *)&varray[elementsize*curface*3],(float *)attribs.orco.array[mface->v3]);
							VECCOPY((float *)&varray[elementsize*curface*3+elementsize],(float *)attribs.orco.array[mface->v4]);
							VECCOPY((float *)&varray[elementsize*curface*3+elementsize*2],(float *)attribs.orco.array[mface->v1]);
							offset += sizeof(float)*3;
						}
						for(b = 0; b < attribs.tottface; b++) {
							MTFace *tf = &attribs.tface[b].array[a];
							VECCOPY((float *)&varray[elementsize*curface*3+offset],tf->uv[2]);
							VECCOPY((float *)&varray[elementsize*curface*3+offset+elementsize],tf->uv[3]);
							VECCOPY((float *)&varray[elementsize*curface*3+offset+elementsize*2],tf->uv[0]);
							offset += sizeof(float)*2;
						}
						for(b = 0; b < attribs.totmcol; b++) {
							MCol *cp = &attribs.mcol[b].array[a*4 + 2];
							GLubyte col[4];
							col[0]= cp->b; col[1]= cp->g; col[2]= cp->r; col[3]= cp->a;
							QUATCOPY((unsigned char *)&varray[elementsize*curface*3+offset], col);
							cp = &attribs.mcol[b].array[a*4 + 3];
							col[0]= cp->b; col[1]= cp->g; col[2]= cp->r; col[3]= cp->a;
							QUATCOPY((unsigned char *)&varray[elementsize*curface*3+offset+elementsize], col);
							cp = &attribs.mcol[b].array[a*4 + 0];
							col[0]= cp->b; col[1]= cp->g; col[2]= cp->r; col[3]= cp->a;
							QUATCOPY((unsigned char *)&varray[elementsize*curface*3+offset+elementsize*2], col);
							offset += sizeof(unsigned char)*4;
						}	
						if(attribs.tottang) {
							float *tang = attribs.tang.array[a*4 + 2];
							VECCOPY((float *)&varray[elementsize*curface*3+offset], tang);
							tang = attribs.tang.array[a*4 + 3];
							VECCOPY((float *)&varray[elementsize*curface*3+offset+elementsize], tang);
							tang = attribs.tang.array[a*4 + 0];
							VECCOPY((float *)&varray[elementsize*curface*3+offset+elementsize], tang);
							offset += sizeof(float)*3;
						}
					}
					curface++;
				}
			}
			numfaces = curface - start;
			if( numfaces > 0 ) {
				if( dodraw ) {
					if( numdata != 0 ) {
						GPU_buffer_unlock(buffer);
						GPU_interleaved_attrib_setup(buffer,datatypes,numdata);
					}
					glDrawArrays(GL_TRIANGLES,start*3,(curface-start)*3);
				}
			}
			GPU_buffer_unbind();
		}
		GPU_buffer_free( buffer, 0 );
	}

	glShadeModel(GL_FLAT);
}

static void cdDM_drawFacesGLSL(DerivedMesh *dm, int (*setMaterial)(int, void *attribs))
{
	dm->drawMappedFacesGLSL(dm, setMaterial, NULL, NULL);
}

static void cdDM_drawMappedEdges(DerivedMesh *dm, int (*setDrawOptions)(void *userData, int index), void *userData)
{
	CDDerivedMesh *cddm = (CDDerivedMesh*) dm;
	MVert *vert = cddm->mvert;
	MEdge *edge = cddm->medge;
	int i, orig, *index = DM_get_edge_data_layer(dm, CD_ORIGINDEX);

	glBegin(GL_LINES);
	for(i = 0; i < dm->numEdgeData; i++, edge++) {
		if(index) {
			orig = *index++;
			if(setDrawOptions && orig == ORIGINDEX_NONE) continue;
		}
		else
			orig = i;

		if(!setDrawOptions || setDrawOptions(userData, orig)) {
			glVertex3fv(vert[edge->v1].co);
			glVertex3fv(vert[edge->v2].co);
		}
	}
	glEnd();
}

static void cdDM_foreachMappedVert(
                           DerivedMesh *dm,
                           void (*func)(void *userData, int index, float *co,
                                        float *no_f, short *no_s),
                           void *userData)
{
	MVert *mv = CDDM_get_verts(dm);
	int i, orig, *index = DM_get_vert_data_layer(dm, CD_ORIGINDEX);

	for(i = 0; i < dm->numVertData; i++, mv++) {
		if(index) {
			orig = *index++;
			if(orig == ORIGINDEX_NONE) continue;
			func(userData, orig, mv->co, NULL, mv->no);
		}
		else
			func(userData, i, mv->co, NULL, mv->no);
	}
}

static void cdDM_foreachMappedEdge(
                           DerivedMesh *dm,
                           void (*func)(void *userData, int index,
                                        float *v0co, float *v1co),
                           void *userData)
{
	CDDerivedMesh *cddm = (CDDerivedMesh*) dm;
	MVert *mv = cddm->mvert;
	MEdge *med = cddm->medge;
	int i, orig, *index = DM_get_edge_data_layer(dm, CD_ORIGINDEX);

	for(i = 0; i < dm->numEdgeData; i++, med++) {
		if (index) {
			orig = *index++;
			if(orig == ORIGINDEX_NONE) continue;
			func(userData, orig, mv[med->v1].co, mv[med->v2].co);
		}
		else
			func(userData, i, mv[med->v1].co, mv[med->v2].co);
	}
}

static void cdDM_foreachMappedFaceCenter(
                           DerivedMesh *dm,
                           void (*func)(void *userData, int index,
                                        float *cent, float *no),
                           void *userData)
{
	CDDerivedMesh *cddm = (CDDerivedMesh*)dm;
	MVert *mv = cddm->mvert;
	MFace *mf = cddm->mface;
	int i, orig, *index = DM_get_face_data_layer(dm, CD_ORIGINDEX);

	for(i = 0; i < dm->numFaceData; i++, mf++) {
		float cent[3];
		float no[3];

		if (index) {
			orig = *index++;
			if(orig == ORIGINDEX_NONE) continue;
		}
		else
			orig = i;

		VECCOPY(cent, mv[mf->v1].co);
		VecAddf(cent, cent, mv[mf->v2].co);
		VecAddf(cent, cent, mv[mf->v3].co);

		if (mf->v4) {
			CalcNormFloat4(mv[mf->v1].co, mv[mf->v2].co,
			               mv[mf->v3].co, mv[mf->v4].co, no);
			VecAddf(cent, cent, mv[mf->v4].co);
			VecMulf(cent, 0.25f);
		} else {
			CalcNormFloat(mv[mf->v1].co, mv[mf->v2].co,
			              mv[mf->v3].co, no);
			VecMulf(cent, 0.33333333333f);
		}

		func(userData, orig, cent, no);
	}
}

static void cdDM_release(DerivedMesh *dm)
{
	CDDerivedMesh *cddm = (CDDerivedMesh*)dm;

	if (DM_release(dm))
		MEM_freeN(cddm);
}

/**************** CDDM interface functions ****************/
static CDDerivedMesh *cdDM_create(const char *desc)
{
	CDDerivedMesh *cddm;
	DerivedMesh *dm;

	cddm = MEM_callocN(sizeof(*cddm), desc);
	dm = &cddm->dm;

	dm->getMinMax = cdDM_getMinMax;

	dm->getNumVerts = cdDM_getNumVerts;
	dm->getNumFaces = cdDM_getNumFaces;
	dm->getNumEdges = cdDM_getNumEdges;

	dm->getVert = cdDM_getVert;
	dm->getEdge = cdDM_getEdge;
	dm->getFace = cdDM_getFace;
	dm->copyVertArray = cdDM_copyVertArray;
	dm->copyEdgeArray = cdDM_copyEdgeArray;
	dm->copyFaceArray = cdDM_copyFaceArray;
	dm->getVertData = DM_get_vert_data;
	dm->getEdgeData = DM_get_edge_data;
	dm->getFaceData = DM_get_face_data;
	dm->getVertDataArray = DM_get_vert_data_layer;
	dm->getEdgeDataArray = DM_get_edge_data_layer;
	dm->getFaceDataArray = DM_get_face_data_layer;

	dm->getVertCos = cdDM_getVertCos;
	dm->getVertCo = cdDM_getVertCo;
	dm->getVertNo = cdDM_getVertNo;

	dm->drawVerts = cdDM_drawVerts;

	dm->drawUVEdges = cdDM_drawUVEdges;
	dm->drawEdges = cdDM_drawEdges;
	dm->drawLooseEdges = cdDM_drawLooseEdges;
	dm->drawMappedEdges = cdDM_drawMappedEdges;

	dm->drawFacesSolid = cdDM_drawFacesSolid;
	dm->drawFacesColored = cdDM_drawFacesColored;
	dm->drawFacesTex = cdDM_drawFacesTex;
	dm->drawFacesGLSL = cdDM_drawFacesGLSL;
	dm->drawMappedFaces = cdDM_drawMappedFaces;
	dm->drawMappedFacesTex = cdDM_drawMappedFacesTex;
	dm->drawMappedFacesGLSL = cdDM_drawMappedFacesGLSL;

	dm->foreachMappedVert = cdDM_foreachMappedVert;
	dm->foreachMappedEdge = cdDM_foreachMappedEdge;
	dm->foreachMappedFaceCenter = cdDM_foreachMappedFaceCenter;

	dm->release = cdDM_release;

	return cddm;
}

DerivedMesh *CDDM_new(int numVerts, int numEdges, int numFaces)
{
	CDDerivedMesh *cddm = cdDM_create("CDDM_new dm");
	DerivedMesh *dm = &cddm->dm;

	DM_init(dm, numVerts, numEdges, numFaces);

	CustomData_add_layer(&dm->vertData, CD_ORIGINDEX, CD_CALLOC, NULL, numVerts);
	CustomData_add_layer(&dm->edgeData, CD_ORIGINDEX, CD_CALLOC, NULL, numEdges);
	CustomData_add_layer(&dm->faceData, CD_ORIGINDEX, CD_CALLOC, NULL, numFaces);

	CustomData_add_layer(&dm->vertData, CD_MVERT, CD_CALLOC, NULL, numVerts);
	CustomData_add_layer(&dm->edgeData, CD_MEDGE, CD_CALLOC, NULL, numEdges);
	CustomData_add_layer(&dm->faceData, CD_MFACE, CD_CALLOC, NULL, numFaces);

	cddm->mvert = CustomData_get_layer(&dm->vertData, CD_MVERT);
	cddm->medge = CustomData_get_layer(&dm->edgeData, CD_MEDGE);
	cddm->mface = CustomData_get_layer(&dm->faceData, CD_MFACE);

	return dm;
}

DerivedMesh *CDDM_from_mesh(Mesh *mesh, Object *ob)
{
	CDDerivedMesh *cddm = cdDM_create("CDDM_from_mesh dm");
	DerivedMesh *dm = &cddm->dm;
	CustomDataMask mask = CD_MASK_MESH & (~CD_MASK_MDISPS);
	int i, *index, alloctype;

	/* this does a referenced copy, the only new layers being ORIGINDEX,
	 * with an exception for fluidsim */

	DM_init(dm, mesh->totvert, mesh->totedge, mesh->totface);

	CustomData_add_layer(&dm->vertData, CD_ORIGINDEX, CD_CALLOC, NULL, mesh->totvert);
	CustomData_add_layer(&dm->edgeData, CD_ORIGINDEX, CD_CALLOC, NULL, mesh->totedge);
	CustomData_add_layer(&dm->faceData, CD_ORIGINDEX, CD_CALLOC, NULL, mesh->totface);

	dm->deformedOnly = 1;

	alloctype= CD_REFERENCE;

	CustomData_merge(&mesh->vdata, &dm->vertData, mask, alloctype,
	                 mesh->totvert);
	CustomData_merge(&mesh->edata, &dm->edgeData, mask, alloctype,
	                 mesh->totedge);
	CustomData_merge(&mesh->fdata, &dm->faceData, mask, alloctype,
	                 mesh->totface);

	cddm->mvert = CustomData_get_layer(&dm->vertData, CD_MVERT);
	cddm->medge = CustomData_get_layer(&dm->edgeData, CD_MEDGE);
	cddm->mface = CustomData_get_layer(&dm->faceData, CD_MFACE);

	index = CustomData_get_layer(&dm->vertData, CD_ORIGINDEX);
	for(i = 0; i < mesh->totvert; ++i, ++index)
		*index = i;

	index = CustomData_get_layer(&dm->edgeData, CD_ORIGINDEX);
	for(i = 0; i < mesh->totedge; ++i, ++index)
		*index = i;

	index = CustomData_get_layer(&dm->faceData, CD_ORIGINDEX);
	for(i = 0; i < mesh->totface; ++i, ++index)
		*index = i;

	return dm;
}

DerivedMesh *CDDM_from_editmesh(EditMesh *em, Mesh *me)
{
	DerivedMesh *dm = CDDM_new(BLI_countlist(&em->verts),
	                           BLI_countlist(&em->edges),
	                           BLI_countlist(&em->faces));
	CDDerivedMesh *cddm = (CDDerivedMesh*)dm;
	EditVert *eve;
	EditEdge *eed;
	EditFace *efa;
	MVert *mvert = cddm->mvert;
	MEdge *medge = cddm->medge;
	MFace *mface = cddm->mface;
	int i, *index;

	dm->deformedOnly = 1;

	CustomData_merge(&em->vdata, &dm->vertData, CD_MASK_DERIVEDMESH,
	                 CD_CALLOC, dm->numVertData);
	/* CustomData_merge(&em->edata, &dm->edgeData, CD_MASK_DERIVEDMESH,
	                 CD_CALLOC, dm->numEdgeData); */
	CustomData_merge(&em->fdata, &dm->faceData, CD_MASK_DERIVEDMESH,
	                 CD_CALLOC, dm->numFaceData);

	/* set eve->hash to vert index */
	for(i = 0, eve = em->verts.first; eve; eve = eve->next, ++i)
		eve->tmp.l = i;

	/* Need to be able to mark loose edges */
	for(eed = em->edges.first; eed; eed = eed->next) {
		eed->f2 = 0;
	}
	for(efa = em->faces.first; efa; efa = efa->next) {
		efa->e1->f2 = 1;
		efa->e2->f2 = 1;
		efa->e3->f2 = 1;
		if(efa->e4) efa->e4->f2 = 1;
	}

	index = dm->getVertDataArray(dm, CD_ORIGINDEX);
	for(i = 0, eve = em->verts.first; i < dm->numVertData;
	    i++, eve = eve->next, index++) {
		MVert *mv = &mvert[i];

		VECCOPY(mv->co, eve->co);

		mv->no[0] = eve->no[0] * 32767.0;
		mv->no[1] = eve->no[1] * 32767.0;
		mv->no[2] = eve->no[2] * 32767.0;
		mv->bweight = (unsigned char) (eve->bweight * 255.0f);

		mv->mat_nr = 0;
		mv->flag = 0;

		*index = i;

		CustomData_from_em_block(&em->vdata, &dm->vertData, eve->data, i);
	}

	index = dm->getEdgeDataArray(dm, CD_ORIGINDEX);
	for(i = 0, eed = em->edges.first; i < dm->numEdgeData;
	    i++, eed = eed->next, index++) {
		MEdge *med = &medge[i];

		med->v1 = eed->v1->tmp.l;
		med->v2 = eed->v2->tmp.l;
		med->crease = (unsigned char) (eed->crease * 255.0f);
		med->bweight = (unsigned char) (eed->bweight * 255.0f);
		med->flag = ME_EDGEDRAW|ME_EDGERENDER;
		
		if(eed->seam) med->flag |= ME_SEAM;
		if(eed->sharp) med->flag |= ME_SHARP;
		if(!eed->f2) med->flag |= ME_LOOSEEDGE;

		*index = i;

		/* CustomData_from_em_block(&em->edata, &dm->edgeData, eed->data, i); */
	}

	index = dm->getFaceDataArray(dm, CD_ORIGINDEX);
	for(i = 0, efa = em->faces.first; i < dm->numFaceData;
	    i++, efa = efa->next, index++) {
		MFace *mf = &mface[i];

		mf->v1 = efa->v1->tmp.l;
		mf->v2 = efa->v2->tmp.l;
		mf->v3 = efa->v3->tmp.l;
		mf->v4 = efa->v4 ? efa->v4->tmp.l : 0;
		mf->mat_nr = efa->mat_nr;
		mf->flag = efa->flag;

		*index = i;

		CustomData_from_em_block(&em->fdata, &dm->faceData, efa->data, i);
		test_index_face(mf, &dm->faceData, i, efa->v4?4:3);
	}

	return dm;
}

DerivedMesh *CDDM_copy(DerivedMesh *source)
{
	CDDerivedMesh *cddm = cdDM_create("CDDM_copy cddm");
	DerivedMesh *dm = &cddm->dm;
	int numVerts = source->numVertData;
	int numEdges = source->numEdgeData;
	int numFaces = source->numFaceData;

	/* this initializes dm, and copies all non mvert/medge/mface layers */
	DM_from_template(dm, source, numVerts, numEdges, numFaces);
	dm->deformedOnly = source->deformedOnly;

	CustomData_copy_data(&source->vertData, &dm->vertData, 0, 0, numVerts);
	CustomData_copy_data(&source->edgeData, &dm->edgeData, 0, 0, numEdges);
	CustomData_copy_data(&source->faceData, &dm->faceData, 0, 0, numFaces);

	/* now add mvert/medge/mface layers */
	cddm->mvert = source->dupVertArray(source);
	cddm->medge = source->dupEdgeArray(source);
	cddm->mface = source->dupFaceArray(source);

	CustomData_add_layer(&dm->vertData, CD_MVERT, CD_ASSIGN, cddm->mvert, numVerts);
	CustomData_add_layer(&dm->edgeData, CD_MEDGE, CD_ASSIGN, cddm->medge, numEdges);
	CustomData_add_layer(&dm->faceData, CD_MFACE, CD_ASSIGN, cddm->mface, numFaces);

	return dm;
}

DerivedMesh *CDDM_from_template(DerivedMesh *source,
                                int numVerts, int numEdges, int numFaces)
{
	CDDerivedMesh *cddm = cdDM_create("CDDM_from_template dest");
	DerivedMesh *dm = &cddm->dm;

	/* this does a copy of all non mvert/medge/mface layers */
	DM_from_template(dm, source, numVerts, numEdges, numFaces);

	/* now add mvert/medge/mface layers */
	CustomData_add_layer(&dm->vertData, CD_MVERT, CD_CALLOC, NULL, numVerts);
	CustomData_add_layer(&dm->edgeData, CD_MEDGE, CD_CALLOC, NULL, numEdges);
	CustomData_add_layer(&dm->faceData, CD_MFACE, CD_CALLOC, NULL, numFaces);

	cddm->mvert = CustomData_get_layer(&dm->vertData, CD_MVERT);
	cddm->medge = CustomData_get_layer(&dm->edgeData, CD_MEDGE);
	cddm->mface = CustomData_get_layer(&dm->faceData, CD_MFACE);

	return dm;
}

void CDDM_apply_vert_coords(DerivedMesh *dm, float (*vertCoords)[3])
{
	CDDerivedMesh *cddm = (CDDerivedMesh*)dm;
	MVert *vert;
	int i;

	/* this will just return the pointer if it wasn't a referenced layer */
	vert = CustomData_duplicate_referenced_layer(&dm->vertData, CD_MVERT);
	cddm->mvert = vert;

	for(i = 0; i < dm->numVertData; ++i, ++vert)
		VECCOPY(vert->co, vertCoords[i]);
}

void CDDM_apply_vert_normals(DerivedMesh *dm, short (*vertNormals)[3])
{
	CDDerivedMesh *cddm = (CDDerivedMesh*)dm;
	MVert *vert;
	int i;

	/* this will just return the pointer if it wasn't a referenced layer */
	vert = CustomData_duplicate_referenced_layer(&dm->vertData, CD_MVERT);
	cddm->mvert = vert;

	for(i = 0; i < dm->numVertData; ++i, ++vert)
		VECCOPY(vert->no, vertNormals[i]);
}

/* adapted from mesh_calc_normals */
void CDDM_calc_normals(DerivedMesh *dm)
{
	CDDerivedMesh *cddm = (CDDerivedMesh*)dm;
	float (*temp_nors)[3];
	float (*face_nors)[3];
	int i;
	int numVerts = dm->numVertData;
	int numFaces = dm->numFaceData;
	MFace *mf;
	MVert *mv;

	if(numVerts == 0) return;

	temp_nors = MEM_callocN(numVerts * sizeof(*temp_nors),
	                        "CDDM_calc_normals temp_nors");

	/* we don't want to overwrite any referenced layers */
	mv = CustomData_duplicate_referenced_layer(&dm->vertData, CD_MVERT);
	cddm->mvert = mv;

	/* make a face normal layer if not present */
	face_nors = CustomData_get_layer(&dm->faceData, CD_NORMAL);
	if(!face_nors)
		face_nors = CustomData_add_layer(&dm->faceData, CD_NORMAL, CD_CALLOC,
		                                 NULL, dm->numFaceData);

	/* calculate face normals and add to vertex normals */
	mf = CDDM_get_faces(dm);
	for(i = 0; i < numFaces; i++, mf++) {
		float *f_no = face_nors[i];

		if(mf->v4)
			CalcNormFloat4(mv[mf->v1].co, mv[mf->v2].co,
			               mv[mf->v3].co, mv[mf->v4].co, f_no);
		else
			CalcNormFloat(mv[mf->v1].co, mv[mf->v2].co,
			              mv[mf->v3].co, f_no);
		
		VecAddf(temp_nors[mf->v1], temp_nors[mf->v1], f_no);
		VecAddf(temp_nors[mf->v2], temp_nors[mf->v2], f_no);
		VecAddf(temp_nors[mf->v3], temp_nors[mf->v3], f_no);
		if(mf->v4)
			VecAddf(temp_nors[mf->v4], temp_nors[mf->v4], f_no);
	}

	/* normalize vertex normals and assign */
	for(i = 0; i < numVerts; i++, mv++) {
		float *no = temp_nors[i];
		
		if (Normalize(no) == 0.0) {
			VECCOPY(no, mv->co);
			Normalize(no);
		}

		mv->no[0] = (short)(no[0] * 32767.0);
		mv->no[1] = (short)(no[1] * 32767.0);
		mv->no[2] = (short)(no[2] * 32767.0);
	}
	
	MEM_freeN(temp_nors);
}

void CDDM_calc_edges(DerivedMesh *dm)
{
	CDDerivedMesh *cddm = (CDDerivedMesh*)dm;
	CustomData edgeData;
	EdgeHashIterator *ehi;
	MFace *mf = cddm->mface;
	MEdge *med;
	EdgeHash *eh = BLI_edgehash_new();
	int i, *index, numEdges, maxFaces = dm->numFaceData;

	for (i = 0; i < maxFaces; i++, mf++) {
		if (!BLI_edgehash_haskey(eh, mf->v1, mf->v2))
			BLI_edgehash_insert(eh, mf->v1, mf->v2, NULL);
		if (!BLI_edgehash_haskey(eh, mf->v2, mf->v3))
			BLI_edgehash_insert(eh, mf->v2, mf->v3, NULL);
		
		if (mf->v4) {
			if (!BLI_edgehash_haskey(eh, mf->v3, mf->v4))
				BLI_edgehash_insert(eh, mf->v3, mf->v4, NULL);
			if (!BLI_edgehash_haskey(eh, mf->v4, mf->v1))
				BLI_edgehash_insert(eh, mf->v4, mf->v1, NULL);
		} else {
			if (!BLI_edgehash_haskey(eh, mf->v3, mf->v1))
				BLI_edgehash_insert(eh, mf->v3, mf->v1, NULL);
		}
	}

	numEdges = BLI_edgehash_size(eh);

	/* write new edges into a temporary CustomData */
	memset(&edgeData, 0, sizeof(edgeData));
	CustomData_add_layer(&edgeData, CD_MEDGE, CD_CALLOC, NULL, numEdges);
	CustomData_add_layer(&edgeData, CD_ORIGINDEX, CD_CALLOC, NULL, numEdges);

	ehi = BLI_edgehashIterator_new(eh);
	med = CustomData_get_layer(&edgeData, CD_MEDGE);
	index = CustomData_get_layer(&edgeData, CD_ORIGINDEX);
	for(i = 0; !BLI_edgehashIterator_isDone(ehi);
	    BLI_edgehashIterator_step(ehi), ++i, ++med, ++index) {
		BLI_edgehashIterator_getKey(ehi, (int*)&med->v1, (int*)&med->v2);

		med->flag = ME_EDGEDRAW|ME_EDGERENDER;
		*index = ORIGINDEX_NONE;
	}
	BLI_edgehashIterator_free(ehi);

	/* free old CustomData and assign new one */
	CustomData_free(&dm->edgeData, dm->numEdgeData);
	dm->edgeData = edgeData;
	dm->numEdgeData = numEdges;

	cddm->medge = CustomData_get_layer(&dm->edgeData, CD_MEDGE);

	BLI_edgehash_free(eh, NULL);
}

void CDDM_lower_num_verts(DerivedMesh *dm, int numVerts)
{
	if (numVerts < dm->numVertData)
		CustomData_free_elem(&dm->vertData, numVerts, dm->numVertData-numVerts);

	dm->numVertData = numVerts;
}

void CDDM_lower_num_edges(DerivedMesh *dm, int numEdges)
{
	if (numEdges < dm->numEdgeData)
		CustomData_free_elem(&dm->edgeData, numEdges, dm->numEdgeData-numEdges);

	dm->numEdgeData = numEdges;
}

void CDDM_lower_num_faces(DerivedMesh *dm, int numFaces)
{
	if (numFaces < dm->numFaceData)
		CustomData_free_elem(&dm->faceData, numFaces, dm->numFaceData-numFaces);

	dm->numFaceData = numFaces;
}

MVert *CDDM_get_vert(DerivedMesh *dm, int index)
{
	return &((CDDerivedMesh*)dm)->mvert[index];
}

MEdge *CDDM_get_edge(DerivedMesh *dm, int index)
{
	return &((CDDerivedMesh*)dm)->medge[index];
}

MFace *CDDM_get_face(DerivedMesh *dm, int index)
{
	return &((CDDerivedMesh*)dm)->mface[index];
}

MVert *CDDM_get_verts(DerivedMesh *dm)
{
	return ((CDDerivedMesh*)dm)->mvert;
}

MEdge *CDDM_get_edges(DerivedMesh *dm)
{
	return ((CDDerivedMesh*)dm)->medge;
}

MFace *CDDM_get_faces(DerivedMesh *dm)
{
	return ((CDDerivedMesh*)dm)->mface;
}

/* Multires DerivedMesh, extends CDDM */
typedef struct MultiresDM {
	CDDerivedMesh cddm;

	MultiresModifierData *mmd;
	int local_mmd;

	int lvl, totlvl;
	float (*orco)[3];
	MVert *subco;

	ListBase *vert_face_map, *vert_edge_map;
	IndexNode *vert_face_map_mem, *vert_edge_map_mem;
	int *face_offsets;

	Object *ob;
	int modified;

	void (*update)(DerivedMesh*);
} MultiresDM;

static void MultiresDM_release(DerivedMesh *dm)
{
	MultiresDM *mrdm = (MultiresDM*)dm;
	int mvert_layer;

	/* Before freeing, need to update the displacement map */
	if(dm->needsFree && mrdm->modified) {
		/* Check that mmd still exists */
		if(!mrdm->local_mmd && BLI_findindex(&mrdm->ob->modifiers, mrdm->mmd) < 0)
			mrdm->mmd = NULL;
		if(mrdm->mmd)
			mrdm->update(dm);
	}

	/* If the MVert data is being used as the sculpt undo store, don't free it */
	mvert_layer = CustomData_get_layer_index(&dm->vertData, CD_MVERT);
	if(mvert_layer != -1) {
		CustomDataLayer *cd = &dm->vertData.layers[mvert_layer];
		if(mrdm->mmd && cd->data == mrdm->mmd->undo_verts)
			cd->flag |= CD_FLAG_NOFREE;
	}

	if(DM_release(dm)) {
		MEM_freeN(mrdm->subco);
		MEM_freeN(mrdm->orco);
		if(mrdm->vert_face_map)
			MEM_freeN(mrdm->vert_face_map);
		if(mrdm->vert_face_map_mem)
			MEM_freeN(mrdm->vert_face_map_mem);
		if(mrdm->vert_edge_map)
			MEM_freeN(mrdm->vert_edge_map);
		if(mrdm->vert_edge_map_mem)
			MEM_freeN(mrdm->vert_edge_map_mem);
		if(mrdm->face_offsets)
			MEM_freeN(mrdm->face_offsets);
		MEM_freeN(mrdm);
	}
}

DerivedMesh *MultiresDM_new(MultiresSubsurf *ms, DerivedMesh *orig, int numVerts, int numEdges, int numFaces)
{
	MultiresDM *mrdm = MEM_callocN(sizeof(MultiresDM), "MultiresDM");
	CDDerivedMesh *cddm = cdDM_create("MultiresDM CDDM");
	DerivedMesh *dm = NULL;

	mrdm->cddm = *cddm;
	MEM_freeN(cddm);
	dm = &mrdm->cddm.dm;

	mrdm->mmd = ms->mmd;
	mrdm->ob = ms->ob;
	mrdm->local_mmd = ms->local_mmd;

	if(dm) {
		MDisps *disps;
		MVert *mvert;
		int i;

		DM_from_template(dm, orig, numVerts, numEdges, numFaces);
		CustomData_free_layers(&dm->faceData, CD_MDISPS, numFaces);

		disps = CustomData_get_layer(&orig->faceData, CD_MDISPS);
		if(disps)
			CustomData_add_layer(&dm->faceData, CD_MDISPS, CD_REFERENCE, disps, numFaces);


		mvert = CustomData_get_layer(&orig->vertData, CD_MVERT);
		mrdm->orco = MEM_callocN(sizeof(float) * 3 * orig->getNumVerts(orig), "multires orco");
		for(i = 0; i < orig->getNumVerts(orig); ++i)
			VecCopyf(mrdm->orco[i], mvert[i].co);
	}
	else
		DM_init(dm, numVerts, numEdges, numFaces);

	CustomData_add_layer(&dm->vertData, CD_MVERT, CD_CALLOC, NULL, numVerts);
	CustomData_add_layer(&dm->edgeData, CD_MEDGE, CD_CALLOC, NULL, numEdges);
	CustomData_add_layer(&dm->faceData, CD_MFACE, CD_CALLOC, NULL, numFaces);

	mrdm->cddm.mvert = CustomData_get_layer(&dm->vertData, CD_MVERT);
	mrdm->cddm.medge = CustomData_get_layer(&dm->edgeData, CD_MEDGE);
	mrdm->cddm.mface = CustomData_get_layer(&dm->faceData, CD_MFACE);

	mrdm->lvl = ms->mmd->lvl;
	mrdm->totlvl = ms->mmd->totlvl;
	mrdm->subco = MEM_callocN(sizeof(MVert)*numVerts, "multires subdivided verts");
	mrdm->modified = 0;

	dm->release = MultiresDM_release;

	return dm;
}

Mesh *MultiresDM_get_mesh(DerivedMesh *dm)
{
	return get_mesh(((MultiresDM*)dm)->ob);
}

Object *MultiresDM_get_object(DerivedMesh *dm)
{
	return ((MultiresDM*)dm)->ob;
}

void *MultiresDM_get_orco(DerivedMesh *dm)
{
	return ((MultiresDM*)dm)->orco;

}

MVert *MultiresDM_get_subco(DerivedMesh *dm)
{
	return ((MultiresDM*)dm)->subco;
}

int MultiresDM_get_totlvl(DerivedMesh *dm)
{
	return ((MultiresDM*)dm)->totlvl;
}

int MultiresDM_get_lvl(DerivedMesh *dm)
{
	return ((MultiresDM*)dm)->lvl;
}

void MultiresDM_set_orco(DerivedMesh *dm, float (*orco)[3])
{
	((MultiresDM*)dm)->orco = orco;
}

void MultiresDM_set_update(DerivedMesh *dm, void (*update)(DerivedMesh*))
{
	((MultiresDM*)dm)->update = update;
}

ListBase *MultiresDM_get_vert_face_map(DerivedMesh *dm)
{
	MultiresDM *mrdm = (MultiresDM*)dm;
	Mesh *me = mrdm->ob->data;

	if(!mrdm->vert_face_map)
		create_vert_face_map(&mrdm->vert_face_map, &mrdm->vert_face_map_mem, me->mface,
				     me->totvert, me->totface);

	return mrdm->vert_face_map;
}

ListBase *MultiresDM_get_vert_edge_map(DerivedMesh *dm)
{
	MultiresDM *mrdm = (MultiresDM*)dm;
	Mesh *me = mrdm->ob->data;

	if(!mrdm->vert_edge_map)
		create_vert_edge_map(&mrdm->vert_edge_map, &mrdm->vert_edge_map_mem, me->medge,
				     me->totvert, me->totedge);

	return mrdm->vert_edge_map;
}

int *MultiresDM_get_face_offsets(DerivedMesh *dm)
{
	MultiresDM *mrdm = (MultiresDM*)dm;
	Mesh *me = mrdm->ob->data;
	int i, accum = 0;

	if(!mrdm->face_offsets) {
		int len = (int)pow(2, mrdm->lvl - 2) - 1;
		int area = len * len;
		int t = 1 + len * 3 + area * 3, q = t + len + area;

		mrdm->face_offsets = MEM_callocN(sizeof(int) * me->totface, "mrdm face offsets");
		for(i = 0; i < me->totface; ++i) {
			mrdm->face_offsets[i] = accum;

			accum += (me->mface[i].v4 ? q : t);
		}
	}

	return mrdm->face_offsets;
}

void MultiresDM_mark_as_modified(DerivedMesh *dm)
{
	((MultiresDM*)dm)->modified = 1;
}<|MERGE_RESOLUTION|>--- conflicted
+++ resolved
@@ -718,15 +718,6 @@
 	float *nors= dm->getFaceDataArray(dm, CD_NORMAL);
 	int i, orig, *index = DM_get_face_data_layer(dm, CD_ORIGINDEX);
 
-<<<<<<< HEAD
-	mc = DM_get_face_data_layer(dm, CD_WEIGHT_MCOL);
-	if(!mc)
-		mc = DM_get_face_data_layer(dm, CD_MCOL);
-
-	for(i = 0; i < dm->numFaceData; i++, mf++) {
-		int drawSmooth = (mf->flag & ME_SMOOTH);
-=======
->>>>>>> 16c1a294
 
 	mc = DM_get_face_data_layer(dm, CD_ID_MCOL);
 	if(!mc)

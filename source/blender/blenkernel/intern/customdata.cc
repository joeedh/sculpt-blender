/* SPDX-FileCopyrightText: 2006 Blender Foundation
 *
 * SPDX-License-Identifier: GPL-2.0-or-later */

/** \file
 * \ingroup bke
 * Implementation of CustomData.
 *
 * BKE_customdata.h contains the function prototypes for this file.
 */

#include "MEM_guardedalloc.h"

/* Since we have versioning code here (CustomData_verify_versions()). */
#define DNA_DEPRECATED_ALLOW

#include "DNA_ID.h"
#include "DNA_customdata_types.h"
#include "DNA_meshdata_types.h"

#include "BLI_array.hh"
#include "BLI_asan.h"
#include "BLI_bitmap.h"
#include "BLI_color.hh"
#include "BLI_compiler_attrs.h"
#include "BLI_endian_switch.h"
#include "BLI_index_range.hh"
#include "BLI_math.h"
#include "BLI_math_color_blend.h"
#include "BLI_math_quaternion_types.hh"
#include "BLI_math_vector.hh"
#include "BLI_mempool.h"
#include "BLI_path_util.h"
#include "BLI_set.hh"
#include "BLI_span.hh"
#include "BLI_string.h"
#include "BLI_string_ref.hh"
#include "BLI_string_utf8.h"
#include "BLI_string_utils.h"
#include "BLI_utildefines.h"
#include "BLI_vector.hh"

#ifndef NDEBUG
#  include "BLI_dynstr.h"
#endif

#include "BLT_translation.h"

#include "BKE_anonymous_attribute_id.hh"
#include "BKE_customdata.h"
#include "BKE_customdata_file.h"
#include "BKE_deform.h"
#include "BKE_main.h"
#include "BKE_mesh_mapping.h"
#include "BKE_mesh_remap.h"
#include "BKE_multires.h"
#include "BKE_subsurf.h"

#include "BLO_read_write.h"

#include "bmesh.h"

#include "CLG_log.h"

#ifdef WITH_ASAN
#  define BM_ASAN_PAD 32
#endif

/* only for customdata_data_transfer_interp_normal_normals */
#include "data_transfer_intern.h"

using blender::Array;
using blender::float2;
using blender::ImplicitSharingInfo;
using blender::IndexRange;
using blender::Set;
using blender::Span;
using blender::StringRef;
using blender::Vector;

/* number of layers to add when growing a CustomData object */
#define CUSTOMDATA_GROW 5

/* ensure typemap size is ok */
BLI_STATIC_ASSERT(BOUNDED_ARRAY_TYPE_SIZE<decltype(CustomData::typemap)>() == CD_NUMTYPES,
                  "size mismatch");

static CLG_LogRef LOG = {"bke.customdata"};

bool CustomData_layout_is_same(const CustomData *_a, const CustomData *_b)
{
  CustomData a = *_a;
  CustomData b = *_b;

  if (a.totlayer != b.totlayer) {
    return false;
  }

  a.layers = b.layers = nullptr;
  a.pool = b.pool = nullptr;

  if (memcmp((void *)&a, (void *)&b, sizeof(CustomData)) != 0) {
    return false;
  }

  for (int i = 0; i < a.totlayer; i++) {
    CustomDataLayer cla = _a->layers[i];
    CustomDataLayer clb = _b->layers[i];

    cla.data = clb.data = nullptr;

    if (memcmp((void *)&cla, (void *)&clb, sizeof(CustomDataLayer)) != 0) {
      return false;
    }
  }

  return true;
}

/* -------------------------------------------------------------------- */
/** \name Mesh Mask Utilities
 * \{ */

void CustomData_MeshMasks_update(CustomData_MeshMasks *mask_dst,
                                 const CustomData_MeshMasks *mask_src)
{
  mask_dst->vmask |= mask_src->vmask;
  mask_dst->emask |= mask_src->emask;
  mask_dst->fmask |= mask_src->fmask;
  mask_dst->pmask |= mask_src->pmask;
  mask_dst->lmask |= mask_src->lmask;
}

bool CustomData_MeshMasks_are_matching(const CustomData_MeshMasks *mask_ref,
                                       const CustomData_MeshMasks *mask_required)
{
  return (((mask_required->vmask & mask_ref->vmask) == mask_required->vmask) &&
          ((mask_required->emask & mask_ref->emask) == mask_required->emask) &&
          ((mask_required->fmask & mask_ref->fmask) == mask_required->fmask) &&
          ((mask_required->pmask & mask_ref->pmask) == mask_required->pmask) &&
          ((mask_required->lmask & mask_ref->lmask) == mask_required->lmask));
}

/** \} */

/* -------------------------------------------------------------------- */
/** \name Layer Type Information
 * \{ */

struct LayerTypeInfo {
  int size; /* the memory size of one element of this layer's data */

  /** name of the struct used, for file writing */
  const char *structname;
  /** number of structs per element, for file writing */
  int structnum;

  /**
   * default layer name.
   *
   * \note when null this is a way to ensure there is only ever one item
   * see: CustomData_layertype_is_singleton().
   */
  const char *defaultname;

  /**
   * a function to copy count elements of this layer's data
   * (deep copy if appropriate)
   * if null, memcpy is used
   */
  cd_copy copy;

  /**
   * a function to free any dynamically allocated components of this
   * layer's data (note the data pointer itself should not be freed)
   * size should be the size of one element of this layer's data (e.g.
   * LayerTypeInfo.size)
   */
  void (*free)(void *data, int count, int size);

  /**
   * a function to interpolate between count source elements of this
   * layer's data and store the result in dest
   * if weights == null or sub_weights == null, they should default to 1
   *
   * weights gives the weight for each element in sources
   * sub_weights gives the sub-element weights for each element in sources
   *    (there should be (sub element count)^2 weights per element)
   * count gives the number of elements in sources
   *
   * \note in some cases \a dest pointer is in \a sources
   *       so all functions have to take this into account and delay
   *       applying changes while reading from sources.
   *       See bug #32395 - Campbell.
   */
  cd_interp interp;

  /** a function to swap the data in corners of the element */
  void (*swap)(void *data, const int *corner_indices);

  /**
   * Set values to the type's default. If undefined, the default is assumed to be zeroes.
   * Memory pointed to by #data is expected to be uninitialized.
   */
  void (*set_default_value)(void *data, int count);
  /**
   * Construct and fill a valid value for the type. Necessary for non-trivial types.
   * Memory pointed to by #data is expected to be uninitialized.
   */
  void (*construct)(void *data, int count);

  /** A function used by mesh validating code, must ensures passed item has valid data. */
  cd_validate validate;

  /** functions necessary for geometry collapse */
  bool (*equal)(const void *data1, const void *data2);
  void (*multiply)(void *data, float fac);
  void (*initminmax)(void *min, void *max);
  void (*add)(void *data1, const void *data2);
  void (*dominmax)(const void *data1, void *min, void *max);
  void (*copyvalue)(const void *source, void *dest, int mixmode, const float mixfactor);

  /** a function to read data from a cdf file */
  bool (*read)(CDataFile *cdf, void *data, int count);

  /** a function to write data to a cdf file */
  bool (*write)(CDataFile *cdf, const void *data, int count);

  /** a function to determine file size */
  size_t (*filesize)(CDataFile *cdf, const void *data, int count);

  /** a function to determine max allowed number of layers,
   * should be null or return -1 if no limit */
  int (*layers_max)();
};

/** \} */

/* -------------------------------------------------------------------- */
/** \name Callbacks for (#MDeformVert, #CD_MDEFORMVERT)
 * \{ */

static void layerCopy_mdeformvert(const void *source, void *dest, const int count)
{
  int i, size = sizeof(MDeformVert);

  memcpy(dest, source, count * size);

  for (i = 0; i < count; i++) {
    MDeformVert *dvert = static_cast<MDeformVert *>(POINTER_OFFSET(dest, i * size));

    if (dvert->totweight) {
      MDeformWeight *dw = static_cast<MDeformWeight *>(
          MEM_malloc_arrayN(dvert->totweight, sizeof(*dw), __func__));

      memcpy(dw, dvert->dw, dvert->totweight * sizeof(*dw));
      dvert->dw = dw;
    }
    else {
      dvert->dw = nullptr;
    }
  }
}

static void layerFree_mdeformvert(void *data, const int count, const int size)
{
  for (int i = 0; i < count; i++) {
    MDeformVert *dvert = static_cast<MDeformVert *>(POINTER_OFFSET(data, i * size));

    if (dvert->dw) {
      MEM_freeN(dvert->dw);
      dvert->dw = nullptr;
      dvert->totweight = 0;
    }
  }
}

static void layerInterp_mdeformvert(const void **sources,
                                    const float *weights,
                                    const float * /*sub_weights*/,
                                    const int count,
                                    void *dest)
{
  /* A single linked list of #MDeformWeight's.
   * use this to avoid double allocations (which #LinkNode would do). */
  struct MDeformWeight_Link {
    MDeformWeight_Link *next;
    MDeformWeight dw;
  };

  MDeformVert *dvert = static_cast<MDeformVert *>(dest);
  MDeformWeight_Link *dest_dwlink = nullptr;
  MDeformWeight_Link *node;

  /* build a list of unique def_nrs for dest */
  int totweight = 0;
  for (int i = 0; i < count; i++) {
    const MDeformVert *source = static_cast<const MDeformVert *>(sources[i]);
    float interp_weight = weights[i];

    for (int j = 0; j < source->totweight; j++) {
      MDeformWeight *dw = &source->dw[j];
      float weight = dw->weight * interp_weight;

      if (weight == 0.0f) {
        continue;
      }

      for (node = dest_dwlink; node; node = node->next) {
        MDeformWeight *tmp_dw = &node->dw;

        if (tmp_dw->def_nr == dw->def_nr) {
          tmp_dw->weight += weight;
          break;
        }
      }

      /* if this def_nr is not in the list, add it */
      if (!node) {
        MDeformWeight_Link *tmp_dwlink = static_cast<MDeformWeight_Link *>(
            alloca(sizeof(*tmp_dwlink)));
        tmp_dwlink->dw.def_nr = dw->def_nr;
        tmp_dwlink->dw.weight = weight;

        /* Inline linked-list. */
        tmp_dwlink->next = dest_dwlink;
        dest_dwlink = tmp_dwlink;

        totweight++;
      }
    }
  }

  /* Delay writing to the destination in case dest is in sources. */

  /* now we know how many unique deform weights there are, so realloc */
  if (dvert->dw && (dvert->totweight == totweight)) {
    /* pass (fast-path if we don't need to realloc). */
  }
  else {
    if (dvert->dw) {
      MEM_freeN(dvert->dw);
    }

    if (totweight) {
      dvert->dw = static_cast<MDeformWeight *>(
          MEM_malloc_arrayN(totweight, sizeof(*dvert->dw), __func__));
    }
  }

  if (totweight) {
    dvert->totweight = totweight;
    int i = 0;
    for (node = dest_dwlink; node; node = node->next, i++) {
      if (node->dw.weight > 1.0f) {
        node->dw.weight = 1.0f;
      }
      dvert->dw[i] = node->dw;
    }
  }
  else {
    memset(dvert, 0, sizeof(*dvert));
  }
}

static void layerConstruct_mdeformvert(void *data, const int count)
{
  memset(data, 0, sizeof(MDeformVert) * count);
}

/** \} */

/* -------------------------------------------------------------------- */
/** \name Callbacks for (#vec3f, #CD_NORMAL)
 * \{ */

static void layerInterp_normal(const void **sources,
                               const float *weights,
                               const float * /*sub_weights*/,
                               const int count,
                               void *dest)
{
  /* NOTE: This is linear interpolation, which is not optimal for vectors.
   * Unfortunately, spherical interpolation of more than two values is hairy,
   * so for now it will do... */
  float no[3] = {0.0f};

  for (const int i : IndexRange(count)) {
    madd_v3_v3fl(no, (const float *)sources[i], weights[i]);
  }

  /* Weighted sum of normalized vectors will **not** be normalized, even if weights are. */
  normalize_v3_v3((float *)dest, no);
}

static void layerCopyValue_normal(const void *source,
                                  void *dest,
                                  const int mixmode,
                                  const float mixfactor)
{
  const float *no_src = (const float *)source;
  float *no_dst = (float *)dest;
  float no_tmp[3];

  if (ELEM(mixmode,
           CDT_MIX_NOMIX,
           CDT_MIX_REPLACE_ABOVE_THRESHOLD,
           CDT_MIX_REPLACE_BELOW_THRESHOLD)) {
    /* Above/below threshold modes are not supported here, fallback to nomix (just in case). */
    copy_v3_v3(no_dst, no_src);
  }
  else { /* Modes that support 'real' mix factor. */
    /* Since we normalize in the end, MIX and ADD are the same op here. */
    if (ELEM(mixmode, CDT_MIX_MIX, CDT_MIX_ADD)) {
      add_v3_v3v3(no_tmp, no_dst, no_src);
      normalize_v3(no_tmp);
    }
    else if (mixmode == CDT_MIX_SUB) {
      sub_v3_v3v3(no_tmp, no_dst, no_src);
      normalize_v3(no_tmp);
    }
    else if (mixmode == CDT_MIX_MUL) {
      mul_v3_v3v3(no_tmp, no_dst, no_src);
      normalize_v3(no_tmp);
    }
    else {
      copy_v3_v3(no_tmp, no_src);
    }
    interp_v3_v3v3_slerp_safe(no_dst, no_dst, no_tmp, mixfactor);
  }
}

/** \} */

/* -------------------------------------------------------------------- */
/** \name Callbacks for (#MTFace, #CD_MTFACE)
 * \{ */

static void layerCopy_tface(const void *source, void *dest, const int count)
{
  const MTFace *source_tf = (const MTFace *)source;
  MTFace *dest_tf = (MTFace *)dest;
  for (int i = 0; i < count; i++) {
    dest_tf[i] = source_tf[i];
  }
}

static void layerInterp_tface(const void **sources,
                              const float *weights,
                              const float *sub_weights,
                              const int count,
                              void *dest)
{
  MTFace *tf = static_cast<MTFace *>(dest);
  float uv[4][2] = {{0.0f}};

  const float *sub_weight = sub_weights;
  for (int i = 0; i < count; i++) {
    const float interp_weight = weights[i];
    const MTFace *src = static_cast<const MTFace *>(sources[i]);

    for (int j = 0; j < 4; j++) {
      if (sub_weights) {
        for (int k = 0; k < 4; k++, sub_weight++) {
          madd_v2_v2fl(uv[j], src->uv[k], (*sub_weight) * interp_weight);
        }
      }
      else {
        madd_v2_v2fl(uv[j], src->uv[j], interp_weight);
      }
    }
  }

  /* Delay writing to the destination in case dest is in sources. */
  *tf = *(MTFace *)(*sources);
  memcpy(tf->uv, uv, sizeof(tf->uv));
}

static void layerSwap_tface(void *data, const int *corner_indices)
{
  MTFace *tf = static_cast<MTFace *>(data);
  float uv[4][2];

  for (int j = 0; j < 4; j++) {
    const int source_index = corner_indices[j];
    copy_v2_v2(uv[j], tf->uv[source_index]);
  }

  memcpy(tf->uv, uv, sizeof(tf->uv));
}

static void layerDefault_tface(void *data, const int count)
{
  static MTFace default_tf = {{{0, 0}, {1, 0}, {1, 1}, {0, 1}}};
  MTFace *tf = (MTFace *)data;

  for (int i = 0; i < count; i++) {
    tf[i] = default_tf;
  }
}

static int layerMaxNum_tface()
{
  return MAX_MTFACE;
}

/** \} */

/* -------------------------------------------------------------------- */
/** \name Callbacks for (#MFloatProperty, #CD_PROP_FLOAT)
 * \{ */

static void layerCopy_propFloat(const void *source, void *dest, const int count)
{
  memcpy(dest, source, sizeof(MFloatProperty) * count);
}

static void layerInterp_propFloat(const void **sources,
                                  const float *weights,
                                  const float * /*sub_weights*/,
                                  const int count,
                                  void *dest)
{
  float result = 0.0f;
  for (int i = 0; i < count; i++) {
    const float interp_weight = weights[i];
    const float src = *(const float *)sources[i];
    result += src * interp_weight;
  }
  *(float *)dest = result;
}

static bool layerValidate_propFloat(void *data, const uint totitems, const bool do_fixes)
{
  MFloatProperty *fp = static_cast<MFloatProperty *>(data);
  bool has_errors = false;

  for (int i = 0; i < totitems; i++, fp++) {
    if (!isfinite(fp->f)) {
      if (do_fixes) {
        fp->f = 0.0f;
      }
      has_errors = true;
    }
  }

  return has_errors;
}

/** \} */

/* -------------------------------------------------------------------- */
/** \name Callbacks for (#MIntProperty, #CD_PROP_INT32)
 * \{ */

static void layerInterp_propInt(const void **sources,
                                const float *weights,
                                const float * /*sub_weights*/,
                                const int count,
                                void *dest)
{
  float result = 0.0f;
  for (const int i : IndexRange(count)) {
    const float weight = weights[i];
    const float src = *static_cast<const int *>(sources[i]);
    result += src * weight;
  }
  const int rounded_result = int(round(result));
  *static_cast<int *>(dest) = rounded_result;
}

/** \} */

/* -------------------------------------------------------------------- */
/** \name Callbacks for (#MStringProperty, #CD_PROP_STRING)
 * \{ */

static void layerCopy_propString(const void *source, void *dest, const int count)
{
  memcpy(dest, source, sizeof(MStringProperty) * count);
}

/** \} */

/* -------------------------------------------------------------------- */
/** \name Callbacks for (#OrigSpaceFace, #CD_ORIGSPACE)
 * \{ */

static void layerCopy_origspace_face(const void *source, void *dest, const int count)
{
  const OrigSpaceFace *source_tf = (const OrigSpaceFace *)source;
  OrigSpaceFace *dest_tf = (OrigSpaceFace *)dest;

  for (int i = 0; i < count; i++) {
    dest_tf[i] = source_tf[i];
  }
}

static void layerInterp_origspace_face(const void **sources,
                                       const float *weights,
                                       const float *sub_weights,
                                       const int count,
                                       void *dest)
{
  OrigSpaceFace *osf = static_cast<OrigSpaceFace *>(dest);
  float uv[4][2] = {{0.0f}};

  const float *sub_weight = sub_weights;
  for (int i = 0; i < count; i++) {
    const float interp_weight = weights[i];
    const OrigSpaceFace *src = static_cast<const OrigSpaceFace *>(sources[i]);

    for (int j = 0; j < 4; j++) {
      if (sub_weights) {
        for (int k = 0; k < 4; k++, sub_weight++) {
          madd_v2_v2fl(uv[j], src->uv[k], (*sub_weight) * interp_weight);
        }
      }
      else {
        madd_v2_v2fl(uv[j], src->uv[j], interp_weight);
      }
    }
  }

  /* Delay writing to the destination in case dest is in sources. */
  memcpy(osf->uv, uv, sizeof(osf->uv));
}

static void layerSwap_origspace_face(void *data, const int *corner_indices)
{
  OrigSpaceFace *osf = static_cast<OrigSpaceFace *>(data);
  float uv[4][2];

  for (int j = 0; j < 4; j++) {
    copy_v2_v2(uv[j], osf->uv[corner_indices[j]]);
  }
  memcpy(osf->uv, uv, sizeof(osf->uv));
}

static void layerDefault_origspace_face(void *data, const int count)
{
  static OrigSpaceFace default_osf = {{{0, 0}, {1, 0}, {1, 1}, {0, 1}}};
  OrigSpaceFace *osf = (OrigSpaceFace *)data;

  for (int i = 0; i < count; i++) {
    osf[i] = default_osf;
  }
}

/** \} */

/* -------------------------------------------------------------------- */
/** \name Callbacks for (#MDisps, #CD_MDISPS)
 * \{ */

static void layerSwap_mdisps(void *data, const int *ci)
{
  MDisps *s = static_cast<MDisps *>(data);

  if (s->disps) {
    int nverts = (ci[1] == 3) ? 4 : 3; /* silly way to know vertex count of face */
    int corners = multires_mdisp_corners(s);
    int cornersize = s->totdisp / corners;

    if (corners != nverts) {
      /* happens when face changed vertex count in edit mode
       * if it happened, just forgot displacement */

      MEM_freeN(s->disps);
      s->totdisp = (s->totdisp / corners) * nverts;
      s->disps = (float(*)[3])MEM_calloc_arrayN(s->totdisp, sizeof(float[3]), "mdisp swap");
      return;
    }

    float(*d)[3] = (float(*)[3])MEM_calloc_arrayN(s->totdisp, sizeof(float[3]), "mdisps swap");

    for (int S = 0; S < corners; S++) {
      memcpy(d + cornersize * S, s->disps + cornersize * ci[S], sizeof(float[3]) * cornersize);
    }

    MEM_freeN(s->disps);
    s->disps = d;
  }
}

static void layerCopy_mdisps(const void *source, void *dest, const int count)
{
  const MDisps *s = static_cast<const MDisps *>(source);
  MDisps *d = static_cast<MDisps *>(dest);

  for (int i = 0; i < count; i++) {
    if (s[i].disps) {
      d[i].disps = static_cast<float(*)[3]>(MEM_dupallocN(s[i].disps));
      d[i].hidden = static_cast<uint *>(MEM_dupallocN(s[i].hidden));
    }
    else {
      d[i].disps = nullptr;
      d[i].hidden = nullptr;
    }

    /* still copy even if not in memory, displacement can be external */
    d[i].totdisp = s[i].totdisp;
    d[i].level = s[i].level;
  }
}

static void layerFree_mdisps(void *data, const int count, const int /*size*/)
{
  MDisps *d = static_cast<MDisps *>(data);

  for (int i = 0; i < count; i++) {
    if (d[i].disps) {
      MEM_freeN(d[i].disps);
    }
    if (d[i].hidden) {
      MEM_freeN(d[i].hidden);
    }
    d[i].disps = nullptr;
    d[i].hidden = nullptr;
    d[i].totdisp = 0;
    d[i].level = 0;
  }
}

static void layerConstruct_mdisps(void *data, const int count)
{
  memset(data, 0, sizeof(MDisps) * count);
}

static bool layerRead_mdisps(CDataFile *cdf, void *data, const int count)
{
  MDisps *d = static_cast<MDisps *>(data);

  for (int i = 0; i < count; i++) {
    if (!d[i].disps) {
      d[i].disps = (float(*)[3])MEM_calloc_arrayN(d[i].totdisp, sizeof(float[3]), "mdisps read");
    }

    if (!cdf_read_data(cdf, sizeof(float[3]) * d[i].totdisp, d[i].disps)) {
      CLOG_ERROR(&LOG, "failed to read multires displacement %d/%d %d", i, count, d[i].totdisp);
      return false;
    }
  }

  return true;
}

static bool layerWrite_mdisps(CDataFile *cdf, const void *data, const int count)
{
  const MDisps *d = static_cast<const MDisps *>(data);

  for (int i = 0; i < count; i++) {
    if (!cdf_write_data(cdf, sizeof(float[3]) * d[i].totdisp, d[i].disps)) {
      CLOG_ERROR(&LOG, "failed to write multires displacement %d/%d %d", i, count, d[i].totdisp);
      return false;
    }
  }

  return true;
}

static size_t layerFilesize_mdisps(CDataFile * /*cdf*/, const void *data, const int count)
{
  const MDisps *d = static_cast<const MDisps *>(data);
  size_t size = 0;

  for (int i = 0; i < count; i++) {
    size += sizeof(float[3]) * d[i].totdisp;
  }

  return size;
}

/** \} */

/* -------------------------------------------------------------------- */
/** \name Callbacks for (#CD_BM_ELEM_PYPTR)
 * \{ */

/* copy just zeros in this case */
static void layerCopy_bmesh_elem_py_ptr(const void * /*source*/, void *dest, const int count)
{
  const int size = sizeof(void *);

  for (int i = 0; i < count; i++) {
    void **ptr = (void **)POINTER_OFFSET(dest, i * size);
    *ptr = nullptr;
  }
}

#ifndef WITH_PYTHON
void bpy_bm_generic_invalidate(struct BPy_BMGeneric * /*self*/)
{
  /* dummy */
}
#endif

static void layerFree_bmesh_elem_py_ptr(void *data, const int count, const int size)
{
  for (int i = 0; i < count; i++) {
    void **ptr = (void **)POINTER_OFFSET(data, i * size);
    if (*ptr) {
      bpy_bm_generic_invalidate(static_cast<BPy_BMGeneric *>(*ptr));
    }
  }
}

/** \} */

/* -------------------------------------------------------------------- */
/** \name Callbacks for (`float`, #CD_PAINT_MASK)
 * \{ */

static void layerInterp_paint_mask(const void **sources,
                                   const float *weights,
                                   const float * /*sub_weights*/,
                                   int count,
                                   void *dest)
{
  float mask = 0.0f;
  for (int i = 0; i < count; i++) {
    const float interp_weight = weights[i];
    const float *src = static_cast<const float *>(sources[i]);
    mask += (*src) * interp_weight;
  }
  *(float *)dest = mask;
}

/** \} */

/* -------------------------------------------------------------------- */
/** \name Callbacks for (#GridPaintMask, #CD_GRID_PAINT_MASK)
 * \{ */

static void layerCopy_grid_paint_mask(const void *source, void *dest, const int count)
{
  const GridPaintMask *s = static_cast<const GridPaintMask *>(source);
  GridPaintMask *d = static_cast<GridPaintMask *>(dest);

  for (int i = 0; i < count; i++) {
    if (s[i].data) {
      d[i].data = static_cast<float *>(MEM_dupallocN(s[i].data));
      d[i].level = s[i].level;
    }
    else {
      d[i].data = nullptr;
      d[i].level = 0;
    }
  }
}

static void layerFree_grid_paint_mask(void *data, const int count, const int /*size*/)
{
  GridPaintMask *gpm = static_cast<GridPaintMask *>(data);

  for (int i = 0; i < count; i++) {
    MEM_SAFE_FREE(gpm[i].data);
    gpm[i].level = 0;
  }
}

static void layerConstruct_grid_paint_mask(void *data, const int count)
{
  memset(data, 0, sizeof(GridPaintMask) * count);
}

/** \} */

/* -------------------------------------------------------------------- */
/** \name Callbacks for (#MLoopCol, #CD_PROP_BYTE_COLOR)
 * \{ */

static void layerCopyValue_mloopcol(const void *source,
                                    void *dest,
                                    const int mixmode,
                                    const float mixfactor)
{
  const MLoopCol *m1 = static_cast<const MLoopCol *>(source);
  MLoopCol *m2 = static_cast<MLoopCol *>(dest);
  uchar tmp_col[4];

  if (ELEM(mixmode,
           CDT_MIX_NOMIX,
           CDT_MIX_REPLACE_ABOVE_THRESHOLD,
           CDT_MIX_REPLACE_BELOW_THRESHOLD)) {
    /* Modes that do a full copy or nothing. */
    if (ELEM(mixmode, CDT_MIX_REPLACE_ABOVE_THRESHOLD, CDT_MIX_REPLACE_BELOW_THRESHOLD)) {
      /* TODO: Check for a real valid way to get 'factor' value of our dest color? */
      const float f = (float(m2->r) + float(m2->g) + float(m2->b)) / 3.0f;
      if (mixmode == CDT_MIX_REPLACE_ABOVE_THRESHOLD && f < mixfactor) {
        return; /* Do Nothing! */
      }
      if (mixmode == CDT_MIX_REPLACE_BELOW_THRESHOLD && f > mixfactor) {
        return; /* Do Nothing! */
      }
    }
    m2->r = m1->r;
    m2->g = m1->g;
    m2->b = m1->b;
    m2->a = m1->a;
  }
  else { /* Modes that support 'real' mix factor. */
    uchar src[4] = {m1->r, m1->g, m1->b, m1->a};
    uchar dst[4] = {m2->r, m2->g, m2->b, m2->a};

    if (mixmode == CDT_MIX_MIX) {
      blend_color_mix_byte(tmp_col, dst, src);
    }
    else if (mixmode == CDT_MIX_ADD) {
      blend_color_add_byte(tmp_col, dst, src);
    }
    else if (mixmode == CDT_MIX_SUB) {
      blend_color_sub_byte(tmp_col, dst, src);
    }
    else if (mixmode == CDT_MIX_MUL) {
      blend_color_mul_byte(tmp_col, dst, src);
    }
    else {
      memcpy(tmp_col, src, sizeof(tmp_col));
    }

    blend_color_interpolate_byte(dst, dst, tmp_col, mixfactor);

    m2->r = char(dst[0]);
    m2->g = char(dst[1]);
    m2->b = char(dst[2]);
    m2->a = char(dst[3]);
  }
}

static bool layerEqual_mloopcol(const void *data1, const void *data2)
{
  const MLoopCol *m1 = static_cast<const MLoopCol *>(data1);
  const MLoopCol *m2 = static_cast<const MLoopCol *>(data2);
  float r, g, b, a;

  r = m1->r - m2->r;
  g = m1->g - m2->g;
  b = m1->b - m2->b;
  a = m1->a - m2->a;

  return r * r + g * g + b * b + a * a < 0.001f;
}

static void layerMultiply_mloopcol(void *data, const float fac)
{
  MLoopCol *m = static_cast<MLoopCol *>(data);

  m->r = float(m->r) * fac;
  m->g = float(m->g) * fac;
  m->b = float(m->b) * fac;
  m->a = float(m->a) * fac;
}

static void layerAdd_mloopcol(void *data1, const void *data2)
{
  MLoopCol *m = static_cast<MLoopCol *>(data1);
  const MLoopCol *m2 = static_cast<const MLoopCol *>(data2);

  m->r += m2->r;
  m->g += m2->g;
  m->b += m2->b;
  m->a += m2->a;
}

static void layerDoMinMax_mloopcol(const void *data, void *vmin, void *vmax)
{
  const MLoopCol *m = static_cast<const MLoopCol *>(data);
  MLoopCol *min = static_cast<MLoopCol *>(vmin);
  MLoopCol *max = static_cast<MLoopCol *>(vmax);

  if (m->r < min->r) {
    min->r = m->r;
  }
  if (m->g < min->g) {
    min->g = m->g;
  }
  if (m->b < min->b) {
    min->b = m->b;
  }
  if (m->a < min->a) {
    min->a = m->a;
  }
  if (m->r > max->r) {
    max->r = m->r;
  }
  if (m->g > max->g) {
    max->g = m->g;
  }
  if (m->b > max->b) {
    max->b = m->b;
  }
  if (m->a > max->a) {
    max->a = m->a;
  }
}

static void layerInitMinMax_mloopcol(void *vmin, void *vmax)
{
  MLoopCol *min = static_cast<MLoopCol *>(vmin);
  MLoopCol *max = static_cast<MLoopCol *>(vmax);

  min->r = 255;
  min->g = 255;
  min->b = 255;
  min->a = 255;

  max->r = 0;
  max->g = 0;
  max->b = 0;
  max->a = 0;
}

static void layerDefault_mloopcol(void *data, const int count)
{
  MLoopCol default_mloopcol = {255, 255, 255, 255};
  MLoopCol *mlcol = (MLoopCol *)data;
  for (int i = 0; i < count; i++) {
    mlcol[i] = default_mloopcol;
  }
}

static void layerInterp_mloopcol(const void **sources,
                                 const float *weights,
                                 const float * /*sub_weights*/,
                                 int count,
                                 void *dest)
{
  MLoopCol *mc = static_cast<MLoopCol *>(dest);
  struct {
    float a;
    float r;
    float g;
    float b;
  } col = {0};

  for (int i = 0; i < count; i++) {
    const float interp_weight = weights[i];
    const MLoopCol *src = static_cast<const MLoopCol *>(sources[i]);
    col.r += src->r * interp_weight;
    col.g += src->g * interp_weight;
    col.b += src->b * interp_weight;
    col.a += src->a * interp_weight;
  }

  /* Subdivide smooth or fractal can cause problems without clamping
   * although weights should also not cause this situation */

  /* Also delay writing to the destination in case dest is in sources. */
  mc->r = round_fl_to_uchar_clamp(col.r);
  mc->g = round_fl_to_uchar_clamp(col.g);
  mc->b = round_fl_to_uchar_clamp(col.b);
  mc->a = round_fl_to_uchar_clamp(col.a);
}

/** \} */

/* -------------------------------------------------------------------- */
/** \name Callbacks for #OrigSpaceLoop
 * \{ */

/* origspace is almost exact copy of #MLoopUV, keep in sync. */
static void layerCopyValue_mloop_origspace(const void *source,
                                           void *dest,
                                           const int /*mixmode*/,
                                           const float /*mixfactor*/)
{
  const OrigSpaceLoop *luv1 = static_cast<const OrigSpaceLoop *>(source);
  OrigSpaceLoop *luv2 = static_cast<OrigSpaceLoop *>(dest);

  copy_v2_v2(luv2->uv, luv1->uv);
}

static bool layerEqual_mloop_origspace(const void *data1, const void *data2)
{
  const OrigSpaceLoop *luv1 = static_cast<const OrigSpaceLoop *>(data1);
  const OrigSpaceLoop *luv2 = static_cast<const OrigSpaceLoop *>(data2);

  return len_squared_v2v2(luv1->uv, luv2->uv) < 0.00001f;
}

static void layerMultiply_mloop_origspace(void *data, const float fac)
{
  OrigSpaceLoop *luv = static_cast<OrigSpaceLoop *>(data);

  mul_v2_fl(luv->uv, fac);
}

static void layerInitMinMax_mloop_origspace(void *vmin, void *vmax)
{
  OrigSpaceLoop *min = static_cast<OrigSpaceLoop *>(vmin);
  OrigSpaceLoop *max = static_cast<OrigSpaceLoop *>(vmax);

  INIT_MINMAX2(min->uv, max->uv);
}

static void layerDoMinMax_mloop_origspace(const void *data, void *vmin, void *vmax)
{
  const OrigSpaceLoop *luv = static_cast<const OrigSpaceLoop *>(data);
  OrigSpaceLoop *min = static_cast<OrigSpaceLoop *>(vmin);
  OrigSpaceLoop *max = static_cast<OrigSpaceLoop *>(vmax);

  minmax_v2v2_v2(min->uv, max->uv, luv->uv);
}

static void layerAdd_mloop_origspace(void *data1, const void *data2)
{
  OrigSpaceLoop *l1 = static_cast<OrigSpaceLoop *>(data1);
  const OrigSpaceLoop *l2 = static_cast<const OrigSpaceLoop *>(data2);

  add_v2_v2(l1->uv, l2->uv);
}

static void layerInterp_mloop_origspace(const void **sources,
                                        const float *weights,
                                        const float * /*sub_weights*/,
                                        int count,
                                        void *dest)
{
  float uv[2];
  zero_v2(uv);

  for (int i = 0; i < count; i++) {
    const float interp_weight = weights[i];
    const OrigSpaceLoop *src = static_cast<const OrigSpaceLoop *>(sources[i]);
    madd_v2_v2fl(uv, src->uv, interp_weight);
  }

  /* Delay writing to the destination in case dest is in sources. */
  copy_v2_v2(((OrigSpaceLoop *)dest)->uv, uv);
}
/* --- end copy */

static void layerInterp_mcol(const void **sources,
                             const float *weights,
                             const float *sub_weights,
                             const int count,
                             void *dest)
{
  MCol *mc = static_cast<MCol *>(dest);
  struct {
    float a;
    float r;
    float g;
    float b;
  } col[4] = {{0.0f}};

  const float *sub_weight = sub_weights;
  for (int i = 0; i < count; i++) {
    const float interp_weight = weights[i];

    for (int j = 0; j < 4; j++) {
      if (sub_weights) {
        const MCol *src = static_cast<const MCol *>(sources[i]);
        for (int k = 0; k < 4; k++, sub_weight++, src++) {
          const float w = (*sub_weight) * interp_weight;
          col[j].a += src->a * w;
          col[j].r += src->r * w;
          col[j].g += src->g * w;
          col[j].b += src->b * w;
        }
      }
      else {
        const MCol *src = static_cast<const MCol *>(sources[i]);
        col[j].a += src[j].a * interp_weight;
        col[j].r += src[j].r * interp_weight;
        col[j].g += src[j].g * interp_weight;
        col[j].b += src[j].b * interp_weight;
      }
    }
  }

  /* Delay writing to the destination in case dest is in sources. */
  for (int j = 0; j < 4; j++) {

    /* Subdivide smooth or fractal can cause problems without clamping
     * although weights should also not cause this situation */
    mc[j].a = round_fl_to_uchar_clamp(col[j].a);
    mc[j].r = round_fl_to_uchar_clamp(col[j].r);
    mc[j].g = round_fl_to_uchar_clamp(col[j].g);
    mc[j].b = round_fl_to_uchar_clamp(col[j].b);
  }
}

static void layerSwap_mcol(void *data, const int *corner_indices)
{
  MCol *mcol = static_cast<MCol *>(data);
  MCol col[4];

  for (int j = 0; j < 4; j++) {
    col[j] = mcol[corner_indices[j]];
  }

  memcpy(mcol, col, sizeof(col));
}

static void layerDefault_mcol(void *data, const int count)
{
  static MCol default_mcol = {255, 255, 255, 255};
  MCol *mcol = (MCol *)data;

  for (int i = 0; i < 4 * count; i++) {
    mcol[i] = default_mcol;
  }
}

static void layerDefault_origindex(void *data, const int count)
{
  copy_vn_i((int *)data, count, ORIGINDEX_NONE);
}

static void layerInterp_shapekey(const void **sources,
                                 const float *weights,
                                 const float * /*sub_weights*/,
                                 int count,
                                 void *dest)
{
  float **in = (float **)sources;

  if (count <= 0) {
    return;
  }

  float co[3];
  zero_v3(co);

  for (int i = 0; i < count; i++) {
    const float interp_weight = weights[i];
    madd_v3_v3fl(co, in[i], interp_weight);
  }

  /* Delay writing to the destination in case dest is in sources. */
  copy_v3_v3((float *)dest, co);
}

/** \} */

/* -------------------------------------------------------------------- */
/** \name Callbacks for (#MVertSkin, #CD_MVERT_SKIN)
 * \{ */

static void layerDefault_mvert_skin(void *data, const int count)
{
  MVertSkin *vs = static_cast<MVertSkin *>(data);

  for (int i = 0; i < count; i++) {
    copy_v3_fl(vs[i].radius, 0.25f);
    vs[i].flag = 0;
  }
}

static void layerCopy_mvert_skin(const void *source, void *dest, const int count)
{
  memcpy(dest, source, sizeof(MVertSkin) * count);
}

static void layerInterp_mvert_skin(const void **sources,
                                   const float *weights,
                                   const float * /*sub_weights*/,
                                   int count,
                                   void *dest)
{
  float radius[3];
  zero_v3(radius);

  for (int i = 0; i < count; i++) {
    const float interp_weight = weights[i];
    const MVertSkin *vs_src = static_cast<const MVertSkin *>(sources[i]);

    madd_v3_v3fl(radius, vs_src->radius, interp_weight);
  }

  /* Delay writing to the destination in case dest is in sources. */
  MVertSkin *vs_dst = static_cast<MVertSkin *>(dest);
  copy_v3_v3(vs_dst->radius, radius);
  vs_dst->flag &= ~MVERT_SKIN_ROOT;
}

/** \} */

/* -------------------------------------------------------------------- */
/** \name Callbacks for (`short[4][3]`, #CD_TESSLOOPNORMAL)
 * \{ */

static void layerSwap_flnor(void *data, const int *corner_indices)
{
  short(*flnors)[4][3] = static_cast<short(*)[4][3]>(data);
  short nors[4][3];
  int i = 4;

  while (i--) {
    copy_v3_v3_short(nors[i], (*flnors)[corner_indices[i]]);
  }

  memcpy(flnors, nors, sizeof(nors));
}

/** \} */

/* -------------------------------------------------------------------- */
/** \name Callbacks for (#MPropCol, #CD_PROP_COLOR)
 * \{ */

static void layerCopyValue_propcol(const void *source,
                                   void *dest,
                                   const int mixmode,
                                   const float mixfactor)
{
  const MPropCol *m1 = static_cast<const MPropCol *>(source);
  MPropCol *m2 = static_cast<MPropCol *>(dest);
  float tmp_col[4];

  if (ELEM(mixmode,
           CDT_MIX_NOMIX,
           CDT_MIX_REPLACE_ABOVE_THRESHOLD,
           CDT_MIX_REPLACE_BELOW_THRESHOLD)) {
    /* Modes that do a full copy or nothing. */
    if (ELEM(mixmode, CDT_MIX_REPLACE_ABOVE_THRESHOLD, CDT_MIX_REPLACE_BELOW_THRESHOLD)) {
      /* TODO: Check for a real valid way to get 'factor' value of our dest color? */
      const float f = (m2->color[0] + m2->color[1] + m2->color[2]) / 3.0f;
      if (mixmode == CDT_MIX_REPLACE_ABOVE_THRESHOLD && f < mixfactor) {
        return; /* Do Nothing! */
      }
      if (mixmode == CDT_MIX_REPLACE_BELOW_THRESHOLD && f > mixfactor) {
        return; /* Do Nothing! */
      }
    }
    copy_v4_v4(m2->color, m1->color);
  }
  else { /* Modes that support 'real' mix factor. */
    if (mixmode == CDT_MIX_MIX) {
      blend_color_mix_float(tmp_col, m2->color, m1->color);
    }
    else if (mixmode == CDT_MIX_ADD) {
      blend_color_add_float(tmp_col, m2->color, m1->color);
    }
    else if (mixmode == CDT_MIX_SUB) {
      blend_color_sub_float(tmp_col, m2->color, m1->color);
    }
    else if (mixmode == CDT_MIX_MUL) {
      blend_color_mul_float(tmp_col, m2->color, m1->color);
    }
    else {
      memcpy(tmp_col, m1->color, sizeof(tmp_col));
    }
    blend_color_interpolate_float(m2->color, m2->color, tmp_col, mixfactor);
  }
}

static bool layerEqual_propcol(const void *data1, const void *data2)
{
  const MPropCol *m1 = static_cast<const MPropCol *>(data1);
  const MPropCol *m2 = static_cast<const MPropCol *>(data2);
  float tot = 0;

  for (int i = 0; i < 4; i++) {
    float c = (m1->color[i] - m2->color[i]);
    tot += c * c;
  }

  return tot < 0.001f;
}

static void layerMultiply_propcol(void *data, const float fac)
{
  MPropCol *m = static_cast<MPropCol *>(data);
  mul_v4_fl(m->color, fac);
}

static void layerAdd_propcol(void *data1, const void *data2)
{
  MPropCol *m = static_cast<MPropCol *>(data1);
  const MPropCol *m2 = static_cast<const MPropCol *>(data2);
  add_v4_v4(m->color, m2->color);
}

static void layerDoMinMax_propcol(const void *data, void *vmin, void *vmax)
{
  const MPropCol *m = static_cast<const MPropCol *>(data);
  MPropCol *min = static_cast<MPropCol *>(vmin);
  MPropCol *max = static_cast<MPropCol *>(vmax);
  minmax_v4v4_v4(min->color, max->color, m->color);
}

static void layerInitMinMax_propcol(void *vmin, void *vmax)
{
  MPropCol *min = static_cast<MPropCol *>(vmin);
  MPropCol *max = static_cast<MPropCol *>(vmax);

  copy_v4_fl(min->color, FLT_MAX);
  copy_v4_fl(max->color, FLT_MIN);
}

static void layerDefault_propcol(void *data, const int count)
{
  /* Default to white, full alpha. */
  MPropCol default_propcol = {{1.0f, 1.0f, 1.0f, 1.0f}};
  MPropCol *pcol = (MPropCol *)data;
  for (int i = 0; i < count; i++) {
    copy_v4_v4(pcol[i].color, default_propcol.color);
  }
}

static void layerInterp_propcol(const void **sources,
                                const float *weights,
                                const float * /*sub_weights*/,
                                int count,
                                void *dest)
{
  MPropCol *mc = static_cast<MPropCol *>(dest);
  float col[4] = {0.0f, 0.0f, 0.0f, 0.0f};
  for (int i = 0; i < count; i++) {
    const float interp_weight = weights[i];
    const MPropCol *src = static_cast<const MPropCol *>(sources[i]);
    madd_v4_v4fl(col, src->color, interp_weight);
  }
  copy_v4_v4(mc->color, col);
}

/** \} */

/* -------------------------------------------------------------------- */
/** \name Callbacks for (#vec3f, #CD_PROP_FLOAT3)
 * \{ */

static void layerInterp_propfloat3(const void **sources,
                                   const float *weights,
                                   const float * /*sub_weights*/,
                                   int count,
                                   void *dest)
{
  vec3f result = {0.0f, 0.0f, 0.0f};
  for (int i = 0; i < count; i++) {
    const float interp_weight = weights[i];
    const vec3f *src = static_cast<const vec3f *>(sources[i]);
    madd_v3_v3fl(&result.x, &src->x, interp_weight);
  }
  copy_v3_v3((float *)dest, &result.x);
}

static void layerMultiply_propfloat3(void *data, const float fac)
{
  vec3f *vec = static_cast<vec3f *>(data);
  vec->x *= fac;
  vec->y *= fac;
  vec->z *= fac;
}

static void layerAdd_propfloat3(void *data1, const void *data2)
{
  vec3f *vec1 = static_cast<vec3f *>(data1);
  const vec3f *vec2 = static_cast<const vec3f *>(data2);
  vec1->x += vec2->x;
  vec1->y += vec2->y;
  vec1->z += vec2->z;
}

static bool layerValidate_propfloat3(void *data, const uint totitems, const bool do_fixes)
{
  float *values = static_cast<float *>(data);
  bool has_errors = false;
  for (int i = 0; i < totitems * 3; i++) {
    if (!isfinite(values[i])) {
      if (do_fixes) {
        values[i] = 0.0f;
      }
      has_errors = true;
    }
  }
  return has_errors;
}

/** \} */

/* -------------------------------------------------------------------- */
/** \name Callbacks for (#vec2f, #CD_PROP_FLOAT2)
 * \{ */

static void layerInterp_propfloat2(const void **sources,
                                   const float *weights,
                                   const float * /*sub_weights*/,
                                   int count,
                                   void *dest)
{
  vec2f result = {0.0f, 0.0f};
  for (int i = 0; i < count; i++) {
    const float interp_weight = weights[i];
    const vec2f *src = static_cast<const vec2f *>(sources[i]);
    madd_v2_v2fl(&result.x, &src->x, interp_weight);
  }
  copy_v2_v2((float *)dest, &result.x);
}

static void layerMultiply_propfloat2(void *data, const float fac)
{
  vec2f *vec = static_cast<vec2f *>(data);
  vec->x *= fac;
  vec->y *= fac;
}

static void layerAdd_propfloat2(void *data1, const void *data2)
{
  vec2f *vec1 = static_cast<vec2f *>(data1);
  const vec2f *vec2 = static_cast<const vec2f *>(data2);
  vec1->x += vec2->x;
  vec1->y += vec2->y;
}

static bool layerValidate_propfloat2(void *data, const uint totitems, const bool do_fixes)
{
  float *values = static_cast<float *>(data);
  bool has_errors = false;
  for (int i = 0; i < totitems * 2; i++) {
    if (!isfinite(values[i])) {
      if (do_fixes) {
        values[i] = 0.0f;
      }
      has_errors = true;
    }
  }
  return has_errors;
}

static void layerInterp_noop(const void **, const float *, const float *, int, void *) {}

static bool layerEqual_propfloat2(const void *data1, const void *data2)
{
  const float2 &a = *static_cast<const float2 *>(data1);
  const float2 &b = *static_cast<const float2 *>(data2);
  return blender::math::distance_squared(a, b) < 0.00001f;
}

static void layerInitMinMax_propfloat2(void *vmin, void *vmax)
{
  float2 &min = *static_cast<float2 *>(vmin);
  float2 &max = *static_cast<float2 *>(vmax);
  INIT_MINMAX2(min, max);
}

static void layerDoMinMax_propfloat2(const void *data, void *vmin, void *vmax)
{
  const float2 &value = *static_cast<const float2 *>(data);
  float2 &a = *static_cast<float2 *>(vmin);
  float2 &b = *static_cast<float2 *>(vmax);
  blender::math::min_max(value, a, b);
}

static void layerCopyValue_propfloat2(const void *source,
                                      void *dest,
                                      const int mixmode,
                                      const float mixfactor)
{
  const float2 &a = *static_cast<const float2 *>(source);
  float2 &b = *static_cast<float2 *>(dest);

  /* We only support a limited subset of advanced mixing here-
   * namely the mixfactor interpolation. */
  if (mixmode == CDT_MIX_NOMIX) {
    b = a;
  }
  else {
    b = blender::math::interpolate(b, a, mixfactor);
  }
}

/** \} */

/* -------------------------------------------------------------------- */
/** \name Callbacks for (`bool`, #CD_PROP_BOOL)
 * \{ */

static void layerInterp_propbool(const void **sources,
                                 const float *weights,
                                 const float * /*sub_weights*/,
                                 int count,
                                 void *dest)
{
  bool result = false;
  for (int i = 0; i < count; i++) {
    const float interp_weight = weights[i];
    const bool src = *(const bool *)sources[i];
    result |= src && (interp_weight > 0.0f);
  }
  *(bool *)dest = result;
}

/** \} */

/* -------------------------------------------------------------------- */
/** \name Callbacks for (#math::Quaternion, #CD_PROP_QUATERNION)
 * \{ */

static void layerDefault_propquaternion(void *data, const int count)
{
  using namespace blender;
  MutableSpan(static_cast<math::Quaternion *>(data), count).fill(math::Quaternion::identity());
}

/** \} */

static const LayerTypeInfo LAYERTYPEINFO[CD_NUMTYPES] = {
    /* 0: CD_MVERT */ /* DEPRECATED */
    {sizeof(MVert), "MVert", 1, nullptr, nullptr, nullptr, nullptr, nullptr, nullptr},
    /* 1: CD_MSTICKY */ /* DEPRECATED */
    {sizeof(float[2]), "", 1, nullptr, nullptr, nullptr, nullptr, nullptr, nullptr},
    /* 2: CD_MDEFORMVERT */
    {sizeof(MDeformVert),
     "MDeformVert",
     1,
     nullptr,
     layerCopy_mdeformvert,
     layerFree_mdeformvert,
     layerInterp_mdeformvert,
     nullptr,
     nullptr,
     layerConstruct_mdeformvert},
    /* 3: CD_MEDGE */ /* DEPRECATED */
    {sizeof(MEdge), "MEdge", 1, nullptr, nullptr, nullptr, nullptr, nullptr, nullptr},
    /* 4: CD_MFACE */
    {sizeof(MFace), "MFace", 1, nullptr, nullptr, nullptr, nullptr, nullptr, nullptr},
    /* 5: CD_MTFACE */
    {sizeof(MTFace),
     "MTFace",
     1,
     N_("UVMap"),
     layerCopy_tface,
     nullptr,
     layerInterp_tface,
     layerSwap_tface,
     nullptr,
     layerDefault_tface,
     nullptr,
     nullptr,
     nullptr,
     nullptr,
     nullptr,
     nullptr,
     nullptr,
     nullptr,
     nullptr,
     nullptr,
     layerMaxNum_tface},
    /* 6: CD_MCOL */
    /* 4 MCol structs per face */
    {sizeof(MCol[4]),  "MCol",         4,
     N_("Col"),        nullptr,        nullptr,
     layerInterp_mcol, layerSwap_mcol, layerDefault_mcol,
     nullptr,          nullptr,        nullptr,
     nullptr,          nullptr,        nullptr,
     nullptr,          nullptr,        nullptr,
     nullptr,          nullptr,        nullptr},
    /* 7: CD_ORIGINDEX */
    {sizeof(int), "", 0, nullptr, nullptr, nullptr, nullptr, nullptr, layerDefault_origindex},
    /* 8: CD_NORMAL */
    /* 3 floats per normal vector */
    {sizeof(float[3]),
     "vec3f",
     1,
     nullptr,
     nullptr,
     nullptr,
     layerInterp_normal,
     nullptr,
     nullptr,
     nullptr,
     nullptr,
     nullptr,
     nullptr,
     nullptr,
     nullptr,
     nullptr,
     layerCopyValue_normal},
    /* 9: CD_FACEMAP */ /* DEPRECATED */
    {sizeof(int), ""},
    /* 10: CD_PROP_FLOAT */
    {sizeof(MFloatProperty),
     "MFloatProperty",
     1,
     N_("Float"),
     layerCopy_propFloat,
     nullptr,
     layerInterp_propFloat,
     nullptr,
     nullptr,
     nullptr,
     layerValidate_propFloat},
    /* 11: CD_PROP_INT32 */
    {sizeof(MIntProperty),
     "MIntProperty",
     1,
     N_("Int"),
     nullptr,
     nullptr,
     layerInterp_propInt,
     nullptr},
    /* 12: CD_PROP_STRING */
    {sizeof(MStringProperty),
     "MStringProperty",
     1,
     N_("String"),
     layerCopy_propString,
     nullptr,
     nullptr,
     nullptr},
    /* 13: CD_ORIGSPACE */
    {sizeof(OrigSpaceFace),
     "OrigSpaceFace",
     1,
     N_("UVMap"),
     layerCopy_origspace_face,
     nullptr,
     layerInterp_origspace_face,
     layerSwap_origspace_face,
     layerDefault_origspace_face},
    /* 14: CD_ORCO */
    {sizeof(float[3]), "", 0, nullptr, nullptr, nullptr, nullptr, nullptr, nullptr},
    /* 15: CD_MTEXPOLY */ /* DEPRECATED */
    /* NOTE: when we expose the UV Map / TexFace split to the user,
     * change this back to face Texture. */
    {sizeof(int), "", 0, nullptr, nullptr, nullptr, nullptr, nullptr, nullptr},
    /* 16: CD_MLOOPUV */ /* DEPRECATED */
    {sizeof(MLoopUV), "MLoopUV", 1, N_("UVMap")},
    /* 17: CD_PROP_BYTE_COLOR */
    {sizeof(MLoopCol),
     "MLoopCol",
     1,
     N_("Col"),
     nullptr,
     nullptr,
     layerInterp_mloopcol,
     nullptr,
     layerDefault_mloopcol,
     nullptr,
     nullptr,
     layerEqual_mloopcol,
     layerMultiply_mloopcol,
     layerInitMinMax_mloopcol,
     layerAdd_mloopcol,
     layerDoMinMax_mloopcol,
     layerCopyValue_mloopcol,
     nullptr,
     nullptr,
     nullptr,
     nullptr},
    /* 18: CD_TANGENT */
    {sizeof(float[4][4]), "", 0, N_("Tangent"), nullptr, nullptr, nullptr, nullptr, nullptr},
    /* 19: CD_MDISPS */
    {sizeof(MDisps),
     "MDisps",
     1,
     nullptr,
     layerCopy_mdisps,
     layerFree_mdisps,
     nullptr,
     layerSwap_mdisps,
     nullptr,
     layerConstruct_mdisps,
     nullptr,
     nullptr,
     nullptr,
     nullptr,
     nullptr,
     nullptr,
     nullptr,
     layerRead_mdisps,
     layerWrite_mdisps,
     layerFilesize_mdisps},
    /* 20: CD_PREVIEW_MCOL */
    {sizeof(MCol[4]),
     "MCol",
     4,
     N_("PreviewCol"),
     nullptr,
     nullptr,
     layerInterp_mcol,
     layerSwap_mcol,
     layerDefault_mcol},
    /* 21: CD_ID_MCOL */ /* DEPRECATED */
    {sizeof(MCol[4]), "", 0, nullptr, nullptr, nullptr, nullptr, nullptr, nullptr},
    /* 22: CD_TEXTURE_MCOL */
    {sizeof(MCol[4]),
     "MCol",
     4,
     N_("TexturedCol"),
     nullptr,
     nullptr,
     layerInterp_mcol,
     layerSwap_mcol,
     layerDefault_mcol},
    /* 23: CD_CLOTH_ORCO */
    {sizeof(float[3]), "", 0, nullptr, nullptr, nullptr, nullptr, nullptr, nullptr},
    /* 24: CD_RECAST */
    {sizeof(MRecast), "MRecast", 1, N_("Recast"), nullptr, nullptr, nullptr, nullptr},
    /* 25: CD_MPOLY */ /* DEPRECATED */
    {sizeof(MPoly), "MPoly", 1, N_("NGon Face"), nullptr, nullptr, nullptr, nullptr, nullptr},
    /* 26: CD_MLOOP */ /* DEPRECATED*/
    {sizeof(MLoop),
     "MLoop",
     1,
     N_("NGon Face-Vertex"),
     nullptr,
     nullptr,
     nullptr,
     nullptr,
     nullptr},
    /* 27: CD_SHAPE_KEYINDEX */
    {sizeof(int), "", 0, nullptr, nullptr, nullptr, nullptr, nullptr, nullptr},
    /* 28: CD_SHAPEKEY */
    {sizeof(float[3]), "", 0, N_("ShapeKey"), nullptr, nullptr, layerInterp_shapekey},
    /* 29: CD_BWEIGHT */ /* DEPRECATED */
    {sizeof(MFloatProperty), "MFloatProperty", 1},
    /* 30: CD_CREASE */ /* DEPRECATED */
    {sizeof(float), ""},
    /* 31: CD_ORIGSPACE_MLOOP */
    {sizeof(OrigSpaceLoop),
     "OrigSpaceLoop",
     1,
     N_("OS Loop"),
     nullptr,
     nullptr,
     layerInterp_mloop_origspace,
     nullptr,
     nullptr,
     nullptr,
     nullptr,
     layerEqual_mloop_origspace,
     layerMultiply_mloop_origspace,
     layerInitMinMax_mloop_origspace,
     layerAdd_mloop_origspace,
     layerDoMinMax_mloop_origspace,
     layerCopyValue_mloop_origspace},
    /* 32: CD_PREVIEW_MLOOPCOL */
    {sizeof(MLoopCol),
     "MLoopCol",
     1,
     N_("PreviewLoopCol"),
     nullptr,
     nullptr,
     layerInterp_mloopcol,
     nullptr,
     layerDefault_mloopcol,
     nullptr,
     nullptr,
     layerEqual_mloopcol,
     layerMultiply_mloopcol,
     layerInitMinMax_mloopcol,
     layerAdd_mloopcol,
     layerDoMinMax_mloopcol,
     layerCopyValue_mloopcol},
    /* 33: CD_BM_ELEM_PYPTR */
    {sizeof(void *),
     "",
     1,
     nullptr,
     layerCopy_bmesh_elem_py_ptr,
     layerFree_bmesh_elem_py_ptr,
     nullptr,
     nullptr,
     nullptr},
    /* 34: CD_PAINT_MASK */
    {sizeof(float), "", 0, nullptr, nullptr, nullptr, layerInterp_paint_mask, nullptr, nullptr},
    /* 35: CD_GRID_PAINT_MASK */
    {sizeof(GridPaintMask),
     "GridPaintMask",
     1,
     nullptr,
     layerCopy_grid_paint_mask,
     layerFree_grid_paint_mask,
     nullptr,
     nullptr,
     nullptr,
     layerConstruct_grid_paint_mask},
    /* 36: CD_MVERT_SKIN */
    {sizeof(MVertSkin),
     "MVertSkin",
     1,
     nullptr,
     layerCopy_mvert_skin,
     nullptr,
     layerInterp_mvert_skin,
     nullptr,
     layerDefault_mvert_skin},
    /* 37: CD_FREESTYLE_EDGE */
    {sizeof(FreestyleEdge),
     "FreestyleEdge",
     1,
     nullptr,
     nullptr,
     nullptr,
     nullptr,
     nullptr,
     nullptr},
    /* 38: CD_FREESTYLE_FACE */
    {sizeof(FreestyleFace),
     "FreestyleFace",
     1,
     nullptr,
     nullptr,
     nullptr,
     nullptr,
     nullptr,
     nullptr},
    /* 39: CD_MLOOPTANGENT */
    {sizeof(float[4]), "", 0, nullptr, nullptr, nullptr, nullptr, nullptr, nullptr},
    /* 40: CD_TESSLOOPNORMAL */
    {sizeof(short[4][3]), "", 0, nullptr, nullptr, nullptr, nullptr, layerSwap_flnor, nullptr},
    /* 41: CD_CUSTOMLOOPNORMAL */
    {sizeof(short[2]), "vec2s", 1, nullptr, nullptr, nullptr, nullptr, nullptr, nullptr},
    /* 42: CD_SCULPT_FACE_SETS */ /* DEPRECATED */
    {sizeof(int), ""},
    /* 43: CD_LOCATION */
    {sizeof(float[3]), "vec3f", 1, nullptr, nullptr, nullptr, nullptr, nullptr, nullptr},
    /* 44: CD_RADIUS */
    {sizeof(float), "MFloatProperty", 1, nullptr, nullptr, nullptr, nullptr, nullptr, nullptr},
    /* 45: CD_PROP_INT8 */
    {sizeof(int8_t), "MInt8Property", 1, N_("Int8"), nullptr, nullptr, nullptr, nullptr, nullptr},
    /* 46: CD_PROP_INT32_2D */
    {sizeof(vec2i), "vec2i", 1, N_("Int 2D"), nullptr, nullptr, nullptr, nullptr, nullptr},
    /* 47: CD_PROP_COLOR */
    {sizeof(MPropCol),
     "MPropCol",
     1,
     N_("Color"),
     nullptr,
     nullptr,
     layerInterp_propcol,
     nullptr,
     layerDefault_propcol,
     nullptr,
     nullptr,
     layerEqual_propcol,
     layerMultiply_propcol,
     layerInitMinMax_propcol,
     layerAdd_propcol,
     layerDoMinMax_propcol,
     layerCopyValue_propcol,
     nullptr,
     nullptr,
     nullptr,
     nullptr},
    /* 48: CD_PROP_FLOAT3 */
    {sizeof(float[3]),
     "vec3f",
     1,
     N_("Float3"),
     nullptr,
     nullptr,
     layerInterp_propfloat3,
     nullptr,
     nullptr,
     nullptr,
     layerValidate_propfloat3,
     nullptr,
     layerMultiply_propfloat3,
     nullptr,
     layerAdd_propfloat3},
    /* 49: CD_PROP_FLOAT2 */
    {sizeof(float[2]),
     "vec2f",
     1,
     N_("Float2"),
     nullptr,
     nullptr,
     layerInterp_propfloat2,
     nullptr,
     nullptr,
     nullptr,
     layerValidate_propfloat2,
     layerEqual_propfloat2,
     layerMultiply_propfloat2,
     layerInitMinMax_propfloat2,
     layerAdd_propfloat2,
     layerDoMinMax_propfloat2,
     layerCopyValue_propfloat2},
    /* 50: CD_PROP_BOOL */
    {sizeof(bool),
     "bool",
     1,
     N_("Boolean"),
     nullptr,
     nullptr,
     layerInterp_propbool,
     nullptr,
     nullptr,
     nullptr,
     nullptr,
     nullptr,
     nullptr,
     nullptr},
    /* 51: CD_HAIRLENGTH */
    {sizeof(float), "float", 1, nullptr, nullptr, nullptr, nullptr, nullptr, nullptr},
<<<<<<< HEAD
    /*52 CD_BMESH_TOOLFLAGS */
    {sizeof(MToolFlags),
     "MToolFlags",
     1,
     nullptr,  // flag singleton layer
     nullptr,
     nullptr,
     layerInterp_noop},
=======
    /* 52: CD_PROP_QUATERNION */
    {sizeof(float[4]),
     "vec4f",
     1,
     N_("Quaternion"),
     nullptr,
     nullptr,
     nullptr,
     nullptr,
     layerDefault_propquaternion},
>>>>>>> 60d90de9
};

static const char *LAYERTYPENAMES[CD_NUMTYPES] = {
    /*   0-4 */ "CDMVert",
    "CDMSticky",
    "CDMDeformVert",
    "CDMEdge",
    "CDMFace",
    /*   5-9 */ "CDMTFace",
    "CDMCol",
    "CDOrigIndex",
    "CDNormal",
    "CDFaceMap",
    /* 10-14 */ "CDMFloatProperty",
    "CDMIntProperty",
    "CDMStringProperty",
    "CDOrigSpace",
    "CDOrco",
    /* 15-19 */ "CDMTexPoly",
    "CDMLoopUV",
    "CDMloopCol",
    "CDTangent",
    "CDMDisps",
    /* 20-24 */ "CDPreviewMCol",
    "CDIDMCol",
    "CDTextureMCol",
    "CDClothOrco",
    "CDMRecast",

    /* BMESH ONLY */
    /* 25-29 */ "CDMPoly",
    "CDMLoop",
    "CDShapeKeyIndex",
    "CDShapeKey",
    "CDBevelWeight",
    /* 30-34 */ "CDSubSurfCrease",
    "CDOrigSpaceLoop",
    "CDPreviewLoopCol",
    "CDBMElemPyPtr",
    "CDPaintMask",
    /* 35-36 */ "CDGridPaintMask",
    "CDMVertSkin",
    /* 37-38 */ "CDFreestyleEdge",
    "CDFreestyleFace",
    /* 39-42 */ "CDMLoopTangent",
    "CDTessLoopNormal",
    "CDCustomLoopNormal",
    "CDSculptFaceGroups",
    /* 43-46 */ "CDHairPoint",
    "CDPropInt8",
    "CDHairMapping",
    "CDPoint",
    "CDPropCol",
    "CDPropFloat3",
    "CDPropFloat2",
    "CDPropBoolean",
<<<<<<< HEAD
    /*51-53*/ "CDHairLength",
    "CDMToolFlags"};
=======
    "CDHairLength",
    "CDPropQuaternion",
};
>>>>>>> 60d90de9

const CustomData_MeshMasks CD_MASK_BAREMESH = {
    /*vmask*/ CD_MASK_PROP_FLOAT3,
    /*emask*/ CD_MASK_PROP_INT32_2D,
    /*fmask*/ 0,
    /*pmask*/ 0,
    /*lmask*/ CD_MASK_PROP_INT32,
};
const CustomData_MeshMasks CD_MASK_BAREMESH_ORIGINDEX = {
    /*vmask*/ CD_MASK_PROP_FLOAT3 | CD_MASK_ORIGINDEX,
    /*emask*/ CD_MASK_PROP_INT32_2D | CD_MASK_ORIGINDEX,
    /*fmask*/ 0,
    /*pmask*/ CD_MASK_ORIGINDEX,
    /*lmask*/ CD_MASK_PROP_INT32,
};
const CustomData_MeshMasks CD_MASK_MESH = {
    /*vmask*/ (CD_MASK_PROP_FLOAT3 | CD_MASK_MDEFORMVERT | CD_MASK_MVERT_SKIN |
               CD_MASK_PAINT_MASK | CD_MASK_PROP_ALL),
    /*emask*/
    (CD_MASK_FREESTYLE_EDGE | CD_MASK_PROP_ALL),
    /*fmask*/ 0,
    /*pmask*/
    (CD_MASK_FREESTYLE_FACE | CD_MASK_PROP_ALL),
    /*lmask*/
    (CD_MASK_MDISPS | CD_MASK_CUSTOMLOOPNORMAL | CD_MASK_GRID_PAINT_MASK | CD_MASK_PROP_ALL),
};

const CustomData_MeshMasks CD_MASK_DERIVEDMESH = {
    /*vmask*/ (CD_MASK_ORIGINDEX | CD_MASK_MDEFORMVERT | CD_MASK_SHAPEKEY | CD_MASK_MVERT_SKIN |
               CD_MASK_PAINT_MASK | CD_MASK_ORCO | CD_MASK_CLOTH_ORCO | CD_MASK_PROP_ALL),
    /*emask*/
    (CD_MASK_ORIGINDEX | CD_MASK_FREESTYLE_EDGE | CD_MASK_PROP_ALL),
    /*fmask*/ (CD_MASK_ORIGINDEX | CD_MASK_ORIGSPACE | CD_MASK_PREVIEW_MCOL | CD_MASK_TANGENT),
    /*pmask*/
    (CD_MASK_ORIGINDEX | CD_MASK_FREESTYLE_FACE | CD_MASK_PROP_ALL),
    /*lmask*/
    (CD_MASK_CUSTOMLOOPNORMAL | CD_MASK_PREVIEW_MLOOPCOL | CD_MASK_ORIGSPACE_MLOOP |
     CD_MASK_PROP_ALL), /* XXX: MISSING #CD_MASK_MLOOPTANGENT ? */
};
const CustomData_MeshMasks CD_MASK_BMESH = {
    /*vmask*/ (CD_MASK_MDEFORMVERT | CD_MASK_MVERT_SKIN | CD_MASK_SHAPEKEY |
               CD_MASK_SHAPE_KEYINDEX | CD_MASK_PAINT_MASK | CD_MASK_PROP_ALL),
    /*emask*/ (CD_MASK_FREESTYLE_EDGE | CD_MASK_PROP_ALL),
    /*fmask*/ 0,
    /*pmask*/
    (CD_MASK_FREESTYLE_FACE | CD_MASK_PROP_ALL),
    /*lmask*/
    (CD_MASK_MDISPS | CD_MASK_CUSTOMLOOPNORMAL | CD_MASK_GRID_PAINT_MASK | CD_MASK_PROP_ALL),
};
const CustomData_MeshMasks CD_MASK_EVERYTHING = {
    /*vmask*/ (CD_MASK_BM_ELEM_PYPTR | CD_MASK_ORIGINDEX | CD_MASK_MDEFORMVERT |
               CD_MASK_MVERT_SKIN | CD_MASK_ORCO | CD_MASK_CLOTH_ORCO | CD_MASK_SHAPEKEY |
               CD_MASK_SHAPE_KEYINDEX | CD_MASK_PAINT_MASK | CD_MASK_PROP_ALL),
    /*emask*/
    (CD_MASK_BM_ELEM_PYPTR | CD_MASK_ORIGINDEX | CD_MASK_FREESTYLE_EDGE | CD_MASK_PROP_ALL),
    /*fmask*/
    (CD_MASK_MFACE | CD_MASK_ORIGINDEX | CD_MASK_NORMAL | CD_MASK_MTFACE | CD_MASK_MCOL |
     CD_MASK_ORIGSPACE | CD_MASK_TANGENT | CD_MASK_TESSLOOPNORMAL | CD_MASK_PREVIEW_MCOL |
     CD_MASK_PROP_ALL),
    /*pmask*/
    (CD_MASK_BM_ELEM_PYPTR | CD_MASK_ORIGINDEX | CD_MASK_FREESTYLE_FACE | CD_MASK_PROP_ALL),
    /*lmask*/
    (CD_MASK_BM_ELEM_PYPTR | CD_MASK_MDISPS | CD_MASK_NORMAL | CD_MASK_CUSTOMLOOPNORMAL |
     CD_MASK_MLOOPTANGENT | CD_MASK_PREVIEW_MLOOPCOL | CD_MASK_ORIGSPACE_MLOOP |
     CD_MASK_GRID_PAINT_MASK | CD_MASK_PROP_ALL),
};

static const LayerTypeInfo *layerType_getInfo(const eCustomDataType type)
{
  if (type < 0 || type >= CD_NUMTYPES) {
    return nullptr;
  }

  return &LAYERTYPEINFO[type];
}

static const char *layerType_getName(const eCustomDataType type)
{
  if (type < 0 || type >= CD_NUMTYPES) {
    return nullptr;
  }

  return LAYERTYPENAMES[type];
}

void customData_mask_layers__print(const CustomData_MeshMasks *mask)
{
  printf("verts mask=0x%" PRIx64 ":\n", mask->vmask);
  for (int i = 0; i < CD_NUMTYPES; i++) {
    if (mask->vmask & CD_TYPE_AS_MASK(i)) {
      printf("  %s\n", layerType_getName(eCustomDataType(i)));
    }
  }

  printf("edges mask=0x%" PRIx64 ":\n", mask->emask);
  for (int i = 0; i < CD_NUMTYPES; i++) {
    if (mask->emask & CD_TYPE_AS_MASK(i)) {
      printf("  %s\n", layerType_getName(eCustomDataType(i)));
    }
  }

  printf("faces mask=0x%" PRIx64 ":\n", mask->fmask);
  for (int i = 0; i < CD_NUMTYPES; i++) {
    if (mask->fmask & CD_TYPE_AS_MASK(i)) {
      printf("  %s\n", layerType_getName(eCustomDataType(i)));
    }
  }

  printf("loops mask=0x%" PRIx64 ":\n", mask->lmask);
  for (int i = 0; i < CD_NUMTYPES; i++) {
    if (mask->lmask & CD_TYPE_AS_MASK(i)) {
      printf("  %s\n", layerType_getName(eCustomDataType(i)));
    }
  }

  printf("polys mask=0x%" PRIx64 ":\n", mask->pmask);
  for (int i = 0; i < CD_NUMTYPES; i++) {
    if (mask->pmask & CD_TYPE_AS_MASK(i)) {
      printf("  %s\n", layerType_getName(eCustomDataType(i)));
    }
  }
}

/** \} */

/* -------------------------------------------------------------------- */
/** \name CustomData Functions
 * \{ */

static void customData_update_offsets(CustomData *data);

static CustomDataLayer *customData_add_layer__internal(
    CustomData *data,
    eCustomDataType type,
    std::optional<eCDAllocType> alloctype,
    void *layer_data_to_assign,
    const ImplicitSharingInfo *sharing_info_to_assign,
    int totelem,
    const char *name);

void CustomData_update_typemap(CustomData *data)
{
  int lasttype = -1;

  for (int i = 0; i < CD_NUMTYPES; i++) {
    data->typemap[i] = -1;
  }

  for (int i = 0; i < data->totlayer; i++) {
    const eCustomDataType type = eCustomDataType(data->layers[i].type);
    if (type != lasttype) {
      data->typemap[type] = i;
      lasttype = type;
    }
  }
}

void CustomData_regen_active_refs(CustomData *data)
{
  int i, j;

  for (int i = 0; i < CD_NUMTYPES; i++) {
    data->typemap[i] = -1;
  }

  for (i = 0, j = 0; i < data->totlayer; i++) {
    CustomDataLayer *layer = &data->layers[i];

    if (data->typemap[layer->type] == -1) {
      data->typemap[layer->type] = i;
    }
  }

  /* Explicitly flag active layers. */
  for (i = 0, j = 0; i < data->totlayer; i++) {
    CustomDataLayer *layer = &data->layers[i];
    CustomDataLayer *base = data->layers + data->typemap[layer->type];
    int n = layer - base;

    if (layer == base) {
      continue;
    }

    layer->active = n == base->active;
    layer->active_clone = n == base->active_clone;
    layer->active_mask = n == base->active_mask;
    layer->active_rnd = n == base->active_rnd;
  }

  /* Handle case of base layers being active. */
  for (int i = 0; i < CD_NUMTYPES; i++) {
    if (data->typemap[i] == -1) {
      continue;
    }

    CustomDataLayer *base = data->layers + data->typemap[i];

    base->active = !base->active;
    base->active_mask = !base->active_mask;
    base->active_clone = !base->active_clone;
    base->active_rnd = !base->active_rnd;
  }

  /* Regenerate active refs,
   * set active n in base layer for all types.
   */
  for (i = 0; i < data->totlayer; i++) {
    CustomDataLayer *layer = data->layers + i;
    CustomDataLayer *base = data->layers + data->typemap[layer->type];

    int n = layer - base;

    if (n < 0) {
      printf("error!\n");
      for (int j = 0; j < data->totlayer; j++) {
        printf("%s", i == j ? "->" : "  ");
        printf("%d : \"%s\"\n",
               data->layers[i].type,
               data->layers[i].name ? data->layers[i].name : "");
      }
    }
    if (layer->active) {
      base->active = n;
    }
    if (layer->active_mask) {
      base->active_mask = n;
    }
    if (layer->active_clone) {
      base->active_clone = n;
    }
    if (layer->active_rnd) {
      base->active_rnd = n;
    }
  }

  /* set active n in all layers */
  for (i = 0; i < data->totlayer; i++) {
    CustomDataLayer *layer = &data->layers[i];
    CustomDataLayer *base = data->layers + data->typemap[layer->type];

    layer->active = base->active;
    layer->active_mask = base->active_mask;
    layer->active_clone = base->active_clone;
    layer->active_rnd = base->active_rnd;
  }
}

/* Currently only used in BLI_assert. */
#ifndef NDEBUG
static bool customdata_typemap_is_valid(const CustomData *data)
{
  CustomData data_copy = *data;
  CustomData_update_typemap(&data_copy);
  return (memcmp(data->typemap, data_copy.typemap, sizeof(data->typemap)) == 0);
}
#endif

/* Copies all customdata layers without allocating data,
 * and without respect to type masks or NO_COPY/etc flags.
 */
void CustomData_copy_all_layout(const struct CustomData *source, struct CustomData *dest)
{
  *dest = *source;
  dest->external = nullptr;
  dest->pool = nullptr;

  if (source->layers) {
    dest->layers = static_cast<CustomDataLayer *>(
        MEM_mallocN(sizeof(*dest->layers) * source->maxlayer, __func__));

    for (int i = 0; i < source->totlayer; i++) {
      CustomDataLayer *layer = &dest->layers[i];

      *layer = source->layers[i];
      layer->data = nullptr;
      layer->sharing_info = nullptr;
    }
  }

  CustomData_update_typemap(dest);
  CustomData_regen_active_refs(dest);
  customData_update_offsets(dest);
}

static void *copy_layer_data(const eCustomDataType type, const void *data, const int totelem)
{
  const LayerTypeInfo &type_info = *layerType_getInfo(type);
  if (type_info.copy) {
    void *new_data = MEM_malloc_arrayN(size_t(totelem), type_info.size, __func__);
    type_info.copy(data, new_data, totelem);
    return new_data;
  }
  return MEM_dupallocN(data);
}

static void free_layer_data(const eCustomDataType type, const void *data, const int totelem)
{
  const LayerTypeInfo &type_info = *layerType_getInfo(type);
  if (type_info.free) {
    type_info.free(const_cast<void *>(data), totelem, type_info.size);
  }
  MEM_freeN(const_cast<void *>(data));
}

static bool customdata_merge_internal(const CustomData *source,
                                      CustomData *dest,
                                      const eCustomDataMask mask,
                                      const std::optional<eCDAllocType> alloctype,
                                      const int totelem)
{
  bool changed = false;

  int last_type = -1;
  int last_active = 0;
  int last_render = 0;
  int last_clone = 0;
  int last_mask = 0;
  int current_type_layer_count = 0;
  int max_current_type_layer_count = -1;

  for (int i = 0; i < source->totlayer; i++) {
    const CustomDataLayer &src_layer = source->layers[i];
    const eCustomDataType type = eCustomDataType(src_layer.type);
    const int src_layer_flag = src_layer.flag;

    if (src_layer.flag & CD_FLAG_NOCOPY) {
      continue;
    }

    if (type != last_type) {
      current_type_layer_count = 0;
      max_current_type_layer_count = CustomData_layertype_layers_max(type);
      last_active = src_layer.active;
      last_render = src_layer.active_rnd;
      last_clone = src_layer.active_clone;
      last_mask = src_layer.active_mask;
      last_type = type;
    }
    else {
      current_type_layer_count++;
    }

    if (src_layer_flag & CD_FLAG_NOCOPY) {
      /* Don't merge this layer because it's not supposed to leave the source data. */
      continue;
    }
    if (!(mask & CD_TYPE_AS_MASK(type))) {
      /* Don't merge this layer because it does not match the type mask. */
      continue;
    }
    if ((max_current_type_layer_count != -1) &&
        (current_type_layer_count >= max_current_type_layer_count))
    {
      /* Don't merge this layer because the maximum amount of layers of this type is reached. */
      continue;
    }
    if (CustomData_get_named_layer_index(dest, type, src_layer.name) != -1) {
      /* Don't merge this layer because it exists in the destination already. */
      continue;
    }

    void *layer_data_to_assign = nullptr;
    const ImplicitSharingInfo *sharing_info_to_assign = nullptr;
    if (!alloctype.has_value()) {
      if (src_layer.data != nullptr) {
        if (src_layer.sharing_info == nullptr) {
          /* Can't share the layer, duplicate it instead. */
          layer_data_to_assign = copy_layer_data(type, src_layer.data, totelem);
        }
        else {
          /* Share the layer. */
          layer_data_to_assign = src_layer.data;
          sharing_info_to_assign = src_layer.sharing_info;
        }
      }
    }

    CustomDataLayer *new_layer = customData_add_layer__internal(dest,
                                                                type,
                                                                alloctype,
                                                                layer_data_to_assign,
                                                                sharing_info_to_assign,
                                                                totelem,
                                                                src_layer.name);

    new_layer->uid = src_layer.uid;
    new_layer->flag |= src_layer_flag & (CD_FLAG_EXTERNAL | CD_FLAG_IN_MEMORY);
    new_layer->active = last_active;
    new_layer->active_rnd = last_render;
    new_layer->active_clone = last_clone;
    new_layer->active_mask = last_mask;
    changed = true;

    if (src_layer.anonymous_id != nullptr) {
      new_layer->anonymous_id = src_layer.anonymous_id;
      new_layer->anonymous_id->add_user();
    }
  }

  CustomData_update_typemap(dest);
  customData_update_offsets(dest);

  return changed;
}

bool CustomData_merge(const CustomData *source,
                      CustomData *dest,
                      eCustomDataMask mask,
                      int totelem)
{
  return customdata_merge_internal(source, dest, mask, std::nullopt, totelem);
}

bool CustomData_merge_layout(const CustomData *source,
                             CustomData *dest,
                             const eCustomDataMask mask,
                             const eCDAllocType alloctype,
                             const int totelem)
{
  return customdata_merge_internal(source, dest, mask, alloctype, totelem);
}

CustomData CustomData_shallow_copy_remove_non_bmesh_attributes(const CustomData *src,
                                                               const eCustomDataMask mask)
{
  Vector<CustomDataLayer> dst_layers;
  for (const CustomDataLayer &layer : Span<CustomDataLayer>{src->layers, src->totlayer}) {
    if (BM_attribute_stored_in_bmesh_builtin(layer.name)) {
      continue;
    }
    if (!(mask & CD_TYPE_AS_MASK(layer.type))) {
      continue;
    }
    dst_layers.append(layer);
  }

  CustomData dst = *src;
  dst.layers = static_cast<CustomDataLayer *>(
      MEM_calloc_arrayN(dst_layers.size(), sizeof(CustomDataLayer), __func__));
  dst.maxlayer = dst.totlayer = dst_layers.size();
  memcpy(dst.layers, dst_layers.data(), dst_layers.as_span().size_in_bytes());

  CustomData_update_typemap(&dst);

  return dst;
}

/**
 * An #ImplicitSharingInfo that knows how to free the entire referenced custom data layer
 * (including potentially separately allocated chunks like for vertex groups).
 */
class CustomDataLayerImplicitSharing : public ImplicitSharingInfo {
 private:
  const void *data_;
  int totelem_;
  const eCustomDataType type_;

 public:
  CustomDataLayerImplicitSharing(const void *data, const int totelem, const eCustomDataType type)
      : ImplicitSharingInfo(), data_(data), totelem_(totelem), type_(type)
  {
  }

 private:
  void delete_self_with_data() override
  {
    if (data_ != nullptr) {
      free_layer_data(type_, data_, totelem_);
    }
    MEM_delete(this);
  }

  void delete_data_only() override
  {
    free_layer_data(type_, data_, totelem_);
    data_ = nullptr;
    totelem_ = 0;
  }
};

/** Create a #ImplicitSharingInfo that takes ownership of the data. */
static const ImplicitSharingInfo *make_implicit_sharing_info_for_layer(const eCustomDataType type,
                                                                       const void *data,
                                                                       const int totelem)
{
  return MEM_new<CustomDataLayerImplicitSharing>(__func__, data, totelem, type);
}

/**
 * If the layer data is currently shared (hence it is immutable), create a copy that can be edited.
 */
static void ensure_layer_data_is_mutable(CustomDataLayer &layer, const int totelem)
{
  if (layer.data == nullptr) {
    return;
  }
  if (layer.sharing_info == nullptr) {
    /* Can not be shared without implicit-sharing data. */
    return;
  }
  if (layer.sharing_info->is_mutable()) {
    layer.sharing_info->tag_ensured_mutable();
  }
  else {
    const eCustomDataType type = eCustomDataType(layer.type);
    const void *old_data = layer.data;
    /* Copy the layer before removing the user because otherwise the data might be freed while
     * we're still copying from it here. */
    layer.data = copy_layer_data(type, old_data, totelem);
    layer.sharing_info->remove_user_and_delete_if_last();
    layer.sharing_info = make_implicit_sharing_info_for_layer(type, layer.data, totelem);
  }
}

void CustomData_realloc(CustomData *data, const int old_size, const int new_size)
{
  BLI_assert(new_size >= 0);
  for (int i = 0; i < data->totlayer; i++) {
    CustomDataLayer *layer = &data->layers[i];
    const LayerTypeInfo *typeInfo = layerType_getInfo(eCustomDataType(layer->type));
    const int64_t old_size_in_bytes = int64_t(old_size) * typeInfo->size;
    const int64_t new_size_in_bytes = int64_t(new_size) * typeInfo->size;

    void *new_layer_data = MEM_mallocN(new_size_in_bytes, __func__);
    /* Copy data to new array. */
    if (old_size_in_bytes) {
      if (typeInfo->copy) {
        typeInfo->copy(layer->data, new_layer_data, std::min(old_size, new_size));
      }
      else {
        BLI_assert(layer->data != nullptr);
        memcpy(new_layer_data, layer->data, std::min(old_size_in_bytes, new_size_in_bytes));
      }
    }
    /* Remove ownership of old array */
    if (layer->sharing_info) {
      layer->sharing_info->remove_user_and_delete_if_last();
      layer->sharing_info = nullptr;
    }
    /* Take ownership of new array. */
    layer->data = new_layer_data;
    if (layer->data) {
      layer->sharing_info = make_implicit_sharing_info_for_layer(
          eCustomDataType(layer->type), layer->data, new_size);
    }

    if (new_size > old_size) {
      /* Initialize new values for non-trivial types. */
      if (typeInfo->construct) {
        const int new_elements_num = new_size - old_size;
        typeInfo->construct(POINTER_OFFSET(layer->data, old_size_in_bytes), new_elements_num);
      }
    }
  }
}

void CustomData_copy(const CustomData *source, CustomData *dest, eCustomDataMask mask, int totelem)
{
  CustomData_reset(dest);

  if (source->external) {
    dest->external = static_cast<CustomDataExternal *>(MEM_dupallocN(source->external));
  }

  CustomData_merge(source, dest, mask, totelem);
}

void CustomData_copy_layout(const CustomData *source,
                            CustomData *dest,
                            eCustomDataMask mask,
                            eCDAllocType alloctype,
                            int totelem)
{
  CustomData_reset(dest);

  if (source->external) {
    dest->external = static_cast<CustomDataExternal *>(MEM_dupallocN(source->external));
  }

  CustomData_merge_layout(source, dest, mask, alloctype, totelem);
}

static void customData_free_layer__internal(CustomDataLayer *layer, const int totelem)
{
  if (layer->anonymous_id != nullptr) {
    layer->anonymous_id->remove_user_and_delete_if_last();
    layer->anonymous_id = nullptr;
  }
  const eCustomDataType type = eCustomDataType(layer->type);
  if (layer->sharing_info == nullptr) {
    if (layer->data) {
      free_layer_data(type, layer->data, totelem);
    }
  }
  else {
    layer->sharing_info->remove_user_and_delete_if_last();
    layer->sharing_info = nullptr;
  }
}

static void CustomData_external_free(CustomData *data)
{
  if (data->external) {
    MEM_freeN(data->external);
    data->external = nullptr;
  }
}

void CustomData_reset(CustomData *data)
{
  memset(data, 0, sizeof(*data));
  copy_vn_i(data->typemap, CD_NUMTYPES, -1);
}

void CustomData_free(CustomData *data, const int totelem)
{
  for (int i = 0; i < data->totlayer; i++) {
    customData_free_layer__internal(&data->layers[i], totelem);
  }

  if (data->layers) {
    MEM_freeN(data->layers);
  }

  CustomData_external_free(data);
  CustomData_reset(data);
}

void CustomData_free_typemask(CustomData *data, const int totelem, eCustomDataMask mask)
{
  for (int i = 0; i < data->totlayer; i++) {
    CustomDataLayer *layer = &data->layers[i];
    if (!(mask & CD_TYPE_AS_MASK(layer->type))) {
      continue;
    }
    customData_free_layer__internal(layer, totelem);
  }

  if (data->layers) {
    MEM_freeN(data->layers);
  }

  CustomData_external_free(data);
  CustomData_reset(data);
}

static void customData_update_offsets(CustomData *data)
{
  const LayerTypeInfo *typeInfo;
  int offset = 0;

  if (data->totlayer == 0) {
    data->totsize = 0;
    return;
  }

  /* Sort by alignment. */
  int aligns[] = {8, 4, 2, 1};
  Array<bool> donemap(data->totlayer, false);
  Array<int> alignmap(data->totlayer);

  int max_alignment = 1;

  /* Do large structs first. */
  for (int j = 0; j < data->totlayer; j++) {
    CustomDataLayer *layer = data->layers + j;

    typeInfo = layerType_getInfo(eCustomDataType(layer->type));
    int size = (int)typeInfo->size;

    int alignment;

    /* Float vectors get 4-byte alignment. */
    if (ELEM(layer->type,
             CD_PROP_COLOR,
             CD_PROP_FLOAT2,
             CD_PROP_FLOAT3,
             CD_PROP_INT32_2D,
             CD_CUSTOMLOOPNORMAL,
             CD_NORMAL))
    {
      alignment = 4;
    }
    else if (size > 4) {
      alignment = 8;
    }
    else if (size > 2) {
      alignment = 4;
    }
    else if (size > 1) {
      alignment = 2;
    }
    else {
      alignment = 1;
    }

    max_alignment = max_ii(max_alignment, alignment);
    alignmap[j] = alignment;

    /* Detect large structures */
    if (size > 8) {
      donemap[j] = true;

      /* Align to 8-byte boundary. */
      if (size & 7) {
        size += 8 - (size & 7);
      }

      layer->offset = offset;
      offset += size;

#ifdef WITH_ASAN
      offset += BM_ASAN_PAD;
#endif
    }
  }

  for (int i = 0; i < ARRAY_SIZE(aligns) + 1; i++) {
    for (int j = 0; j < data->totlayer; j++) {
      CustomDataLayer *layer = data->layers + j;

      if (donemap[j]) {
        continue;
      }

      typeInfo = layerType_getInfo(eCustomDataType(layer->type));
      int size = (int)typeInfo->size;

      if (i < ARRAY_SIZE(aligns) && aligns[i] != alignmap[j]) {
        continue;
      }

      donemap[j] = true;

      int align2 = aligns[i] - (offset % aligns[i]);
      if (align2 != aligns[i]) {
        offset += align2;
      }

      layer->offset = offset;
      offset += size;
#ifdef WITH_ASAN
      offset += BM_ASAN_PAD;
#endif
    }
  }

  if (offset % max_alignment != 0) {
    offset += max_alignment - (offset % max_alignment);
  }

#ifdef WITH_ASAN
  offset += BM_ASAN_PAD;
#endif

  data->totsize = offset;

  CustomData_update_typemap(data);
}

void CustomData_bmesh_poison(const CustomData *data, void *block)
{
#ifdef WITH_ASAN
  BLI_asan_poison(block, data->totsize);
  for (int i = 0; i < data->totlayer; i++) {
    CustomDataLayer *layer = data->layers + i;
    size_t size = CustomData_sizeof(eCustomDataType(layer->type));

    BLI_asan_unpoison(POINTER_OFFSET(block, layer->offset), size);
  }
#endif
}

void CustomData_bmesh_unpoison(const CustomData *data, void *block)
{
#ifdef WITH_ASAN
  BLI_asan_unpoison(block, data->totsize);
#endif
}

/* to use when we're in the middle of modifying layers */
static int CustomData_get_layer_index__notypemap(const CustomData *data,
                                                 const eCustomDataType type)
{
  for (int i = 0; i < data->totlayer; i++) {
    if (data->layers[i].type == type) {
      return i;
    }
  }

  return -1;
}

/* -------------------------------------------------------------------- */
/* index values to access the layers (offset from the layer start) */

int CustomData_get_layer_index(const CustomData *data, const eCustomDataType type)
{
  BLI_assert(customdata_typemap_is_valid(data));
  return data->typemap[type];
}

int CustomData_get_layer_index_n(const CustomData *data, const eCustomDataType type, const int n)
{
  BLI_assert(n >= 0);
  int i = CustomData_get_layer_index(data, type);

  if (i != -1) {
    BLI_assert(i + n < data->totlayer);
    i = (data->layers[i + n].type == type) ? (i + n) : (-1);
  }

  return i;
}

int CustomData_get_named_layer_index(const CustomData *data,
                                     const eCustomDataType type,
                                     const char *name)
{
  for (int i = 0; i < data->totlayer; i++) {
    if (data->layers[i].type == type) {
      if (STREQ(data->layers[i].name, name)) {
        return i;
      }
    }
  }

  return -1;
}

int CustomData_get_named_layer_index_notype(const CustomData *data, const char *name)
{
  for (int i = 0; i < data->totlayer; i++) {
    if (STREQ(data->layers[i].name, name)) {
      return i;
    }
  }

  return -1;
}

int CustomData_get_active_layer_index(const CustomData *data, const eCustomDataType type)
{
  const int layer_index = data->typemap[type];
  BLI_assert(customdata_typemap_is_valid(data));
  return (layer_index != -1) ? layer_index + data->layers[layer_index].active : -1;
}

int CustomData_get_render_layer_index(const CustomData *data, const eCustomDataType type)
{
  const int layer_index = data->typemap[type];
  BLI_assert(customdata_typemap_is_valid(data));
  return (layer_index != -1) ? layer_index + data->layers[layer_index].active_rnd : -1;
}

int CustomData_get_clone_layer_index(const CustomData *data, const eCustomDataType type)
{
  const int layer_index = data->typemap[type];
  BLI_assert(customdata_typemap_is_valid(data));
  return (layer_index != -1) ? layer_index + data->layers[layer_index].active_clone : -1;
}

int CustomData_get_stencil_layer_index(const CustomData *data, const eCustomDataType type)
{
  const int layer_index = data->typemap[type];
  BLI_assert(customdata_typemap_is_valid(data));
  return (layer_index != -1) ? layer_index + data->layers[layer_index].active_mask : -1;
}

/* -------------------------------------------------------------------- */
/* index values per layer type */

int CustomData_get_named_layer(const CustomData *data,
                               const eCustomDataType type,
                               const char *name)
{
  const int named_index = CustomData_get_named_layer_index(data, type, name);
  const int layer_index = data->typemap[type];
  BLI_assert(customdata_typemap_is_valid(data));
  return (named_index != -1) ? named_index - layer_index : -1;
}

int CustomData_get_active_layer(const CustomData *data, const eCustomDataType type)
{
  const int layer_index = data->typemap[type];
  BLI_assert(customdata_typemap_is_valid(data));
  return (layer_index != -1) ? data->layers[layer_index].active : -1;
}

int CustomData_get_render_layer(const CustomData *data, const eCustomDataType type)
{
  const int layer_index = data->typemap[type];
  BLI_assert(customdata_typemap_is_valid(data));
  return (layer_index != -1) ? data->layers[layer_index].active_rnd : -1;
}

int CustomData_get_clone_layer(const CustomData *data, const eCustomDataType type)
{
  const int layer_index = data->typemap[type];
  BLI_assert(customdata_typemap_is_valid(data));
  return (layer_index != -1) ? data->layers[layer_index].active_clone : -1;
}

int CustomData_get_stencil_layer(const CustomData *data, const eCustomDataType type)
{
  const int layer_index = data->typemap[type];
  BLI_assert(customdata_typemap_is_valid(data));
  return (layer_index != -1) ? data->layers[layer_index].active_mask : -1;
}

const char *CustomData_get_active_layer_name(const CustomData *data, const eCustomDataType type)
{
  /* Get the layer index of the active layer of this type. */
  const int layer_index = CustomData_get_active_layer_index(data, type);
  return layer_index < 0 ? nullptr : data->layers[layer_index].name;
}

const char *CustomData_get_render_layer_name(const CustomData *data, const eCustomDataType type)
{
  const int layer_index = CustomData_get_render_layer_index(data, type);
  return layer_index < 0 ? nullptr : data->layers[layer_index].name;
}

void CustomData_set_layer_active(CustomData *data, const eCustomDataType type, const int n)
{
#ifndef NDEBUG
  const int layer_num = CustomData_number_of_layers(data, type);
#endif
  for (int i = 0; i < data->totlayer; i++) {
    if (data->layers[i].type == type) {
      BLI_assert(uint(n) < uint(layer_num));
      data->layers[i].active = n;
    }
  }
}

void CustomData_set_layer_render(CustomData *data, const eCustomDataType type, const int n)
{
#ifndef NDEBUG
  const int layer_num = CustomData_number_of_layers(data, type);
#endif
  for (int i = 0; i < data->totlayer; i++) {
    if (data->layers[i].type == type) {
      BLI_assert(uint(n) < uint(layer_num));
      data->layers[i].active_rnd = n;
    }
  }
}

void CustomData_set_layer_clone(CustomData *data, const eCustomDataType type, const int n)
{
#ifndef NDEBUG
  const int layer_num = CustomData_number_of_layers(data, type);
#endif
  for (int i = 0; i < data->totlayer; i++) {
    if (data->layers[i].type == type) {
      BLI_assert(uint(n) < uint(layer_num));
      data->layers[i].active_clone = n;
    }
  }
}

void CustomData_set_layer_stencil(CustomData *data, const eCustomDataType type, const int n)
{
#ifndef NDEBUG
  const int layer_num = CustomData_number_of_layers(data, type);
#endif
  for (int i = 0; i < data->totlayer; i++) {
    if (data->layers[i].type == type) {
      BLI_assert(uint(n) < uint(layer_num));
      data->layers[i].active_mask = n;
    }
  }
}

void CustomData_set_layer_active_index(CustomData *data, const eCustomDataType type, const int n)
{
#ifndef NDEBUG
  const int layer_num = CustomData_number_of_layers(data, type);
#endif
  const int layer_index = n - data->typemap[type];
  BLI_assert(customdata_typemap_is_valid(data));

  for (int i = 0; i < data->totlayer; i++) {
    if (data->layers[i].type == type) {
      BLI_assert(uint(layer_index) < uint(layer_num));
      data->layers[i].active = layer_index;
    }
  }
}

void CustomData_set_layer_render_index(CustomData *data, const eCustomDataType type, const int n)
{
#ifndef NDEBUG
  const int layer_num = CustomData_number_of_layers(data, type);
#endif
  const int layer_index = n - data->typemap[type];
  BLI_assert(customdata_typemap_is_valid(data));

  for (int i = 0; i < data->totlayer; i++) {
    if (data->layers[i].type == type) {
      BLI_assert(uint(layer_index) < uint(layer_num));
      data->layers[i].active_rnd = layer_index;
    }
  }
}

void CustomData_set_layer_clone_index(CustomData *data, const eCustomDataType type, const int n)
{
#ifndef NDEBUG
  const int layer_num = CustomData_number_of_layers(data, type);
#endif
  const int layer_index = n - data->typemap[type];
  BLI_assert(customdata_typemap_is_valid(data));

  for (int i = 0; i < data->totlayer; i++) {
    if (data->layers[i].type == type) {
      BLI_assert(uint(layer_index) < uint(layer_num));
      data->layers[i].active_clone = layer_index;
    }
  }
}

void CustomData_set_layer_stencil_index(CustomData *data, const eCustomDataType type, const int n)
{
#ifndef NDEBUG
  const int layer_num = CustomData_number_of_layers(data, type);
#endif
  const int layer_index = n - data->typemap[type];
  BLI_assert(customdata_typemap_is_valid(data));

  for (int i = 0; i < data->totlayer; i++) {
    if (data->layers[i].type == type) {
      BLI_assert(uint(layer_index) < uint(layer_num));
      data->layers[i].active_mask = layer_index;
    }
  }
}

void CustomData_set_layer_flag(CustomData *data, const eCustomDataType type, const int flag)
{
  for (int i = 0; i < data->totlayer; i++) {
    if (data->layers[i].type == type) {
      data->layers[i].flag |= flag;
    }
  }
}

void CustomData_clear_layer_flag(CustomData *data, const eCustomDataType type, const int flag)
{
  const int nflag = ~flag;

  for (int i = 0; i < data->totlayer; i++) {
    if (data->layers[i].type == type) {
      data->layers[i].flag &= nflag;
    }
  }
}

bool CustomData_layer_is_anonymous(const CustomData *data, eCustomDataType type, int n)
{
  const int layer_index = CustomData_get_layer_index_n(data, type, n);

  BLI_assert(layer_index >= 0);

  return data->layers[layer_index].anonymous_id != nullptr;
}

static void customData_resize(CustomData *data, const int grow_amount)
{
  data->layers = static_cast<CustomDataLayer *>(
      MEM_reallocN(data->layers, (data->maxlayer + grow_amount) * sizeof(CustomDataLayer)));
  data->maxlayer += grow_amount;
}

static CustomDataLayer *customData_add_layer__internal(
    CustomData *data,
    const eCustomDataType type,
    const std::optional<eCDAllocType> alloctype,
    void *layer_data_to_assign,
    const ImplicitSharingInfo *sharing_info_to_assign,
    const int totelem,
    const char *name)
{
  const LayerTypeInfo &type_info = *layerType_getInfo(type);
  int flag = 0;

  /* Some layer types only support a single layer. */
  if (!type_info.defaultname && CustomData_has_layer(data, type)) {
    /* This function doesn't support dealing with existing layer data for these layer types when
     * the layer already exists. */
    BLI_assert(layer_data_to_assign == nullptr);
    return &data->layers[CustomData_get_layer_index(data, type)];
  }

  int index = data->totlayer;
  if (index >= data->maxlayer) {
    customData_resize(data, CUSTOMDATA_GROW);
  }

  data->totlayer++;

  /* Keep layers ordered by type. */
  for (; index > 0 && data->layers[index - 1].type > type; index--) {
    data->layers[index] = data->layers[index - 1];
  }

  CustomDataLayer &new_layer = data->layers[index];

  /* Clear remaining data on the layer. The original data on the layer has been moved to another
   * index. Without this, it can happen that information from the previous layer at that index
   * leaks into the new layer. */
  memset(&new_layer, 0, sizeof(CustomDataLayer));

  if (alloctype.has_value()) {
    switch (*alloctype) {
      case CD_SET_DEFAULT: {
        if (totelem > 0) {
          if (type_info.set_default_value) {
            new_layer.data = MEM_malloc_arrayN(totelem, type_info.size, layerType_getName(type));
            type_info.set_default_value(new_layer.data, totelem);
          }
          else {
            new_layer.data = MEM_calloc_arrayN(totelem, type_info.size, layerType_getName(type));
          }
        }
        break;
      }
      case CD_CONSTRUCT: {
        if (totelem > 0) {
          new_layer.data = MEM_malloc_arrayN(totelem, type_info.size, layerType_getName(type));
          if (type_info.construct) {
            type_info.construct(new_layer.data, totelem);
          }
        }
        break;
      }
    }
  }
  else {
    if (totelem == 0 && sharing_info_to_assign == nullptr) {
      MEM_SAFE_FREE(layer_data_to_assign);
    }
    else {
      new_layer.data = layer_data_to_assign;
      new_layer.sharing_info = sharing_info_to_assign;
      if (new_layer.sharing_info) {
        new_layer.sharing_info->add_user();
      }
    }
  }

  if (new_layer.data != nullptr && new_layer.sharing_info == nullptr) {
    /* Make layer data shareable. */
    new_layer.sharing_info = make_implicit_sharing_info_for_layer(type, new_layer.data, totelem);
  }

  new_layer.type = type;
  new_layer.flag = flag;

  /* Set default name if none exists. Note we only call DATA_()  once
   * we know there is a default name, to avoid overhead of locale lookups
   * in the depsgraph. */
  if (!name && type_info.defaultname) {
    name = DATA_(type_info.defaultname);
  }

  if (name) {
    STRNCPY(new_layer.name, name);
    CustomData_set_layer_unique_name(data, index);
  }
  else {
    new_layer.name[0] = '\0';
  }

  if (index > 0 && data->layers[index - 1].type == type) {
    new_layer.active = data->layers[index - 1].active;
    new_layer.active_rnd = data->layers[index - 1].active_rnd;
    new_layer.active_clone = data->layers[index - 1].active_clone;
    new_layer.active_mask = data->layers[index - 1].active_mask;
  }
  else {
    new_layer.active = 0;
    new_layer.active_rnd = 0;
    new_layer.active_clone = 0;
    new_layer.active_mask = 0;
  }

  customData_update_offsets(data);

  return &data->layers[index];
}

void *CustomData_add_layer(CustomData *data,
                           const eCustomDataType type,
                           eCDAllocType alloctype,
                           const int totelem)
{
  const LayerTypeInfo *typeInfo = layerType_getInfo(type);

  CustomDataLayer *layer = customData_add_layer__internal(
      data, type, alloctype, nullptr, nullptr, totelem, typeInfo->defaultname);
  CustomData_update_typemap(data);

  if (layer) {
    return layer->data;
  }

  return nullptr;
}

const void *CustomData_add_layer_with_data(CustomData *data,
                                           const eCustomDataType type,
                                           void *layer_data,
                                           const int totelem,
                                           const ImplicitSharingInfo *sharing_info)
{
  const LayerTypeInfo *typeInfo = layerType_getInfo(type);

  CustomDataLayer *layer = customData_add_layer__internal(
      data, type, std::nullopt, layer_data, sharing_info, totelem, typeInfo->defaultname);
  CustomData_update_typemap(data);

  if (layer) {
    return layer->data;
  }

  return nullptr;
}

void *CustomData_add_layer_named(CustomData *data,
                                 const eCustomDataType type,
                                 const eCDAllocType alloctype,
                                 const int totelem,
                                 const char *name)
{
  CustomDataLayer *layer = customData_add_layer__internal(
      data, type, alloctype, nullptr, nullptr, totelem, name);
  CustomData_update_typemap(data);

  if (layer) {
    return layer->data;
  }
  return nullptr;
}

const void *CustomData_add_layer_named_with_data(CustomData *data,
                                                 eCustomDataType type,
                                                 void *layer_data,
                                                 int totelem,
                                                 const char *name,
                                                 const ImplicitSharingInfo *sharing_info)
{
  CustomDataLayer *layer = customData_add_layer__internal(
      data, type, std::nullopt, layer_data, sharing_info, totelem, name);
  CustomData_update_typemap(data);

  if (layer) {
    return layer->data;
  }
  return nullptr;
}

void *CustomData_add_layer_anonymous(CustomData *data,
                                     const eCustomDataType type,
                                     const eCDAllocType alloctype,
                                     const int totelem,
                                     const AnonymousAttributeIDHandle *anonymous_id)
{
  const char *name = anonymous_id->name().c_str();
  CustomDataLayer *layer = customData_add_layer__internal(
      data, type, alloctype, nullptr, nullptr, totelem, name);
  CustomData_update_typemap(data);

  if (layer == nullptr) {
    return nullptr;
  }

  anonymous_id->add_user();
  layer->anonymous_id = anonymous_id;
  return layer->data;
}

const void *CustomData_add_layer_anonymous_with_data(
    CustomData *data,
    const eCustomDataType type,
    const AnonymousAttributeIDHandle *anonymous_id,
    const int totelem,
    void *layer_data,
    const ImplicitSharingInfo *sharing_info)
{
  const char *name = anonymous_id->name().c_str();
  CustomDataLayer *layer = customData_add_layer__internal(
      data, type, std::nullopt, layer_data, sharing_info, totelem, name);
  CustomData_update_typemap(data);

  if (layer == nullptr) {
    return nullptr;
  }
  anonymous_id->add_user();
  layer->anonymous_id = anonymous_id;
  return layer->data;
}

bool CustomData_free_layer(CustomData *data,
                           const eCustomDataType type,
                           const int totelem,
                           const int index)
{
  const int index_first = CustomData_get_layer_index(data, type);
  const int n = index - index_first;

  BLI_assert(index >= index_first);
  if ((index_first == -1) || (n < 0)) {
    return false;
  }
  BLI_assert(data->layers[index].type == type);

  customData_free_layer__internal(&data->layers[index], totelem);

  for (int i = index + 1; i < data->totlayer; i++) {
    data->layers[i - 1] = data->layers[i];
  }

  data->totlayer--;

  /* if layer was last of type in array, set new active layer */
  int i = CustomData_get_layer_index__notypemap(data, type);

  if (i != -1) {
    /* don't decrement zero index */
    const int index_nonzero = n ? n : 1;
    CustomDataLayer *layer;

    for (layer = &data->layers[i]; i < data->totlayer && layer->type == type; i++, layer++) {
      if (layer->active >= index_nonzero) {
        layer->active--;
      }
      if (layer->active_rnd >= index_nonzero) {
        layer->active_rnd--;
      }
      if (layer->active_clone >= index_nonzero) {
        layer->active_clone--;
      }
      if (layer->active_mask >= index_nonzero) {
        layer->active_mask--;
      }
    }
  }

  if (data->totlayer <= data->maxlayer - CUSTOMDATA_GROW) {
    customData_resize(data, -CUSTOMDATA_GROW);
  }

  customData_update_offsets(data);

  return true;
}

bool CustomData_free_layer_named(CustomData *data, const char *name, const int totelem)
{
  for (const int i : IndexRange(data->totlayer)) {
    const CustomDataLayer &layer = data->layers[i];
    if (StringRef(layer.name) == name) {
      CustomData_free_layer(data, eCustomDataType(layer.type), totelem, i);
      return true;
    }
  }
  return false;
}

bool CustomData_free_layer_active(CustomData *data, const eCustomDataType type, const int totelem)
{
  const int index = CustomData_get_active_layer_index(data, type);
  if (index == -1) {
    return false;
  }
  return CustomData_free_layer(data, type, totelem, index);
}

void CustomData_free_layers(CustomData *data, const eCustomDataType type, const int totelem)
{
  const int index = CustomData_get_layer_index(data, type);
  while (CustomData_free_layer(data, type, totelem, index)) {
    /* pass */
  }
}

bool CustomData_has_layer_named(const CustomData *data,
                                const eCustomDataType type,
                                const char *name)
{
  return CustomData_get_named_layer_index(data, type, name) != -1;
}

bool CustomData_has_layer(const CustomData *data, const eCustomDataType type)
{
  return (CustomData_get_layer_index(data, type) != -1);
}

int CustomData_number_of_layers(const CustomData *data, const eCustomDataType type)
{
  int number = 0;

  for (int i = 0; i < data->totlayer; i++) {
    if (data->layers[i].type == type) {
      number++;
    }
  }

  return number;
}

int CustomData_number_of_anonymous_layers(const CustomData *data, const eCustomDataType type)
{
  int number = 0;

  for (int i = 0; i < data->totlayer; i++) {
    if (data->layers[i].type == type && data->layers[i].anonymous_id != nullptr) {
      number++;
    }
  }

  return number;
}

int CustomData_number_of_layers_typemask(const CustomData *data,
                                         eCustomDataMask mask,
                                         bool skip_temporary)
{
  int number = 0;

  for (int i = 0; i < data->totlayer; i++) {
    bool ok = mask & CD_TYPE_AS_MASK(data->layers[i].type);
    ok = ok && (!skip_temporary || !(data->layers[i].flag & (int)CD_FLAG_TEMPORARY));

    if (ok) {
      number++;
    }
  }

  return number;
}

void CustomData_unmark_temporary_nocopy(CustomData *data)
{
  for (int i = 0; i < data->totlayer; i++) {
    if (data->layers[i].flag & CD_FLAG_TEMPORARY) {
      data->layers[i].flag &= ~CD_FLAG_NOCOPY;
    }
  }
}

void CustomData_mark_temporary_nocopy(CustomData *data)
{
  for (int i = 0; i < data->totlayer; i++) {
    if (data->layers[i].flag & CD_FLAG_TEMPORARY) {
      data->layers[i].flag |= CD_FLAG_NOCOPY;
    }
  }
}

void CustomData_free_temporary(CustomData *data, const int totelem)
{
  int i, j;
  bool changed = false;

  /* free temp layers */
  for (i = 0, j = 0; i < data->totlayer; i++) {
    CustomDataLayer *layer = &data->layers[i];

    if (i != j) {
      data->layers[j] = data->layers[i];
    }

    if ((layer->flag & CD_FLAG_TEMPORARY) == CD_FLAG_TEMPORARY) {
      customData_free_layer__internal(layer, totelem);
      changed = true;
    }
    else {
      j++;
    }
  }

  data->totlayer = j;

  if (data->totlayer <= data->maxlayer - CUSTOMDATA_GROW) {
    customData_resize(data, -CUSTOMDATA_GROW);
    changed = true;
  }

  CustomData_update_typemap(data);
  CustomData_regen_active_refs(data);

  if (changed) {
    customData_update_offsets(data);
  }
}

void CustomData_set_only_copy(const CustomData *data, const eCustomDataMask mask)
{
  for (int i = 0; i < data->totlayer; i++) {
    if (!(mask & CD_TYPE_AS_MASK(data->layers[i].type))) {
      data->layers[i].flag |= CD_FLAG_NOCOPY;
    }
  }
}

void CustomData_copy_elements(const eCustomDataType type,
                              void *src_data_ofs,
                              void *dst_data_ofs,
                              const int count)
{
  const LayerTypeInfo *typeInfo = layerType_getInfo(type);

  if (typeInfo->copy) {
    typeInfo->copy(src_data_ofs, dst_data_ofs, count);
  }
  else {
    memcpy(dst_data_ofs, src_data_ofs, size_t(count) * typeInfo->size);
  }
}

void CustomData_copy_data_layer(const CustomData *source,
                                CustomData *dest,
                                const int src_layer_index,
                                const int dst_layer_index,
                                const int src_index,
                                const int dst_index,
                                const int count)
{
  const LayerTypeInfo *typeInfo;

  const void *src_data = source->layers[src_layer_index].data;
  void *dst_data = dest->layers[dst_layer_index].data;

  typeInfo = layerType_getInfo(eCustomDataType(source->layers[src_layer_index].type));

  const size_t src_offset = size_t(src_index) * typeInfo->size;
  const size_t dst_offset = size_t(dst_index) * typeInfo->size;

  if (!count || !src_data || !dst_data) {
    if (count && !(src_data == nullptr && dst_data == nullptr)) {
      CLOG_WARN(&LOG,
                "null data for %s type (%p --> %p), skipping",
                layerType_getName(eCustomDataType(source->layers[src_layer_index].type)),
                (void *)src_data,
                (void *)dst_data);
    }
    return;
  }

  if (typeInfo->copy) {
    typeInfo->copy(
        POINTER_OFFSET(src_data, src_offset), POINTER_OFFSET(dst_data, dst_offset), count);
  }
  else {
    memcpy(POINTER_OFFSET(dst_data, dst_offset),
           POINTER_OFFSET(src_data, src_offset),
           size_t(count) * typeInfo->size);
  }
}

void CustomData_copy_data_named(const CustomData *source,
                                CustomData *dest,
                                const int source_index,
                                const int dest_index,
                                const int count)
{
  /* copies a layer at a time */
  for (int src_i = 0; src_i < source->totlayer; src_i++) {

    int dest_i = CustomData_get_named_layer_index(
        dest, eCustomDataType(source->layers[src_i].type), source->layers[src_i].name);

    /* if we found a matching layer, copy the data */
    if (dest_i != -1) {
      CustomData_copy_data_layer(source, dest, src_i, dest_i, source_index, dest_index, count);
    }
  }
}

void CustomData_copy_data(const CustomData *source,
                          CustomData *dest,
                          const int source_index,
                          const int dest_index,
                          const int count)
{
  /* copies a layer at a time */
  int dest_i = 0;
  for (int src_i = 0; src_i < source->totlayer; src_i++) {

    /* find the first dest layer with type >= the source type
     * (this should work because layers are ordered by type)
     */
    while (dest_i < dest->totlayer && dest->layers[dest_i].type < source->layers[src_i].type) {
      dest_i++;
    }

    /* if there are no more dest layers, we're done */
    if (dest_i >= dest->totlayer) {
      return;
    }

    /* if we found a matching layer, copy the data */
    if (dest->layers[dest_i].type == source->layers[src_i].type) {
      CustomData_copy_data_layer(source, dest, src_i, dest_i, source_index, dest_index, count);

      /* if there are multiple source & dest layers of the same type,
       * we don't want to copy all source layers to the same dest, so
       * increment dest_i
       */
      dest_i++;
    }
  }
}

void CustomData_copy_layer_type_data(const CustomData *source,
                                     CustomData *destination,
                                     const eCustomDataType type,
                                     int source_index,
                                     int destination_index,
                                     int count)
{
  const int source_layer_index = CustomData_get_layer_index(source, type);
  if (source_layer_index == -1) {
    return;
  }
  const int destinaiton_layer_index = CustomData_get_layer_index(destination, type);
  if (destinaiton_layer_index == -1) {
    return;
  }
  CustomData_copy_data_layer(source,
                             destination,
                             source_layer_index,
                             destinaiton_layer_index,
                             source_index,
                             destination_index,
                             count);
}

void CustomData_free_elem(CustomData *data, const int index, const int count)
{
  for (int i = 0; i < data->totlayer; i++) {
    const LayerTypeInfo *typeInfo = layerType_getInfo(eCustomDataType(data->layers[i].type));

    if (typeInfo->free) {
      size_t offset = size_t(index) * typeInfo->size;

      typeInfo->free(POINTER_OFFSET(data->layers[i].data, offset), count, typeInfo->size);
    }
  }
}

#define SOURCE_BUF_SIZE 100

void CustomData_interp(const CustomData *source,
                       CustomData *dest,
                       const int *src_indices,
                       const float *weights,
                       const float *sub_weights,
                       int count,
                       int dest_index)
{
  if (count <= 0) {
    return;
  }

  const void *source_buf[SOURCE_BUF_SIZE];
  const void **sources = source_buf;

  /* Slow fallback in case we're interpolating a ridiculous number of elements. */
  if (count > SOURCE_BUF_SIZE) {
    sources = static_cast<const void **>(MEM_malloc_arrayN(count, sizeof(*sources), __func__));
  }

  /* If no weights are given, generate default ones to produce an average result. */
  float default_weights_buf[SOURCE_BUF_SIZE];
  float *default_weights = nullptr;
  if (weights == nullptr) {
    default_weights = (count > SOURCE_BUF_SIZE) ?
                          static_cast<float *>(
                              MEM_mallocN(sizeof(*weights) * size_t(count), __func__)) :
                          default_weights_buf;
    copy_vn_fl(default_weights, count, 1.0f / count);
    weights = default_weights;
  }

  /* interpolates a layer at a time */
  int dest_i = 0;
  for (int src_i = 0; src_i < source->totlayer; src_i++) {
    const LayerTypeInfo *typeInfo = layerType_getInfo(eCustomDataType(source->layers[src_i].type));
    if (!typeInfo->interp) {
      continue;
    }

    /* find the first dest layer with type >= the source type
     * (this should work because layers are ordered by type)
     */
    while (dest_i < dest->totlayer && dest->layers[dest_i].type < source->layers[src_i].type) {
      dest_i++;
    }

    /* if there are no more dest layers, we're done */
    if (dest_i >= dest->totlayer) {
      break;
    }

    /* if we found a matching layer, copy the data */
    if (dest->layers[dest_i].type == source->layers[src_i].type) {
      void *src_data = source->layers[src_i].data;

      for (int j = 0; j < count; j++) {
        sources[j] = POINTER_OFFSET(src_data, size_t(src_indices[j]) * typeInfo->size);
      }

      if (dest->layers[dest_i].flag & CD_FLAG_ELEM_NOINTERP) {
        if (!(dest->layers[dest_i].flag & CD_FLAG_ELEM_NOCOPY)) {
          if (typeInfo->copy) {
            typeInfo->copy(
                sources[0],
                POINTER_OFFSET(dest->layers[dest_i].data, (size_t)dest_index * typeInfo->size),
                1);
          }
          else {
            memcpy(POINTER_OFFSET(dest->layers[dest_i].data, (size_t)dest_index * typeInfo->size),
                   sources[0],
                   typeInfo->size);
          }
        }

        continue;
      }

      typeInfo->interp(
          sources,
          weights,
          sub_weights,
          count,
          POINTER_OFFSET(dest->layers[dest_i].data, size_t(dest_index) * typeInfo->size));

      /* if there are multiple source & dest layers of the same type,
       * we don't want to copy all source layers to the same dest, so
       * increment dest_i
       */
      dest_i++;
    }
  }

  if (count > SOURCE_BUF_SIZE) {
    MEM_freeN((void *)sources);
  }
  if (!ELEM(default_weights, nullptr, default_weights_buf)) {
    MEM_freeN(default_weights);
  }
}

void CustomData_swap_corners(CustomData *data, const int index, const int *corner_indices)
{
  for (int i = 0; i < data->totlayer; i++) {
    const LayerTypeInfo *typeInfo = layerType_getInfo(eCustomDataType(data->layers[i].type));

    if (typeInfo->swap) {
      const size_t offset = size_t(index) * typeInfo->size;

      typeInfo->swap(POINTER_OFFSET(data->layers[i].data, offset), corner_indices);
    }
  }
}

void CustomData_swap(CustomData *data, const int index_a, const int index_b)
{
  char buff_static[256];

  if (index_a == index_b) {
    return;
  }

  for (int i = 0; i < data->totlayer; i++) {
    const LayerTypeInfo *typeInfo = layerType_getInfo(eCustomDataType(data->layers[i].type));
    const size_t size = typeInfo->size;
    const size_t offset_a = size * index_a;
    const size_t offset_b = size * index_b;

    void *buff = size <= sizeof(buff_static) ? buff_static : MEM_mallocN(size, __func__);
    memcpy(buff, POINTER_OFFSET(data->layers[i].data, offset_a), size);
    memcpy(POINTER_OFFSET(data->layers[i].data, offset_a),
           POINTER_OFFSET(data->layers[i].data, offset_b),
           size);
    memcpy(POINTER_OFFSET(data->layers[i].data, offset_b), buff, size);

    if (buff != buff_static) {
      MEM_freeN(buff);
    }
  }
}

void *CustomData_get_for_write(CustomData *data,
                               const int index,
                               const eCustomDataType type,
                               int totelem)
{
  BLI_assert(index >= 0);
  void *layer_data = CustomData_get_layer_for_write(data, type, totelem);
  if (!layer_data) {
    return nullptr;
  }
  return POINTER_OFFSET(layer_data, size_t(index) * layerType_getInfo(type)->size);
}

void *CustomData_get_n_for_write(
    CustomData *data, const eCustomDataType type, const int index, const int n, int totelem)
{
  BLI_assert(index >= 0);
  void *layer_data = CustomData_get_layer_n_for_write(data, type, n, totelem);
  if (!layer_data) {
    return nullptr;
  }

  return POINTER_OFFSET(layer_data, size_t(index) * layerType_getInfo(type)->size);
}

const void *CustomData_get_layer(const CustomData *data, const eCustomDataType type)
{
  int layer_index = CustomData_get_active_layer_index(data, type);
  if (layer_index == -1) {
    return nullptr;
  }

  return data->layers[layer_index].data;
}

void *CustomData_get_layer_for_write(CustomData *data,
                                     const eCustomDataType type,
                                     const int totelem)
{
  const int layer_index = CustomData_get_active_layer_index(data, type);
  if (layer_index == -1) {
    return nullptr;
  }
  CustomDataLayer &layer = data->layers[layer_index];
  ensure_layer_data_is_mutable(layer, totelem);
  return layer.data;
}

const void *CustomData_get_layer_n(const CustomData *data, const eCustomDataType type, const int n)
{
  int layer_index = CustomData_get_layer_index_n(data, type, n);
  if (layer_index == -1) {
    return nullptr;
  }
  return data->layers[layer_index].data;
}

void *CustomData_get_layer_n_for_write(CustomData *data,
                                       const eCustomDataType type,
                                       const int n,
                                       const int totelem)
{
  const int layer_index = CustomData_get_layer_index_n(data, type, n);
  if (layer_index == -1) {
    return nullptr;
  }
  CustomDataLayer &layer = data->layers[layer_index];
  ensure_layer_data_is_mutable(layer, totelem);
  return layer.data;
}

const void *CustomData_get_layer_named(const CustomData *data,
                                       const eCustomDataType type,
                                       const char *name)
{
  int layer_index = CustomData_get_named_layer_index(data, type, name);
  if (layer_index == -1) {
    return nullptr;
  }
  return data->layers[layer_index].data;
}

void *CustomData_get_layer_named_for_write(CustomData *data,
                                           const eCustomDataType type,
                                           const char *name,
                                           const int totelem)
{
  const int layer_index = CustomData_get_named_layer_index(data, type, name);
  if (layer_index == -1) {
    return nullptr;
  }
  CustomDataLayer &layer = data->layers[layer_index];
  ensure_layer_data_is_mutable(layer, totelem);
  return layer.data;
}

int CustomData_get_offset(const CustomData *data, const eCustomDataType type)
{
  int layer_index = CustomData_get_active_layer_index(data, type);
  if (layer_index == -1) {
    return -1;
  }
  return data->layers[layer_index].offset;
}

int CustomData_get_n_offset(const CustomData *data, const eCustomDataType type, const int n)
{
  int layer_index = CustomData_get_layer_index_n(data, type, n);
  if (layer_index == -1) {
    return -1;
  }

  return data->layers[layer_index].offset;
}

int CustomData_get_offset_named(const CustomData *data,
                                const eCustomDataType type,
                                const char *name)
{
  int layer_index = CustomData_get_named_layer_index(data, type, name);
  if (layer_index == -1) {
    return -1;
  }

  return data->layers[layer_index].offset;
}

bool CustomData_set_layer_name(CustomData *data,
                               const eCustomDataType type,
                               const int n,
                               const char *name)
{
  const int layer_index = CustomData_get_layer_index_n(data, type, n);

  if ((layer_index == -1) || !name) {
    return false;
  }

  STRNCPY(data->layers[layer_index].name, name);

  return true;
}

const char *CustomData_get_layer_name(const CustomData *data,
                                      const eCustomDataType type,
                                      const int n)
{
  const int layer_index = CustomData_get_layer_index_n(data, type, n);

  return (layer_index == -1) ? nullptr : data->layers[layer_index].name;
}

/* BMesh functions */

void CustomData_bmesh_init_pool(CustomData *data, const int totelem, const char htype)
{
  int chunksize;

  /* Dispose old pools before calling here to avoid leaks */
  BLI_assert(data->pool == nullptr);

  switch (htype) {
    case BM_VERT:
      chunksize = bm_mesh_chunksize_default.totvert;
      break;
    case BM_EDGE:
      chunksize = bm_mesh_chunksize_default.totedge;
      break;
    case BM_LOOP:
      chunksize = bm_mesh_chunksize_default.totloop;
      break;
    case BM_FACE:
      chunksize = bm_mesh_chunksize_default.totface;
      break;
    default:
      BLI_assert_unreachable();
      chunksize = 512;
      break;
  }

  /* If there are no layers, no pool is needed just yet */
  if (data->totlayer) {
    data->pool = BLI_mempool_create(data->totsize, totelem, chunksize, BLI_MEMPOOL_NOP);
  }
}

bool CustomData_bmesh_merge_layout(const CustomData *source,
                                   CustomData *dest,
                                   eCustomDataMask mask,
                                   eCDAllocType alloctype,
                                   BMesh *bm,
                                   const char htype)
{

  if (CustomData_number_of_layers_typemask(source, mask, false) == 0) {
    return false;
  }

  /* copy old layer description so that old data can be copied into
   * the new allocation */
  CustomData destold = *dest;
  if (destold.layers) {
    destold.layers = static_cast<CustomDataLayer *>(MEM_dupallocN(destold.layers));
  }

  if (CustomData_merge_layout(source, dest, mask, alloctype, 0) == false) {
    if (destold.layers) {
      MEM_freeN(destold.layers);
    }
    return false;
  }

  int iter_type;
  int totelem;
  switch (htype) {
    case BM_VERT:
      iter_type = BM_VERTS_OF_MESH;
      totelem = bm->totvert;
      break;
    case BM_EDGE:
      iter_type = BM_EDGES_OF_MESH;
      totelem = bm->totedge;
      break;
    case BM_LOOP:
      iter_type = BM_LOOPS_OF_FACE;
      totelem = bm->totloop;
      break;
    case BM_FACE:
      iter_type = BM_FACES_OF_MESH;
      totelem = bm->totface;
      break;
    default: /* should never happen */
      BLI_assert_msg(0, "invalid type given");
      iter_type = BM_VERTS_OF_MESH;
      totelem = bm->totvert;
      break;
  }

  dest->pool = nullptr;
  CustomData_bmesh_init_pool(dest, totelem, htype);

  if (iter_type != BM_LOOPS_OF_FACE) {
    BMHeader *h;
    BMIter iter;
    /* Ensure all current elements follow new customdata layout. */
    BM_ITER_MESH (h, &iter, bm, iter_type) {
      void *tmp = nullptr;
      CustomData_bmesh_copy_data(&destold, dest, h->data, &tmp);
      CustomData_bmesh_free_block(&destold, &h->data);
      h->data = tmp;
    }
  }
  else {
    BMFace *f;
    BMLoop *l;
    BMIter iter;
    BMIter liter;

    /* Ensure all current elements follow new customdata layout. */
    BM_ITER_MESH (f, &iter, bm, BM_FACES_OF_MESH) {
      BM_ITER_ELEM (l, &liter, f, BM_LOOPS_OF_FACE) {
        void *tmp = nullptr;
        CustomData_bmesh_copy_data(&destold, dest, l->head.data, &tmp);
        CustomData_bmesh_free_block(&destold, &l->head.data);
        l->head.data = tmp;
      }
    }
  }

  if (destold.pool) {
    BLI_mempool_destroy(destold.pool);
  }
  if (destold.layers) {
    MEM_freeN(destold.layers);
  }
  return true;
}

void CustomData_bmesh_free_block(CustomData *data, void **block)
{
  if (*block == nullptr) {
    return;
  }

  for (int i = 0; i < data->totlayer; i++) {
    const LayerTypeInfo *typeInfo = layerType_getInfo(eCustomDataType(data->layers[i].type));

    if (typeInfo->free) {
      int offset = data->layers[i].offset;
      typeInfo->free(POINTER_OFFSET(*block, offset), 1, typeInfo->size);
    }
  }

  if (data->totsize) {
    CustomData_bmesh_unpoison(data, *block);
    BLI_mempool_free(data->pool, *block);
  }

  *block = nullptr;
}

void CustomData_bmesh_free_block_data(CustomData *data, void *block)
{
  if (block == nullptr) {
    return;
  }

  for (int i = 0; i < data->totlayer; i++) {
    const LayerTypeInfo *typeInfo = layerType_getInfo(eCustomDataType(data->layers[i].type));

    if (typeInfo->free) {
      const size_t offset = data->layers[i].offset;
      typeInfo->free(POINTER_OFFSET(block, offset), 1, typeInfo->size);
    }

    /* Do not clear data for elem nocopy layers, e.g. element IDs. */
    if (!(data->layers[i].flag & CD_FLAG_ELEM_NOCOPY)) {
      memset(POINTER_OFFSET(block, data->layers[i].offset), 0, typeInfo->size);
    }
  }
}

void CustomData_bmesh_alloc_block(CustomData *data, void **block)
{
  if (*block) {
    CustomData_bmesh_free_block(data, block);
  }

  if (data->totsize > 0) {
    *block = BLI_mempool_alloc(data->pool);

    CustomData_bmesh_poison(data, *block);

    /* Clear toolflags pointer when created for the first time. */
    int cd_tflags = data->typemap[CD_TOOLFLAGS];
    if (cd_tflags != -1) {
      cd_tflags = data->layers[cd_tflags].offset;

      char *ptr = (char *)*block;
      ptr += cd_tflags;

      MToolFlags *flags = (MToolFlags *)ptr;
      flags->flag = nullptr;
    }
  }
  else {
    *block = nullptr;
  }
}

void CustomData_bmesh_free_block_data_exclude_by_type(CustomData *data,
                                                      void *block,
                                                      const eCustomDataMask mask_exclude)
{
  if (block == nullptr) {
    return;
  }

  for (int i = 0; i < data->totlayer; i++) {
    if ((CD_TYPE_AS_MASK(data->layers[i].type) & mask_exclude) == 0) {
      const LayerTypeInfo *typeInfo = layerType_getInfo(eCustomDataType(data->layers[i].type));
      const size_t offset = data->layers[i].offset;
      if (typeInfo->free) {
        typeInfo->free(POINTER_OFFSET(block, offset), 1, typeInfo->size);
      }
      memset(POINTER_OFFSET(block, offset), 0, typeInfo->size);
    }
  }
}

void CustomData_data_set_default_value(const eCustomDataType type, void *elem)
{
  const LayerTypeInfo *typeInfo = layerType_getInfo(type);
  if (typeInfo->set_default_value) {
    typeInfo->set_default_value(elem, 1);
  }
  else {
    memset(elem, 0, typeInfo->size);
  }
}

static void CustomData_bmesh_set_default_n(CustomData *data, void **block, const int n)
{
  const int offset = data->layers[n].offset;
  CustomData_data_set_default_value(eCustomDataType(data->layers[n].type),
                                    POINTER_OFFSET(*block, offset));
}

void CustomData_bmesh_set_default(CustomData *data, void **block)
{
  if (*block == nullptr) {
    CustomData_bmesh_alloc_block(data, block);
  }

  for (int i = 0; i < data->totlayer; i++) {
    CustomData_bmesh_set_default_n(data, block, i);
  }
}

void CustomData_bmesh_swap_data_simple(CustomData *data, void **block1, void **block2, int cd_id)
{
  std::swap(*block1, *block2);

  int cd_toolflags = data->typemap[CD_TOOLFLAGS];
  cd_toolflags = cd_toolflags != -1 ? data->layers[cd_toolflags].offset : -1;

  /* Unswap toolflags and/or element IDs if they exist */
  if (*block1 && *block2) {
    if (cd_toolflags != -1) {
      MToolFlags *flags1 = static_cast<MToolFlags *>(POINTER_OFFSET(*block1, cd_toolflags));
      MToolFlags *flags2 = static_cast<MToolFlags *>(POINTER_OFFSET(*block2, cd_toolflags));

      std::swap(*flags1, *flags2);
    }

    if (cd_id != -1) {
      int *id1 = static_cast<int *>(POINTER_OFFSET(*block1, cd_id));
      int *id2 = static_cast<int *>(POINTER_OFFSET(*block2, cd_id));

      std::swap(*id1, *id2);
    }
  }
}

void CustomData_bmesh_swap_data(CustomData *source,
                                CustomData *dest,
                                void *src_block,
                                void **dest_block)
{
  int src_i = 0;
  int dest_i = 0;
  int dest_i_start = 0;

  if (*dest_block == nullptr) {
    CustomData_bmesh_alloc_block(dest, dest_block);

    if (*dest_block) {
      CustomData_bmesh_unpoison(dest, *dest_block);
      memset(*dest_block, 0, dest->totsize);
      CustomData_bmesh_poison(dest, *dest_block);

      CustomData_bmesh_set_default(dest, dest_block);
    }
  }

  for (src_i = 0; src_i < source->totlayer; src_i++) {
    /* Find the first dest layer with type >= the source type
     * (this should work because layers are ordered by type).
     */
    while (dest_i_start < dest->totlayer &&
           dest->layers[dest_i_start].type < source->layers[src_i].type)
    {
      dest_i_start++;
    }

    if (source->layers[src_i].type == CD_TOOLFLAGS) {
      /* Do not swap toolflags. */
      continue;
    }

    /* If there are no more dest layers, we're done. */
    if (dest_i_start >= dest->totlayer) {
      return;
    }

    dest_i = dest_i_start;

    while (dest_i < dest->totlayer && dest->layers[dest_i].type == source->layers[src_i].type) {
      /* If we found a matching layer, copy the data. */
      if (dest->layers[dest_i].type == source->layers[src_i].type &&
          STREQ(dest->layers[dest_i].name, source->layers[src_i].name))
      {
        void *src_data = POINTER_OFFSET(src_block, source->layers[src_i].offset);
        void *dest_data = POINTER_OFFSET(*dest_block, dest->layers[dest_i].offset);
        const LayerTypeInfo *typeInfo = layerType_getInfo(
            eCustomDataType(source->layers[src_i].type));
        const uint size = typeInfo->size;

        /* Swap data. */
        char *bsrc = (char *)src_data;
        char *bdst = (char *)dest_data;

        for (int j = 0; j < size; j++) {
          char t = *bsrc;
          *bsrc = *bdst;
          *bdst = t;

          bsrc++;
          bdst++;
        }

        break;
      }

      dest_i++;
    }
  }
}

void CustomData_bmesh_copy_data_exclude_by_type(const CustomData *source,
                                                CustomData *dest,
                                                void *src_block,
                                                void **dest_block,
                                                const eCustomDataMask mask_exclude)
{
  /* Note that having a version of this function without a 'mask_exclude'
   * would cause too much duplicate code, so add a check instead. */
  const bool no_mask = (mask_exclude == 0);

  /*
  Note: we don't handle toolflag layers as a special case,
  instead relying on CD_ELEM_NO_COPY semantics.

  This is so BM_data_layer_add can reallocate customdata blocks without
  zeroing those two layers.
  */

  bool was_new = false;

  if (*dest_block == nullptr) {
    CustomData_bmesh_alloc_block(dest, dest_block);

    if (*dest_block) {
      CustomData_bmesh_unpoison(dest, *dest_block);
      memset(*dest_block, 0, dest->totsize);
      CustomData_bmesh_poison(dest, *dest_block);

      was_new = true;
    }
  }

  /* The old code broke if the ordering differed between two customdata sets.
   * Led to disappearing face sets.
   */
  blender::Set<CustomDataLayer *> donelayers;

  for (const CustomDataLayer &layer_src :
       blender::Span<CustomDataLayer>(source->layers, source->totlayer))
  {
    for (CustomDataLayer &layer_dst :
         blender::MutableSpan<CustomDataLayer>(dest->layers, dest->totlayer))
    {
      bool ok = !(layer_src.flag & CD_FLAG_ELEM_NOCOPY);
      ok = ok && (no_mask || !(layer_dst.flag & mask_exclude));
      ok = ok && layer_src.type == layer_dst.type;
      ok = ok && STREQ(layer_src.name, layer_dst.name);

      if (!ok) {
        continue;
      }

      donelayers.add(&layer_dst);
      const void *src_data = POINTER_OFFSET(src_block, layer_src.offset);
      void *dest_data = POINTER_OFFSET(*dest_block, layer_dst.offset);
      const LayerTypeInfo *typeInfo = layerType_getInfo(eCustomDataType(layer_src.type));
      if (typeInfo->copy) {
        typeInfo->copy(src_data, dest_data, 1);
      }
      else {
        memcpy(dest_data, src_data, typeInfo->size);
      }
    }
  }

  for (CustomDataLayer &layer_dst :
       blender::MutableSpan<CustomDataLayer>(dest->layers, dest->totlayer))
  {
    if (was_new && !donelayers.contains(&layer_dst)) {
      CustomData_bmesh_set_default_n(dest, dest_block, int(&layer_dst - dest->layers));
    }
  }
}

void CustomData_bmesh_copy_data(const CustomData *source,
                                CustomData *dest,
                                void *src_block,
                                void **dest_block)
{
  CustomData_bmesh_copy_data_exclude_by_type(source, dest, src_block, dest_block, 0);
}

void *CustomData_bmesh_get(const CustomData *data, void *block, const eCustomDataType type)
{
  int layer_index = CustomData_get_active_layer_index(data, type);
  if (layer_index == -1) {
    return nullptr;
  }

  return POINTER_OFFSET(block, data->layers[layer_index].offset);
}

void *CustomData_bmesh_get_n(const CustomData *data,
                             void *block,
                             const eCustomDataType type,
                             const int n)
{
  int layer_index = CustomData_get_layer_index(data, type);
  if (layer_index == -1) {
    return nullptr;
  }

  return POINTER_OFFSET(block, data->layers[layer_index + n].offset);
}

void *CustomData_bmesh_get_layer_n(const CustomData *data, void *block, const int n)
{
  if (n < 0 || n >= data->totlayer) {
    return nullptr;
  }

  return POINTER_OFFSET(block, data->layers[n].offset);
}

bool CustomData_layer_has_math(const CustomData *data, const int layer_n)
{
  const LayerTypeInfo *typeInfo = layerType_getInfo(eCustomDataType(data->layers[layer_n].type));

  if (typeInfo->equal && typeInfo->add && typeInfo->multiply && typeInfo->initminmax &&
      typeInfo->dominmax)
  {
    return true;
  }

  return false;
}

bool CustomData_layer_has_interp(const CustomData *data, const int layer_n)
{
  const LayerTypeInfo *typeInfo = layerType_getInfo(eCustomDataType(data->layers[layer_n].type));

  if (typeInfo->interp) {
    return true;
  }

  return false;
}

bool CustomData_has_math(const CustomData *data)
{
  /* interpolates a layer at a time */
  for (int i = 0; i < data->totlayer; i++) {
    if (CustomData_layer_has_math(data, i)) {
      return true;
    }
  }

  return false;
}

bool CustomData_bmesh_has_free(const CustomData *data)
{
  for (int i = 0; i < data->totlayer; i++) {
    const LayerTypeInfo *typeInfo = layerType_getInfo(eCustomDataType(data->layers[i].type));
    if (typeInfo->free) {
      return true;
    }
  }
  return false;
}

bool CustomData_has_interp(const CustomData *data)
{
  /* interpolates a layer at a time */
  for (int i = 0; i < data->totlayer; i++) {
    if (CustomData_layer_has_interp(data, i)) {
      return true;
    }
  }

  return false;
}

void CustomData_data_copy_value(const eCustomDataType type, const void *source, void *dest)
{
  const LayerTypeInfo *typeInfo = layerType_getInfo(type);

  if (!dest) {
    return;
  }

  if (typeInfo->copy) {
    typeInfo->copy(source, dest, 1);
  }
  else {
    memcpy(dest, source, typeInfo->size);
  }
}

void CustomData_data_mix_value(const eCustomDataType type,
                               const void *source,
                               void *dest,
                               const int mixmode,
                               const float mixfactor)
{
  const LayerTypeInfo *typeInfo = layerType_getInfo(type);

  if (!dest) {
    return;
  }

  if (typeInfo->copyvalue) {
    typeInfo->copyvalue(source, dest, mixmode, mixfactor);
  }
  else {
    /* Mere copy if no advanced interpolation is supported. */
    memcpy(dest, source, typeInfo->size);
  }
}

bool CustomData_data_equals(const eCustomDataType type, const void *data1, const void *data2)
{
  const LayerTypeInfo *typeInfo = layerType_getInfo(type);

  if (typeInfo->equal) {
    return typeInfo->equal(data1, data2);
  }

  return !memcmp(data1, data2, typeInfo->size);
}

void CustomData_data_initminmax(const eCustomDataType type, void *min, void *max)
{
  const LayerTypeInfo *typeInfo = layerType_getInfo(type);

  if (typeInfo->initminmax) {
    typeInfo->initminmax(min, max);
  }
}

void CustomData_data_dominmax(const eCustomDataType type, const void *data, void *min, void *max)
{
  const LayerTypeInfo *typeInfo = layerType_getInfo(type);

  if (typeInfo->dominmax) {
    typeInfo->dominmax(data, min, max);
  }
}

void CustomData_data_multiply(const eCustomDataType type, void *data, const float fac)
{
  const LayerTypeInfo *typeInfo = layerType_getInfo(type);

  if (typeInfo->multiply) {
    typeInfo->multiply(data, fac);
  }
}

void CustomData_data_add(const eCustomDataType type, void *data1, const void *data2)
{
  const LayerTypeInfo *typeInfo = layerType_getInfo(type);

  if (typeInfo->add) {
    typeInfo->add(data1, data2);
  }
}

void CustomData_bmesh_set(const CustomData *data,
                          void *block,
                          const eCustomDataType type,
                          const void *source)
{
  void *dest = CustomData_bmesh_get(data, block, type);
  const LayerTypeInfo *typeInfo = layerType_getInfo(type);

  if (!dest) {
    return;
  }

  if (typeInfo->copy) {
    typeInfo->copy(source, dest, 1);
  }
  else {
    memcpy(dest, source, typeInfo->size);
  }
}

void CustomData_bmesh_set_n(
    CustomData *data, void *block, const eCustomDataType type, const int n, const void *source)
{
  void *dest = CustomData_bmesh_get_n(data, block, type, n);
  const LayerTypeInfo *typeInfo = layerType_getInfo(type);

  if (!dest) {
    return;
  }

  if (typeInfo->copy) {
    typeInfo->copy(source, dest, 1);
  }
  else {
    memcpy(dest, source, typeInfo->size);
  }
}

void CustomData_bmesh_interp_n(CustomData *data,
                               const void **src_blocks_ofs,
                               const float *weights,
                               const float *sub_weights,
                               int count,
                               void *dst_block_ofs,
                               int n)
{
  BLI_assert(weights != nullptr);
  BLI_assert(count > 0);

  CustomDataLayer *layer = &data->layers[n];
  const LayerTypeInfo *typeInfo = layerType_getInfo(eCustomDataType(layer->type));

  typeInfo->interp(src_blocks_ofs, weights, sub_weights, count, dst_block_ofs);
}

void CustomData_bmesh_interp_ex(CustomData *data,
                                const void **src_blocks,
                                const float *weights,
                                const float *sub_weights,
                                int count,
                                void *dst_block,
                                eCustomDataMask typemask)
{
  if (count <= 0) {
    return;
  }

  void *source_buf[SOURCE_BUF_SIZE];
  const void **sources = (const void **)source_buf;

  /* Slow fallback in case we're interpolating a ridiculous number of elements. */
  if (count > SOURCE_BUF_SIZE) {
    sources = (const void **)MEM_malloc_arrayN(count, sizeof(*sources), __func__);
  }

  /* If no weights are given, generate default ones to produce an average result. */
  float default_weights_buf[SOURCE_BUF_SIZE];
  float *default_weights = nullptr;
  if (weights == nullptr) {
    default_weights = (count > SOURCE_BUF_SIZE) ?
                          (float *)MEM_mallocN(sizeof(*weights) * size_t(count), __func__) :
                          default_weights_buf;
    copy_vn_fl(default_weights, count, 1.0f / count);
    weights = default_weights;
  }

  /* interpolates a layer at a time */
  for (int i = 0; i < data->totlayer; i++) {
    CustomDataLayer *layer = &data->layers[i];

    /* Ignore toolflag layers. */
    if (eCustomDataType(layer->type) == CD_TOOLFLAGS) {
      continue;
    }

    const LayerTypeInfo *typeInfo = layerType_getInfo(eCustomDataType(layer->type));

    if (!(CD_TYPE_AS_MASK(layer->type) & typemask)) {
      continue;
    }

    if (layer->flag & CD_FLAG_ELEM_NOINTERP) {
      if (layer->flag & CD_FLAG_ELEM_NOCOPY) {
        continue;
      }

      if (typeInfo->copy) {
        typeInfo->copy(POINTER_OFFSET(src_blocks[0], layer->offset),
                       POINTER_OFFSET(dst_block, layer->offset),
                       1);
      }
      else {
        memcpy(POINTER_OFFSET(dst_block, layer->offset),
               POINTER_OFFSET(src_blocks[0], layer->offset),
               typeInfo->size);
      }

      continue;
    }

    if (typeInfo->interp) {
      for (int j = 0; j < count; j++) {
        sources[j] = POINTER_OFFSET(src_blocks[j], layer->offset);
      }
      CustomData_bmesh_interp_n(
          data, sources, weights, sub_weights, count, POINTER_OFFSET(dst_block, layer->offset), i);
    }
  }

  if (count > SOURCE_BUF_SIZE) {
    MEM_freeN((void *)sources);
  }
  if (!ELEM(default_weights, nullptr, default_weights_buf)) {
    MEM_freeN(default_weights);
  }
}
void CustomData_bmesh_interp(CustomData *data,
                             const void **src_blocks,
                             const float *weights,
                             const float *sub_weights,
                             int count,
                             void *dst_block)

{
  eCustomDataMask typemask = eCustomDataMask((1ULL << CD_NUMTYPES) - 1ULL);
  CustomData_bmesh_interp_ex(data, src_blocks, weights, sub_weights, count, dst_block, typemask);
}

void CustomData_file_write_info(const eCustomDataType type,
                                const char **r_struct_name,
                                int *r_struct_num)
{
  const LayerTypeInfo *typeInfo = layerType_getInfo(type);

  *r_struct_name = typeInfo->structname;
  *r_struct_num = typeInfo->structnum;
}

void CustomData_blend_write_prepare(CustomData &data,
                                    Vector<CustomDataLayer, 16> &layers_to_write,
                                    const Set<std::string> &skip_names)
{
  for (const CustomDataLayer &layer : Span(data.layers, data.totlayer)) {
    if (layer.flag & (CD_FLAG_NOCOPY | CD_FLAG_TEMPORARY)) {
      continue;
    }
    if (layer.anonymous_id != nullptr) {
      continue;
    }
    if (skip_names.contains(layer.name)) {
      continue;
    }
    layers_to_write.append(layer);
  }
  data.totlayer = layers_to_write.size();
  data.maxlayer = data.totlayer;

  /* Note: data->layers may be null, this happens when adding
   * a legacy MPoly struct to a mesh with no other face attributes.
   * This leaves us with no unique ID for DNA to identify the old
   * data with when loading the file.
   */
  if (!data.layers && layers_to_write.size() > 0) {
    /* We just need an address that's unique. */
    data.layers = reinterpret_cast<CustomDataLayer *>(&data.layers);
  }
}

int CustomData_sizeof(const eCustomDataType type)
{
  const LayerTypeInfo *typeInfo = layerType_getInfo(type);

  return typeInfo->size;
}

const char *CustomData_layertype_name(const eCustomDataType type)
{
  return layerType_getName(type);
}

bool CustomData_layertype_is_singleton(const eCustomDataType type)
{
  const LayerTypeInfo *typeInfo = layerType_getInfo(type);
  return typeInfo->defaultname == nullptr;
}

bool CustomData_layertype_is_dynamic(const eCustomDataType type)
{
  const LayerTypeInfo *typeInfo = layerType_getInfo(type);

  return (typeInfo->free != nullptr);
}

int CustomData_layertype_layers_max(const eCustomDataType type)
{
  const LayerTypeInfo *typeInfo = layerType_getInfo(type);

  /* Same test as for singleton above. */
  if (typeInfo->defaultname == nullptr) {
    return 1;
  }
  if (typeInfo->layers_max == nullptr) {
    return -1;
  }

  return typeInfo->layers_max();
}

static bool cd_layer_find_dupe(CustomData *data,
                               const char *name,
                               const eCustomDataType type,
                               const int index)
{
  /* see if there is a duplicate */
  for (int i = 0; i < data->totlayer; i++) {
    if (i != index) {
      CustomDataLayer *layer = &data->layers[i];

      if (CD_TYPE_AS_MASK(type) & CD_MASK_PROP_ALL) {
        if ((CD_TYPE_AS_MASK(layer->type) & CD_MASK_PROP_ALL) && STREQ(layer->name, name)) {
          return true;
        }
      }
      else {
        if (i != index && layer->type == type && STREQ(layer->name, name)) {
          return true;
        }
      }
    }
  }

  return false;
}

struct CustomDataUniqueCheckData {
  CustomData *data;
  eCustomDataType type;
  int index;
};

static bool customdata_unique_check(void *arg, const char *name)
{
  CustomDataUniqueCheckData *data_arg = static_cast<CustomDataUniqueCheckData *>(arg);
  return cd_layer_find_dupe(data_arg->data, name, data_arg->type, data_arg->index);
}

int CustomData_name_maxncpy_calc(const blender::StringRef name)
{
  if (name.startswith(".")) {
    return MAX_CUSTOMDATA_LAYER_NAME_NO_PREFIX;
  }
  for (const blender::StringRef prefix :
       {"." UV_VERTSEL_NAME, UV_EDGESEL_NAME ".", UV_PINNED_NAME "."})
  {
    if (name.startswith(prefix)) {
      return MAX_CUSTOMDATA_LAYER_NAME;
    }
  }
  return MAX_CUSTOMDATA_LAYER_NAME_NO_PREFIX;
}

void CustomData_set_layer_unique_name(CustomData *data, const int index)
{
  CustomDataLayer *nlayer = &data->layers[index];
  const LayerTypeInfo *typeInfo = layerType_getInfo(eCustomDataType(nlayer->type));

  CustomDataUniqueCheckData data_arg{data, eCustomDataType(nlayer->type), index};

  if (!typeInfo->defaultname) {
    return;
  }

  const int name_maxncpy = CustomData_name_maxncpy_calc(nlayer->name);

  /* Set default name if none specified. Note we only call DATA_() when
   * needed to avoid overhead of locale lookups in the depsgraph. */
  if (nlayer->name[0] == '\0') {
    STRNCPY_UTF8(nlayer->name, DATA_(typeInfo->defaultname));
  }

  const char *defname = ""; /* Dummy argument, never used as `name` is never zero length. */
  BLI_uniquename_cb(customdata_unique_check, &data_arg, defname, '.', nlayer->name, name_maxncpy);
}

void CustomData_validate_layer_name(const CustomData *data,
                                    const eCustomDataType type,
                                    const char *name,
                                    char *outname)
{
  int index = -1;

  /* if a layer name was given, try to find that layer */
  if (name[0]) {
    index = CustomData_get_named_layer_index(data, type, name);
  }

  if (index == -1) {
    /* either no layer was specified, or the layer we want has been
     * deleted, so assign the active layer to name
     */
    index = CustomData_get_active_layer_index(data, type);
    BLI_strncpy_utf8(outname, data->layers[index].name, MAX_CUSTOMDATA_LAYER_NAME);
  }
  else {
    BLI_strncpy_utf8(outname, name, MAX_CUSTOMDATA_LAYER_NAME);
  }
}

bool CustomData_verify_versions(CustomData *data, const int index)
{
  const LayerTypeInfo *typeInfo;
  CustomDataLayer *layer = &data->layers[index];
  bool keeplayer = true;

  if (layer->type >= CD_NUMTYPES) {
    keeplayer = false; /* unknown layer type from future version */
  }
  else {
    typeInfo = layerType_getInfo(eCustomDataType(layer->type));

    if (!typeInfo->defaultname && (index > 0) && data->layers[index - 1].type == layer->type) {
      keeplayer = false; /* multiple layers of which we only support one */
    }
    /* This is a preemptive fix for cases that should not happen
     * (layers that should not be written in .blend files),
     * but can happen due to bugs (see e.g. #62318).
     * Also for forward compatibility, in future,
     * we may put into `.blend` file some currently un-written data types,
     * this should cover that case as well.
     * Better to be safe here, and fix issue on the fly rather than crash... */
    /* 0 structnum is used in writing code to tag layer types that should not be written. */
    else if (typeInfo->structnum == 0 &&
             /* XXX Not sure why those three are exception, maybe that should be fixed? */
             !ELEM(layer->type,
                   CD_PAINT_MASK,
                   CD_FACEMAP,
                   CD_MTEXPOLY,
                   CD_SCULPT_FACE_SETS,
                   CD_CREASE))
    {
      keeplayer = false;
      CLOG_WARN(&LOG, ".blend file read: removing a data layer that should not have been written");
    }
  }

  if (!keeplayer) {
    for (int i = index + 1; i < data->totlayer; i++) {
      data->layers[i - 1] = data->layers[i];
    }
    data->totlayer--;
  }

  return keeplayer;
}

static bool CustomData_layer_ensure_data_exists(CustomDataLayer *layer, size_t count)
{
  BLI_assert(layer);
  const LayerTypeInfo *typeInfo = layerType_getInfo(eCustomDataType(layer->type));
  BLI_assert(typeInfo);

  if (layer->data || count == 0) {
    return false;
  }

  switch (layer->type) {
    /* When more instances of corrupt files are found, add them here. */
    case CD_PROP_BOOL:   /* See #84935. */
    case CD_MLOOPUV:     /* See #90620. */
    case CD_PROP_FLOAT2: /* See #90620. */
      layer->data = MEM_calloc_arrayN(
          count, typeInfo->size, layerType_getName(eCustomDataType(layer->type)));
      BLI_assert(layer->data);
      if (typeInfo->set_default_value) {
        typeInfo->set_default_value(layer->data, count);
      }
      return true;
      break;

    case CD_MTEXPOLY:
      /* TODO: Investigate multiple test failures on cycles, e.g. cycles_shadow_catcher_cpu. */
      break;

    default:
      /* Log an error so we can collect instances of bad files. */
      CLOG_WARN(&LOG, "CustomDataLayer->data is null for type %d.", layer->type);
      break;
  }
  return false;
}

bool CustomData_layer_validate(CustomDataLayer *layer, const uint totitems, const bool do_fixes)
{
  BLI_assert(layer);
  const LayerTypeInfo *typeInfo = layerType_getInfo(eCustomDataType(layer->type));
  BLI_assert(typeInfo);

  if (do_fixes) {
    CustomData_layer_ensure_data_exists(layer, totitems);
  }

  BLI_assert((totitems == 0) || layer->data);
  BLI_assert(MEM_allocN_len(layer->data) >= totitems * typeInfo->size);

  if (typeInfo->validate != nullptr) {
    return typeInfo->validate(layer->data, totitems, do_fixes);
  }

  return false;
}

/** \} */

/* -------------------------------------------------------------------- */
/** \name External Files
 * \{ */

static void customdata_external_filename(char filepath[FILE_MAX],
                                         ID *id,
                                         CustomDataExternal *external)
{
  BLI_strncpy(filepath, external->filepath, FILE_MAX);
  BLI_path_abs(filepath, ID_BLEND_PATH_FROM_GLOBAL(id));
}

void CustomData_external_reload(CustomData *data, ID * /*id*/, eCustomDataMask mask, int totelem)
{
  for (int i = 0; i < data->totlayer; i++) {
    CustomDataLayer *layer = &data->layers[i];
    const LayerTypeInfo *typeInfo = layerType_getInfo(eCustomDataType(layer->type));

    if (!(mask & CD_TYPE_AS_MASK(layer->type))) {
      /* pass */
    }
    else if ((layer->flag & CD_FLAG_EXTERNAL) && (layer->flag & CD_FLAG_IN_MEMORY)) {
      if (typeInfo->free) {
        typeInfo->free(layer->data, totelem, typeInfo->size);
      }
      layer->flag &= ~CD_FLAG_IN_MEMORY;
    }
  }
}

void CustomData_external_read(CustomData *data, ID *id, eCustomDataMask mask, const int totelem)
{
  CustomDataExternal *external = data->external;
  CustomDataLayer *layer;
  char filepath[FILE_MAX];
  int update = 0;

  if (!external) {
    return;
  }

  for (int i = 0; i < data->totlayer; i++) {
    layer = &data->layers[i];
    const LayerTypeInfo *typeInfo = layerType_getInfo(eCustomDataType(layer->type));

    if (!(mask & CD_TYPE_AS_MASK(layer->type))) {
      /* pass */
    }
    else if (layer->flag & CD_FLAG_IN_MEMORY) {
      /* pass */
    }
    else if ((layer->flag & CD_FLAG_EXTERNAL) && typeInfo->read) {
      update = 1;
    }
  }

  if (!update) {
    return;
  }

  customdata_external_filename(filepath, id, external);

  CDataFile *cdf = cdf_create(CDF_TYPE_MESH);
  if (!cdf_read_open(cdf, filepath)) {
    cdf_free(cdf);
    CLOG_ERROR(&LOG,
               "Failed to read %s layer from %s.",
               layerType_getName(eCustomDataType(layer->type)),
               filepath);
    return;
  }

  for (int i = 0; i < data->totlayer; i++) {
    layer = &data->layers[i];
    const LayerTypeInfo *typeInfo = layerType_getInfo(eCustomDataType(layer->type));

    if (!(mask & CD_TYPE_AS_MASK(layer->type))) {
      /* pass */
    }
    else if (layer->flag & CD_FLAG_IN_MEMORY) {
      /* pass */
    }
    else if ((layer->flag & CD_FLAG_EXTERNAL) && typeInfo->read) {
      CDataFileLayer *blay = cdf_layer_find(cdf, layer->type, layer->name);

      if (blay) {
        if (cdf_read_layer(cdf, blay)) {
          if (typeInfo->read(cdf, layer->data, totelem)) {
            /* pass */
          }
          else {
            break;
          }
          layer->flag |= CD_FLAG_IN_MEMORY;
        }
        else {
          break;
        }
      }
    }
  }

  cdf_read_close(cdf);
  cdf_free(cdf);
}

void CustomData_external_write(
    CustomData *data, ID *id, eCustomDataMask mask, const int totelem, const int free)
{
  CustomDataExternal *external = data->external;
  int update = 0;
  char filepath[FILE_MAX];

  if (!external) {
    return;
  }

  /* test if there is anything to write */
  for (int i = 0; i < data->totlayer; i++) {
    CustomDataLayer *layer = &data->layers[i];
    const LayerTypeInfo *typeInfo = layerType_getInfo(eCustomDataType(layer->type));

    if (!(mask & CD_TYPE_AS_MASK(layer->type))) {
      /* pass */
    }
    else if ((layer->flag & CD_FLAG_EXTERNAL) && typeInfo->write) {
      update = 1;
    }
  }

  if (!update) {
    return;
  }

  /* make sure data is read before we try to write */
  CustomData_external_read(data, id, mask, totelem);
  customdata_external_filename(filepath, id, external);

  CDataFile *cdf = cdf_create(CDF_TYPE_MESH);

  for (int i = 0; i < data->totlayer; i++) {
    CustomDataLayer *layer = &data->layers[i];
    const LayerTypeInfo *typeInfo = layerType_getInfo(eCustomDataType(layer->type));

    if ((layer->flag & CD_FLAG_EXTERNAL) && typeInfo->filesize) {
      if (layer->flag & CD_FLAG_IN_MEMORY) {
        cdf_layer_add(
            cdf, layer->type, layer->name, typeInfo->filesize(cdf, layer->data, totelem));
      }
      else {
        cdf_free(cdf);
        return; /* read failed for a layer! */
      }
    }
  }

  if (!cdf_write_open(cdf, filepath)) {
    CLOG_ERROR(&LOG, "Failed to open %s for writing.", filepath);
    cdf_free(cdf);
    return;
  }

  int i;
  for (i = 0; i < data->totlayer; i++) {
    CustomDataLayer *layer = &data->layers[i];
    const LayerTypeInfo *typeInfo = layerType_getInfo(eCustomDataType(layer->type));

    if ((layer->flag & CD_FLAG_EXTERNAL) && typeInfo->write) {
      CDataFileLayer *blay = cdf_layer_find(cdf, layer->type, layer->name);

      if (cdf_write_layer(cdf, blay)) {
        if (typeInfo->write(cdf, layer->data, totelem)) {
          /* pass */
        }
        else {
          break;
        }
      }
      else {
        break;
      }
    }
  }

  if (i != data->totlayer) {
    CLOG_ERROR(&LOG, "Failed to write data to %s.", filepath);
    cdf_write_close(cdf);
    cdf_free(cdf);
    return;
  }

  for (i = 0; i < data->totlayer; i++) {
    CustomDataLayer *layer = &data->layers[i];
    const LayerTypeInfo *typeInfo = layerType_getInfo(eCustomDataType(layer->type));

    if ((layer->flag & CD_FLAG_EXTERNAL) && typeInfo->write) {
      if (free) {
        if (typeInfo->free) {
          typeInfo->free(layer->data, totelem, typeInfo->size);
        }
        layer->flag &= ~CD_FLAG_IN_MEMORY;
      }
    }
  }

  cdf_write_close(cdf);
  cdf_free(cdf);
}

void CustomData_external_add(CustomData *data,
                             ID * /*id*/,
                             const eCustomDataType type,
                             const int /*totelem*/,
                             const char *filepath)
{
  CustomDataExternal *external = data->external;

  int layer_index = CustomData_get_active_layer_index(data, type);
  if (layer_index == -1) {
    return;
  }

  CustomDataLayer *layer = &data->layers[layer_index];

  if (layer->flag & CD_FLAG_EXTERNAL) {
    return;
  }

  if (!external) {
    external = MEM_cnew<CustomDataExternal>(__func__);
    data->external = external;
  }
  STRNCPY(external->filepath, filepath);

  layer->flag |= CD_FLAG_EXTERNAL | CD_FLAG_IN_MEMORY;
}

void CustomData_external_remove(CustomData *data,
                                ID *id,
                                const eCustomDataType type,
                                const int totelem)
{
  CustomDataExternal *external = data->external;

  int layer_index = CustomData_get_active_layer_index(data, type);
  if (layer_index == -1) {
    return;
  }

  CustomDataLayer *layer = &data->layers[layer_index];

  if (!external) {
    return;
  }

  if (layer->flag & CD_FLAG_EXTERNAL) {
    if (!(layer->flag & CD_FLAG_IN_MEMORY)) {
      CustomData_external_read(data, id, CD_TYPE_AS_MASK(layer->type), totelem);
    }

    layer->flag &= ~CD_FLAG_EXTERNAL;
  }
}

bool CustomData_external_test(CustomData *data, const eCustomDataType type)
{
  int layer_index = CustomData_get_active_layer_index(data, type);
  if (layer_index == -1) {
    return false;
  }

  CustomDataLayer *layer = &data->layers[layer_index];
  return (layer->flag & CD_FLAG_EXTERNAL) != 0;
}

/** \} */

/* -------------------------------------------------------------------- */
/** \name Mesh-to-Mesh Data Transfer
 * \{ */

static void copy_bit_flag(void *dst, const void *src, const size_t data_size, const uint64_t flag)
{
#define COPY_BIT_FLAG(_type, _dst, _src, _f) \
  { \
    const _type _val = *((_type *)(_src)) & (_type)(_f); \
    *((_type *)(_dst)) &= ~(_type)(_f); \
    *((_type *)(_dst)) |= _val; \
  } \
  (void)0

  switch (data_size) {
    case 1:
      COPY_BIT_FLAG(uint8_t, dst, src, flag);
      break;
    case 2:
      COPY_BIT_FLAG(uint16_t, dst, src, flag);
      break;
    case 4:
      COPY_BIT_FLAG(uint32_t, dst, src, flag);
      break;
    case 8:
      COPY_BIT_FLAG(uint64_t, dst, src, flag);
      break;
    default:
      // CLOG_ERROR(&LOG, "Unknown flags-container size (%zu)", datasize);
      break;
  }

#undef COPY_BIT_FLAG
}

static bool check_bit_flag(const void *data, const size_t data_size, const uint64_t flag)
{
  switch (data_size) {
    case 1:
      return ((*((uint8_t *)data) & uint8_t(flag)) != 0);
    case 2:
      return ((*((uint16_t *)data) & uint16_t(flag)) != 0);
    case 4:
      return ((*((uint32_t *)data) & uint32_t(flag)) != 0);
    case 8:
      return ((*((uint64_t *)data) & uint64_t(flag)) != 0);
    default:
      // CLOG_ERROR(&LOG, "Unknown flags-container size (%zu)", datasize);
      return false;
  }
}

static void customdata_data_transfer_interp_generic(const CustomDataTransferLayerMap *laymap,
                                                    void *data_dst,
                                                    const void **sources,
                                                    const float *weights,
                                                    const int count,
                                                    const float mix_factor)
{
  BLI_assert(weights != nullptr);
  BLI_assert(count > 0);

  /* Fake interpolation, we actually copy highest weighted source to dest.
   * Note we also handle bitflags here,
   * in which case we rather choose to transfer value of elements totaling
   * more than 0.5 of weight. */
  int best_src_idx = 0;

  const int data_type = laymap->data_type;
  const int mix_mode = laymap->mix_mode;

  size_t data_size;
  const uint64_t data_flag = laymap->data_flag;

  cd_interp interp_cd = nullptr;
  cd_copy copy_cd = nullptr;

  if (!sources) {
    /* Not supported here, abort. */
    return;
  }

  if (int(data_type) & CD_FAKE) {
    data_size = laymap->data_size;
  }
  else {
    const LayerTypeInfo *type_info = layerType_getInfo(eCustomDataType(data_type));

    data_size = size_t(type_info->size);
    interp_cd = type_info->interp;
    copy_cd = type_info->copy;
  }

  void *tmp_dst = MEM_mallocN(data_size, __func__);

  if (count > 1 && !interp_cd) {
    if (data_flag) {
      /* Boolean case, we can 'interpolate' in two groups,
       * and choose value from highest weighted group. */
      float tot_weight_true = 0.0f;
      int item_true_idx = -1, item_false_idx = -1;

      for (int i = 0; i < count; i++) {
        if (check_bit_flag(sources[i], data_size, data_flag)) {
          tot_weight_true += weights[i];
          item_true_idx = i;
        }
        else {
          item_false_idx = i;
        }
      }
      best_src_idx = (tot_weight_true >= 0.5f) ? item_true_idx : item_false_idx;
    }
    else {
      /* We just choose highest weighted source. */
      float max_weight = 0.0f;

      for (int i = 0; i < count; i++) {
        if (weights[i] > max_weight) {
          max_weight = weights[i];
          best_src_idx = i;
        }
      }
    }
  }

  BLI_assert(best_src_idx >= 0);

  if (interp_cd) {
    interp_cd(sources, weights, nullptr, count, tmp_dst);
  }
  else if (data_flag) {
    copy_bit_flag(tmp_dst, sources[best_src_idx], data_size, data_flag);
  }
  /* No interpolation, just copy highest weight source element's data. */
  else if (copy_cd) {
    copy_cd(sources[best_src_idx], tmp_dst, 1);
  }
  else {
    memcpy(tmp_dst, sources[best_src_idx], data_size);
  }

  if (data_flag) {
    /* Bool flags, only copy if dest data is set (resp. unset) -
     * only 'advanced' modes we can support here! */
    if (mix_factor >= 0.5f && ((mix_mode == CDT_MIX_TRANSFER) ||
                               (mix_mode == CDT_MIX_REPLACE_ABOVE_THRESHOLD &&
                                check_bit_flag(data_dst, data_size, data_flag)) ||
                               (mix_mode == CDT_MIX_REPLACE_BELOW_THRESHOLD &&
                                !check_bit_flag(data_dst, data_size, data_flag))))
    {
      copy_bit_flag(data_dst, tmp_dst, data_size, data_flag);
    }
  }
  else if (!(int(data_type) & CD_FAKE)) {
    CustomData_data_mix_value(eCustomDataType(data_type), tmp_dst, data_dst, mix_mode, mix_factor);
  }
  /* Else we can do nothing by default, needs custom interp func!
   * Note this is here only for sake of consistency, not expected to be used much actually? */
  else {
    if (mix_factor >= 0.5f) {
      memcpy(data_dst, tmp_dst, data_size);
    }
  }

  MEM_freeN(tmp_dst);
}

void customdata_data_transfer_interp_normal_normals(const CustomDataTransferLayerMap *laymap,
                                                    void *data_dst,
                                                    const void **sources,
                                                    const float *weights,
                                                    const int count,
                                                    const float mix_factor)
{
  BLI_assert(weights != nullptr);
  BLI_assert(count > 0);

  const eCustomDataType data_type = eCustomDataType(laymap->data_type);
  BLI_assert(data_type == CD_NORMAL);
  const int mix_mode = laymap->mix_mode;

  SpaceTransform *space_transform = static_cast<SpaceTransform *>(laymap->interp_data);

  const LayerTypeInfo *type_info = layerType_getInfo(data_type);
  cd_interp interp_cd = type_info->interp;

  float tmp_dst[3];

  if (!sources) {
    /* Not supported here, abort. */
    return;
  }

  interp_cd(sources, weights, nullptr, count, tmp_dst);
  if (space_transform) {
    /* tmp_dst is in source space so far, bring it back in destination space. */
    BLI_space_transform_invert_normal(space_transform, tmp_dst);
  }

  CustomData_data_mix_value(data_type, tmp_dst, data_dst, mix_mode, mix_factor);
}

void CustomData_data_transfer(const MeshPairRemap *me_remap,
                              const CustomDataTransferLayerMap *laymap)
{
  MeshPairRemapItem *mapit = me_remap->items;
  const int totelem = me_remap->items_num;

  const int data_type = laymap->data_type;
  const void *data_src = laymap->data_src;
  void *data_dst = laymap->data_dst;

  size_t data_step;
  size_t data_size;
  size_t data_offset;

  cd_datatransfer_interp interp = nullptr;

  size_t tmp_buff_size = 32;
  const void **tmp_data_src = nullptr;

  /* NOTE: null data_src may happen and be valid (see vgroups...). */
  if (!data_dst) {
    return;
  }

  if (data_src) {
    tmp_data_src = (const void **)MEM_malloc_arrayN(
        tmp_buff_size, sizeof(*tmp_data_src), __func__);
  }

  if (int(data_type) & CD_FAKE) {
    data_step = laymap->elem_size;
    data_size = laymap->data_size;
    data_offset = laymap->data_offset;
  }
  else {
    const LayerTypeInfo *type_info = layerType_getInfo(eCustomDataType(data_type));

    /* NOTE: we can use 'fake' CDLayers for crease :/. */
    data_size = size_t(type_info->size);
    data_step = laymap->elem_size ? laymap->elem_size : data_size;
    data_offset = laymap->data_offset;
  }

  interp = laymap->interp ? laymap->interp : customdata_data_transfer_interp_generic;

  for (int i = 0; i < totelem; i++, data_dst = POINTER_OFFSET(data_dst, data_step), mapit++) {
    const int sources_num = mapit->sources_num;
    const float mix_factor = laymap->mix_factor *
                             (laymap->mix_weights ? laymap->mix_weights[i] : 1.0f);

    if (!sources_num) {
      /* No sources for this element, skip it. */
      continue;
    }

    if (tmp_data_src) {
      if (UNLIKELY(sources_num > tmp_buff_size)) {
        tmp_buff_size = size_t(sources_num);
        tmp_data_src = (const void **)MEM_reallocN((void *)tmp_data_src,
                                                   sizeof(*tmp_data_src) * tmp_buff_size);
      }

      for (int j = 0; j < sources_num; j++) {
        const size_t src_idx = size_t(mapit->indices_src[j]);
        tmp_data_src[j] = POINTER_OFFSET(data_src, (data_step * src_idx) + data_offset);
      }
    }

    interp(laymap,
           POINTER_OFFSET(data_dst, data_offset),
           tmp_data_src,
           mapit->weights_src,
           sources_num,
           mix_factor);
  }

  MEM_SAFE_FREE(tmp_data_src);
}

/** \} */

/* -------------------------------------------------------------------- */
/** \name Custom Data IO
 * \{ */

static void write_mdisps(BlendWriter *writer,
                         const int count,
                         const MDisps *mdlist,
                         const int external)
{
  if (mdlist) {
    BLO_write_struct_array(writer, MDisps, count, mdlist);
    for (int i = 0; i < count; i++) {
      const MDisps *md = &mdlist[i];
      if (md->disps) {
        if (!external) {
          BLO_write_float3_array(writer, md->totdisp, &md->disps[0][0]);
        }
      }

      if (md->hidden) {
        BLO_write_raw(writer, BLI_BITMAP_SIZE(md->totdisp), md->hidden);
      }
    }
  }
}

static void write_grid_paint_mask(BlendWriter *writer,
                                  int count,
                                  const GridPaintMask *grid_paint_mask)
{
  if (grid_paint_mask) {
    BLO_write_struct_array(writer, GridPaintMask, count, grid_paint_mask);
    for (int i = 0; i < count; i++) {
      const GridPaintMask *gpm = &grid_paint_mask[i];
      if (gpm->data) {
        const int gridsize = BKE_ccg_gridsize(gpm->level);
        BLO_write_raw(writer, sizeof(*gpm->data) * gridsize * gridsize, gpm->data);
      }
    }
  }
}

void CustomData_blend_write(BlendWriter *writer,
                            CustomData *data,
                            Span<CustomDataLayer> layers_to_write,
                            int count,
                            eCustomDataMask cddata_mask,
                            ID *id)
{
  /* write external customdata (not for undo) */
  if (data->external && !BLO_write_is_undo(writer)) {
    CustomData_external_write(data, id, cddata_mask, count, 0);
  }

  BLO_write_struct_array_at_address(
      writer, CustomDataLayer, data->totlayer, data->layers, layers_to_write.data());

  for (const CustomDataLayer &layer : layers_to_write) {
    const LayerTypeInfo *typeInfo = layerType_getInfo(eCustomDataType(layer.type));

    switch (layer.type) {
      case CD_MDEFORMVERT:
        BKE_defvert_blend_write(writer, count, static_cast<const MDeformVert *>(layer.data));
        break;
      case CD_MDISPS:
        write_mdisps(
            writer, count, static_cast<const MDisps *>(layer.data), layer.flag & CD_FLAG_EXTERNAL);
        break;
      case CD_PAINT_MASK:
        BLO_write_raw(writer, sizeof(float) * count, static_cast<const float *>(layer.data));
        break;
      case CD_GRID_PAINT_MASK:
        write_grid_paint_mask(writer, count, static_cast<const GridPaintMask *>(layer.data));
        break;
      case CD_PROP_BOOL:
        BLO_write_raw(writer, sizeof(bool) * count, static_cast<const bool *>(layer.data));
        break;
      default: {
        const char *structname;
        int structnum;
        CustomData_file_write_info(eCustomDataType(layer.type), &structname, &structnum);
        if (structnum) {
          int datasize = structnum * count;
          BLO_write_struct_array_by_name(writer, structname, datasize, layer.data);
        }
        else if (!BLO_write_is_undo(writer)) { /* Do not warn on undo. */
          printf("%s error: layer '%s':%d - can't be written to file\n",
                 __func__,
                 structname,
                 layer.type);
        }
      }
    }
  }

  if (data->external) {
    BLO_write_struct(writer, CustomDataExternal, data->external);
  }
}

static void blend_read_mdisps(BlendDataReader *reader,
                              const int count,
                              MDisps *mdisps,
                              const int external)
{
  if (mdisps) {
    for (int i = 0; i < count; i++) {
      BLO_read_data_address(reader, &mdisps[i].disps);
      BLO_read_data_address(reader, &mdisps[i].hidden);

      if (mdisps[i].totdisp && !mdisps[i].level) {
        /* this calculation is only correct for loop mdisps;
         * if loading pre-BMesh face mdisps this will be
         * overwritten with the correct value in
         * bm_corners_to_loops() */
        float gridsize = sqrtf(mdisps[i].totdisp);
        mdisps[i].level = int(logf(gridsize - 1.0f) / float(M_LN2)) + 1;
      }

      if (BLO_read_requires_endian_switch(reader) && (mdisps[i].disps)) {
        /* DNA_struct_switch_endian doesn't do endian swap for (*disps)[] */
        /* this does swap for data written at write_mdisps() - readfile.c */
        BLI_endian_switch_float_array(*mdisps[i].disps, mdisps[i].totdisp * 3);
      }
      if (!external && !mdisps[i].disps) {
        mdisps[i].totdisp = 0;
      }
    }
  }
}

static void blend_read_paint_mask(BlendDataReader *reader,
                                  int count,
                                  GridPaintMask *grid_paint_mask)
{
  if (grid_paint_mask) {
    for (int i = 0; i < count; i++) {
      GridPaintMask *gpm = &grid_paint_mask[i];
      if (gpm->data) {
        BLO_read_data_address(reader, &gpm->data);
      }
    }
  }
}

void CustomData_blend_read(BlendDataReader *reader, CustomData *data, const int count)
{
  BLO_read_data_address(reader, &data->layers);

  /* Annoying workaround for bug #31079 loading legacy files with
   * no polygons _but_ have stale custom-data. */
  if (UNLIKELY(count == 0 && data->layers == nullptr && data->totlayer != 0)) {
    CustomData_reset(data);
    return;
  }

  BLO_read_data_address(reader, &data->external);

  int i = 0;
  while (i < data->totlayer) {
    CustomDataLayer *layer = &data->layers[i];
    const LayerTypeInfo *typeInfo = layerType_getInfo(eCustomDataType(layer->type));

    if (layer->flag & CD_FLAG_EXTERNAL) {
      layer->flag &= ~CD_FLAG_IN_MEMORY;
    }
    layer->sharing_info = nullptr;

    if (CustomData_verify_versions(data, i)) {
      BLO_read_data_address(reader, &layer->data);
      if (layer->data != nullptr) {
        /* Make layer data shareable. */
        layer->sharing_info = make_implicit_sharing_info_for_layer(
            eCustomDataType(layer->type), layer->data, count);
      }
      if (CustomData_layer_ensure_data_exists(layer, count)) {
        /* Under normal operations, this shouldn't happen, but...
         * For a CD_PROP_BOOL example, see #84935.
         * For a CD_MLOOPUV example, see #90620. */
        CLOG_WARN(&LOG,
                  "Allocated custom data layer that was not saved correctly for layer->type = %d.",
                  layer->type);
      }

      if (layer->type == CD_MDISPS) {
        blend_read_mdisps(
            reader, count, static_cast<MDisps *>(layer->data), layer->flag & CD_FLAG_EXTERNAL);
      }
      else if (layer->type == CD_GRID_PAINT_MASK) {
        blend_read_paint_mask(reader, count, static_cast<GridPaintMask *>(layer->data));
      }
      else if (layer->type == CD_MDEFORMVERT) {
        BKE_defvert_blend_read(reader, count, static_cast<MDeformVert *>(layer->data));
      }
      i++;
    }
  }

  /* Ensure allocated size is set to the size of the read array. While this should always be the
   * case (see #CustomData_blend_write_prepare), there can be some corruption in rare cases (e.g.
   * files saved between ff3d535bc2a63092 and 945f32e66d6ada2a). */
  data->maxlayer = data->totlayer;

  CustomData_update_typemap(data);
}

/** \} */

/* -------------------------------------------------------------------- */
/** \name Custom Data Debugging
 * \{ */

#ifndef NDEBUG

void CustomData_debug_info_from_layers(const CustomData *data, const char *indent, DynStr *dynstr)
{
  for (eCustomDataType type = eCustomDataType(0); type < CD_NUMTYPES;
       type = eCustomDataType(type + 1))
  {
    if (CustomData_has_layer(data, type)) {
      /* NOTE: doesn't account for multiple layers. */
      const char *name = CustomData_layertype_name(type);
      const int size = CustomData_sizeof(type);
      const void *pt = CustomData_get_layer(data, type);
      const int pt_size = pt ? int(MEM_allocN_len(pt) / size) : 0;
      const char *structname;
      int structnum;
      CustomData_file_write_info(type, &structname, &structnum);
      BLI_dynstr_appendf(
          dynstr,
          "%sdict(name='%s', struct='%s', type=%d, ptr='%p', elem=%d, length=%d),\n",
          indent,
          name,
          structname,
          type,
          (const void *)pt,
          size,
          pt_size);
    }
  }
}

#endif /* NDEBUG */

/** \} */

namespace blender::bke {

/* -------------------------------------------------------------------- */
/** \name Custom Data C++ API
 * \{ */

const blender::CPPType *custom_data_type_to_cpp_type(const eCustomDataType type)
{
  switch (type) {
    case CD_PROP_FLOAT:
      return &CPPType::get<float>();
    case CD_PROP_FLOAT2:
      return &CPPType::get<float2>();
    case CD_PROP_FLOAT3:
      return &CPPType::get<float3>();
    case CD_PROP_INT32:
      return &CPPType::get<int>();
    case CD_PROP_INT32_2D:
      return &CPPType::get<int2>();
    case CD_PROP_COLOR:
      return &CPPType::get<ColorGeometry4f>();
    case CD_PROP_BOOL:
      return &CPPType::get<bool>();
    case CD_PROP_INT8:
      return &CPPType::get<int8_t>();
    case CD_PROP_BYTE_COLOR:
      return &CPPType::get<ColorGeometry4b>();
    case CD_PROP_QUATERNION:
      return &CPPType::get<math::Quaternion>();
    case CD_PROP_STRING:
      return &CPPType::get<MStringProperty>();
    default:
      return nullptr;
  }
}

eCustomDataType cpp_type_to_custom_data_type(const blender::CPPType &type)
{
  if (type.is<float>()) {
    return CD_PROP_FLOAT;
  }
  if (type.is<float2>()) {
    return CD_PROP_FLOAT2;
  }
  if (type.is<float3>()) {
    return CD_PROP_FLOAT3;
  }
  if (type.is<int>()) {
    return CD_PROP_INT32;
  }
  if (type.is<int2>()) {
    return CD_PROP_INT32_2D;
  }
  if (type.is<ColorGeometry4f>()) {
    return CD_PROP_COLOR;
  }
  if (type.is<bool>()) {
    return CD_PROP_BOOL;
  }
  if (type.is<int8_t>()) {
    return CD_PROP_INT8;
  }
  if (type.is<ColorGeometry4b>()) {
    return CD_PROP_BYTE_COLOR;
  }
  if (type.is<math::Quaternion>()) {
    return CD_PROP_QUATERNION;
  }
  if (type.is<MStringProperty>()) {
    return CD_PROP_STRING;
  }
  return static_cast<eCustomDataType>(-1);
}

/** \} */

}  // namespace blender::bke

size_t CustomData_get_elem_size(const CustomDataLayer *layer)
{
  return LAYERTYPEINFO[layer->type].size;
}<|MERGE_RESOLUTION|>--- conflicted
+++ resolved
@@ -1989,16 +1989,6 @@
      nullptr},
     /* 51: CD_HAIRLENGTH */
     {sizeof(float), "float", 1, nullptr, nullptr, nullptr, nullptr, nullptr, nullptr},
-<<<<<<< HEAD
-    /*52 CD_BMESH_TOOLFLAGS */
-    {sizeof(MToolFlags),
-     "MToolFlags",
-     1,
-     nullptr,  // flag singleton layer
-     nullptr,
-     nullptr,
-     layerInterp_noop},
-=======
     /* 52: CD_PROP_QUATERNION */
     {sizeof(float[4]),
      "vec4f",
@@ -2009,7 +1999,14 @@
      nullptr,
      nullptr,
      layerDefault_propquaternion},
->>>>>>> 60d90de9
+    /*53: CD_BMESH_TOOLFLAGS */
+    {sizeof(MToolFlags),
+     "MToolFlags",
+     1,
+     nullptr,  // flag singleton layer
+     nullptr,
+     nullptr,
+     layerInterp_noop},
 };
 
 static const char *LAYERTYPENAMES[CD_NUMTYPES] = {
@@ -2066,14 +2063,10 @@
     "CDPropFloat3",
     "CDPropFloat2",
     "CDPropBoolean",
-<<<<<<< HEAD
-    /*51-53*/ "CDHairLength",
-    "CDMToolFlags"};
-=======
     "CDHairLength",
     "CDPropQuaternion",
+    "CDMToolFlags",
 };
->>>>>>> 60d90de9
 
 const CustomData_MeshMasks CD_MASK_BAREMESH = {
     /*vmask*/ CD_MASK_PROP_FLOAT3,

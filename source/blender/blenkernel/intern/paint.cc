/* SPDX-FileCopyrightText: 2009 by Nicholas Bishop. All rights reserved.
 *
 * SPDX-License-Identifier: GPL-2.0-or-later */

/** \file
 * \ingroup bke
 */

#include <cstdlib>
#include <cstring>

#include "MEM_guardedalloc.h"

#include "DNA_brush_types.h"
#include "DNA_defaults.h"
#include "DNA_gpencil_legacy_types.h"
#include "DNA_key_types.h"
#include "DNA_mesh_types.h"
#include "DNA_meshdata_types.h"
#include "DNA_modifier_types.h"
#include "DNA_object_types.h"
#include "DNA_scene_types.h"
#include "DNA_space_types.h"
#include "DNA_view3d_types.h"
#include "DNA_workspace_types.h"

#include "BLI_alloca.h"
#include "BLI_array.h"
#include "BLI_bitmap.h"
#include "BLI_hash.h"
#include "BLI_index_range.hh"
#include "BLI_listbase.h"
#include "BLI_math_color.h"
#include "BLI_math_matrix.h"
#include "BLI_math_vector.h"
#include "BLI_string_ref.hh"
#include "BLI_string_utf8.h"
#include "BLI_string_utils.h"
#include "BLI_utildefines.h"
#include "BLI_vector.hh"

#include "BLT_translation.h"

#include "BKE_attribute.h"
#include "BKE_attribute.hh"
#include "BKE_brush.hh"
#include "BKE_ccg.h"
#include "BKE_colortools.h"
#include "BKE_context.h"
#include "BKE_crazyspace.h"
#include "BKE_deform.h"
#include "BKE_global.h"
#include "BKE_gpencil_legacy.h"
#include "BKE_idtype.h"
#include "BKE_image.h"
#include "BKE_key.h"
#include "BKE_layer.h"
#include "BKE_lib_id.h"
#include "BKE_main.h"
#include "BKE_material.h"
#include "BKE_mesh.hh"
#include "BKE_mesh_mapping.hh"
#include "BKE_mesh_runtime.hh"
#include "BKE_modifier.h"
#include "BKE_multires.hh"
#include "BKE_object.h"
#include "BKE_paint.hh"
#include "BKE_pbvh_api.hh"
#include "BKE_scene.h"
#include "BKE_sculpt.hh"
#include "BKE_subdiv_ccg.hh"
#include "BKE_subsurf.hh"
#include "BKE_undo_system.h"

#include "DEG_depsgraph.h"
#include "DEG_depsgraph_query.h"

#include "RNA_enum_types.hh"

#include "BLO_read_write.hh"

#include "bmesh_idmap.h"
#include "bmesh.h"
#include "bmesh_log.h"

// TODO: figure out bad cross module refs
void SCULPT_undo_ensure_bmlog(Object *ob);

using blender::float3;
using blender::IndexRange;
using blender::MutableSpan;
using blender::Span;
using blender::StringRef;
using blender::Vector;

static void sculpt_attribute_update_refs(Object *ob);
static SculptAttribute *sculpt_attribute_ensure_ex(Object *ob,
                                                   eAttrDomain domain,
                                                   eCustomDataType proptype,
                                                   const char *name,
                                                   const SculptAttributeParams *params,
                                                   PBVHType pbvhtype);
static void sculptsession_bmesh_add_layers(Object *ob);

using blender::MutableSpan;
using blender::Span;
using blender::Vector;

static void palette_init_data(ID *id)
{
  Palette *palette = (Palette *)id;

  BLI_assert(MEMCMP_STRUCT_AFTER_IS_ZERO(palette, id));

  /* Enable fake user by default. */
  id_fake_user_set(&palette->id);
}

static void palette_copy_data(Main * /*bmain*/, ID *id_dst, const ID *id_src, const int /*flag*/)
{
  Palette *palette_dst = (Palette *)id_dst;
  const Palette *palette_src = (const Palette *)id_src;

  BLI_duplicatelist(&palette_dst->colors, &palette_src->colors);
}

static void palette_free_data(ID *id)
{
  Palette *palette = (Palette *)id;

  BLI_freelistN(&palette->colors);
}

static void palette_blend_write(BlendWriter *writer, ID *id, const void *id_address)
{
  Palette *palette = (Palette *)id;

  BLO_write_id_struct(writer, Palette, id_address, &palette->id);
  BKE_id_blend_write(writer, &palette->id);

  BLO_write_struct_list(writer, PaletteColor, &palette->colors);
}

static void palette_blend_read_data(BlendDataReader *reader, ID *id)
{
  Palette *palette = (Palette *)id;
  BLO_read_list(reader, &palette->colors);
}

static void palette_undo_preserve(BlendLibReader * /*reader*/, ID *id_new, ID *id_old)
{
  /* Whole Palette is preserved across undo-steps, and it has no extra pointer, simple. */
  /* NOTE: We do not care about potential internal references to self here, Palette has none. */
  /* NOTE: We do not swap IDProperties, as dealing with potential ID pointers in those would be
   *       fairly delicate. */
  BKE_lib_id_swap(nullptr, id_new, id_old, false, 0);
  std::swap(id_new->properties, id_old->properties);
}

IDTypeInfo IDType_ID_PAL = {
    /*id_code*/ ID_PAL,
    /*id_filter*/ FILTER_ID_PAL,
    /*main_listbase_index*/ INDEX_ID_PAL,
    /*struct_size*/ sizeof(Palette),
    /*name*/ "Palette",
    /*name_plural*/ "palettes",
    /*translation_context*/ BLT_I18NCONTEXT_ID_PALETTE,
    /*flags*/ IDTYPE_FLAGS_NO_ANIMDATA,
    /*asset_type_info*/ nullptr,

    /*init_data*/ palette_init_data,
    /*copy_data*/ palette_copy_data,
    /*free_data*/ palette_free_data,
    /*make_local*/ nullptr,
    /*foreach_id*/ nullptr,
    /*foreach_cache*/ nullptr,
    /*foreach_path*/ nullptr,
    /*owner_pointer_get*/ nullptr,

    /*blend_write*/ palette_blend_write,
    /*blend_read_data*/ palette_blend_read_data,
    /*blend_read_after_liblink*/ nullptr,

    /*blend_read_undo_preserve*/ palette_undo_preserve,

    /*lib_override_apply_post*/ nullptr,
};

static void paint_curve_copy_data(Main * /*bmain*/,
                                  ID *id_dst,
                                  const ID *id_src,
                                  const int /*flag*/)
{
  PaintCurve *paint_curve_dst = (PaintCurve *)id_dst;
  const PaintCurve *paint_curve_src = (const PaintCurve *)id_src;

  if (paint_curve_src->tot_points != 0) {
    paint_curve_dst->points = static_cast<PaintCurvePoint *>(
        MEM_dupallocN(paint_curve_src->points));
  }
}

static void paint_curve_free_data(ID *id)
{
  PaintCurve *paint_curve = (PaintCurve *)id;

  MEM_SAFE_FREE(paint_curve->points);
  paint_curve->tot_points = 0;
}

static void paint_curve_blend_write(BlendWriter *writer, ID *id, const void *id_address)
{
  PaintCurve *pc = (PaintCurve *)id;

  BLO_write_id_struct(writer, PaintCurve, id_address, &pc->id);
  BKE_id_blend_write(writer, &pc->id);

  BLO_write_struct_array(writer, PaintCurvePoint, pc->tot_points, pc->points);
}

static void paint_curve_blend_read_data(BlendDataReader *reader, ID *id)
{
  PaintCurve *pc = (PaintCurve *)id;
  BLO_read_data_address(reader, &pc->points);
}

IDTypeInfo IDType_ID_PC = {
    /*id_code*/ ID_PC,
    /*id_filter*/ FILTER_ID_PC,
    /*main_listbase_index*/ INDEX_ID_PC,
    /*struct_size*/ sizeof(PaintCurve),
    /*name*/ "PaintCurve",
    /*name_plural*/ "paint_curves",
    /*translation_context*/ BLT_I18NCONTEXT_ID_PAINTCURVE,
    /*flags*/ IDTYPE_FLAGS_NO_ANIMDATA,
    /*asset_type_info*/ nullptr,

    /*init_data*/ nullptr,
    /*copy_data*/ paint_curve_copy_data,
    /*free_data*/ paint_curve_free_data,
    /*make_local*/ nullptr,
    /*foreach_id*/ nullptr,
    /*foreach_cache*/ nullptr,
    /*foreach_path*/ nullptr,
    /*owner_pointer_get*/ nullptr,

    /*blend_write*/ paint_curve_blend_write,
    /*blend_read_data*/ paint_curve_blend_read_data,
    /*blend_read_after_liblink*/ nullptr,

    /*blend_read_undo_preserve*/ nullptr,

    /*lib_override_apply_post*/ nullptr,
};

const uchar PAINT_CURSOR_SCULPT[3] = {255, 100, 100};
const uchar PAINT_CURSOR_VERTEX_PAINT[3] = {255, 255, 255};
const uchar PAINT_CURSOR_WEIGHT_PAINT[3] = {200, 200, 255};
const uchar PAINT_CURSOR_TEXTURE_PAINT[3] = {255, 255, 255};
const uchar PAINT_CURSOR_SCULPT_CURVES[3] = {255, 100, 100};

static ePaintOverlayControlFlags overlay_flags = (ePaintOverlayControlFlags)0;

void BKE_paint_invalidate_overlay_tex(Scene *scene, ViewLayer *view_layer, const Tex *tex)
{
  Paint *p = BKE_paint_get_active(scene, view_layer);
  if (!p) {
    return;
  }

  Brush *br = p->brush;
  if (!br) {
    return;
  }

  if (br->mtex.tex == tex) {
    overlay_flags |= PAINT_OVERLAY_INVALID_TEXTURE_PRIMARY;
  }
  if (br->mask_mtex.tex == tex) {
    overlay_flags |= PAINT_OVERLAY_INVALID_TEXTURE_SECONDARY;
  }
}

void BKE_paint_invalidate_cursor_overlay(Scene *scene, ViewLayer *view_layer, CurveMapping *curve)
{
  Paint *p = BKE_paint_get_active(scene, view_layer);
  if (p == nullptr) {
    return;
  }

  Brush *br = p->brush;
  if (br && br->curve == curve) {
    overlay_flags |= PAINT_OVERLAY_INVALID_CURVE;
  }
}

void BKE_paint_invalidate_overlay_all()
{
  overlay_flags |= (PAINT_OVERLAY_INVALID_TEXTURE_SECONDARY |
                    PAINT_OVERLAY_INVALID_TEXTURE_PRIMARY | PAINT_OVERLAY_INVALID_CURVE);
}

ePaintOverlayControlFlags BKE_paint_get_overlay_flags()
{
  return overlay_flags;
}

void BKE_paint_set_overlay_override(eOverlayFlags flags)
{
  if (flags & BRUSH_OVERLAY_OVERRIDE_MASK) {
    if (flags & BRUSH_OVERLAY_CURSOR_OVERRIDE_ON_STROKE) {
      overlay_flags |= PAINT_OVERLAY_OVERRIDE_CURSOR;
    }
    if (flags & BRUSH_OVERLAY_PRIMARY_OVERRIDE_ON_STROKE) {
      overlay_flags |= PAINT_OVERLAY_OVERRIDE_PRIMARY;
    }
    if (flags & BRUSH_OVERLAY_SECONDARY_OVERRIDE_ON_STROKE) {
      overlay_flags |= PAINT_OVERLAY_OVERRIDE_SECONDARY;
    }
  }
  else {
    overlay_flags &= ~(PAINT_OVERRIDE_MASK);
  }
}

void BKE_paint_reset_overlay_invalid(ePaintOverlayControlFlags flag)
{
  overlay_flags &= ~(flag);
}

bool BKE_paint_ensure_from_paintmode(Scene *sce, ePaintMode mode)
{
  ToolSettings *ts = sce->toolsettings;
  Paint **paint_ptr = nullptr;
  /* Some paint modes don't store paint settings as pointer, for these this can be set and
   * referenced by paint_ptr. */
  Paint *paint_tmp = nullptr;

  switch (mode) {
    case PAINT_MODE_SCULPT:
      paint_ptr = (Paint **)&ts->sculpt;
      break;
    case PAINT_MODE_VERTEX:
      paint_ptr = (Paint **)&ts->vpaint;
      break;
    case PAINT_MODE_WEIGHT:
      paint_ptr = (Paint **)&ts->wpaint;
      break;
    case PAINT_MODE_TEXTURE_2D:
    case PAINT_MODE_TEXTURE_3D:
      paint_tmp = (Paint *)&ts->imapaint;
      paint_ptr = &paint_tmp;
      break;
    case PAINT_MODE_SCULPT_UV:
      paint_ptr = (Paint **)&ts->uvsculpt;
      break;
    case PAINT_MODE_GPENCIL:
      paint_ptr = (Paint **)&ts->gp_paint;
      break;
    case PAINT_MODE_VERTEX_GPENCIL:
      paint_ptr = (Paint **)&ts->gp_vertexpaint;
      break;
    case PAINT_MODE_SCULPT_GPENCIL:
      paint_ptr = (Paint **)&ts->gp_sculptpaint;
      break;
    case PAINT_MODE_WEIGHT_GPENCIL:
      paint_ptr = (Paint **)&ts->gp_weightpaint;
      break;
    case PAINT_MODE_SCULPT_CURVES:
      paint_ptr = (Paint **)&ts->curves_sculpt;
      break;
    case PAINT_MODE_INVALID:
      break;
  }
  if (paint_ptr) {
    BKE_paint_ensure(ts, paint_ptr);
    return true;
  }
  return false;
}

Paint *BKE_paint_get_active_from_paintmode(Scene *sce, ePaintMode mode)
{
  if (sce) {
    ToolSettings *ts = sce->toolsettings;

    switch (mode) {
      case PAINT_MODE_SCULPT:
        return &ts->sculpt->paint;
      case PAINT_MODE_VERTEX:
        return &ts->vpaint->paint;
      case PAINT_MODE_WEIGHT:
        return &ts->wpaint->paint;
      case PAINT_MODE_TEXTURE_2D:
      case PAINT_MODE_TEXTURE_3D:
        return &ts->imapaint.paint;
      case PAINT_MODE_SCULPT_UV:
        return &ts->uvsculpt->paint;
      case PAINT_MODE_GPENCIL:
        return &ts->gp_paint->paint;
      case PAINT_MODE_VERTEX_GPENCIL:
        return &ts->gp_vertexpaint->paint;
      case PAINT_MODE_SCULPT_GPENCIL:
        return &ts->gp_sculptpaint->paint;
      case PAINT_MODE_WEIGHT_GPENCIL:
        return &ts->gp_weightpaint->paint;
      case PAINT_MODE_SCULPT_CURVES:
        return &ts->curves_sculpt->paint;
      case PAINT_MODE_INVALID:
        return nullptr;
      default:
        return &ts->imapaint.paint;
    }
  }

  return nullptr;
}

const EnumPropertyItem *BKE_paint_get_tool_enum_from_paintmode(ePaintMode mode)
{
  switch (mode) {
    case PAINT_MODE_SCULPT:
      return rna_enum_brush_sculpt_tool_items;
    case PAINT_MODE_VERTEX:
      return rna_enum_brush_vertex_tool_items;
    case PAINT_MODE_WEIGHT:
      return rna_enum_brush_weight_tool_items;
    case PAINT_MODE_TEXTURE_2D:
    case PAINT_MODE_TEXTURE_3D:
      return rna_enum_brush_image_tool_items;
    case PAINT_MODE_SCULPT_UV:
      return rna_enum_brush_uv_sculpt_tool_items;
    case PAINT_MODE_GPENCIL:
      return rna_enum_brush_gpencil_types_items;
    case PAINT_MODE_VERTEX_GPENCIL:
      return rna_enum_brush_gpencil_vertex_types_items;
    case PAINT_MODE_SCULPT_GPENCIL:
      return rna_enum_brush_gpencil_sculpt_types_items;
    case PAINT_MODE_WEIGHT_GPENCIL:
      return rna_enum_brush_gpencil_weight_types_items;
    case PAINT_MODE_SCULPT_CURVES:
      return rna_enum_brush_curves_sculpt_tool_items;
    case PAINT_MODE_INVALID:
      break;
  }
  return nullptr;
}

const char *BKE_paint_get_tool_prop_id_from_paintmode(ePaintMode mode)
{
  switch (mode) {
    case PAINT_MODE_SCULPT:
      return "sculpt_tool";
    case PAINT_MODE_VERTEX:
      return "vertex_tool";
    case PAINT_MODE_WEIGHT:
      return "weight_tool";
    case PAINT_MODE_TEXTURE_2D:
    case PAINT_MODE_TEXTURE_3D:
      return "image_tool";
    case PAINT_MODE_SCULPT_UV:
      return "uv_sculpt_tool";
    case PAINT_MODE_GPENCIL:
      return "gpencil_tool";
    case PAINT_MODE_VERTEX_GPENCIL:
      return "gpencil_vertex_tool";
    case PAINT_MODE_SCULPT_GPENCIL:
      return "gpencil_sculpt_tool";
    case PAINT_MODE_WEIGHT_GPENCIL:
      return "gpencil_weight_tool";
    case PAINT_MODE_SCULPT_CURVES:
      return "curves_sculpt_tool";
    case PAINT_MODE_INVALID:
      break;
  }

  /* Invalid paint mode. */
  return nullptr;
}

const char *BKE_paint_get_tool_enum_translation_context_from_paintmode(ePaintMode mode)
{
  switch (mode) {
    case PAINT_MODE_SCULPT:
    case PAINT_MODE_GPENCIL:
    case PAINT_MODE_TEXTURE_2D:
    case PAINT_MODE_TEXTURE_3D:
      return BLT_I18NCONTEXT_ID_BRUSH;
    case PAINT_MODE_VERTEX:
    case PAINT_MODE_WEIGHT:
    case PAINT_MODE_SCULPT_UV:
    case PAINT_MODE_VERTEX_GPENCIL:
    case PAINT_MODE_SCULPT_GPENCIL:
    case PAINT_MODE_WEIGHT_GPENCIL:
    case PAINT_MODE_SCULPT_CURVES:
    case PAINT_MODE_INVALID:
      break;
  }

  /* Invalid paint mode. */
  return BLT_I18NCONTEXT_DEFAULT;
}

Paint *BKE_paint_get_active(Scene *sce, ViewLayer *view_layer)
{
  if (sce && view_layer) {
    ToolSettings *ts = sce->toolsettings;
    BKE_view_layer_synced_ensure(sce, view_layer);
    Object *actob = BKE_view_layer_active_object_get(view_layer);

    if (actob) {
      switch (actob->mode) {
        case OB_MODE_SCULPT:
          return &ts->sculpt->paint;
        case OB_MODE_VERTEX_PAINT:
          return &ts->vpaint->paint;
        case OB_MODE_WEIGHT_PAINT:
          return &ts->wpaint->paint;
        case OB_MODE_TEXTURE_PAINT:
          return &ts->imapaint.paint;
        case OB_MODE_PAINT_GPENCIL_LEGACY:
          return &ts->gp_paint->paint;
        case OB_MODE_VERTEX_GPENCIL_LEGACY:
          return &ts->gp_vertexpaint->paint;
        case OB_MODE_SCULPT_GPENCIL_LEGACY:
          return &ts->gp_sculptpaint->paint;
        case OB_MODE_WEIGHT_GPENCIL_LEGACY:
          return &ts->gp_weightpaint->paint;
        case OB_MODE_SCULPT_CURVES:
          return &ts->curves_sculpt->paint;
        case OB_MODE_PAINT_GREASE_PENCIL:
          return &ts->gp_paint->paint;
        case OB_MODE_EDIT:
          return ts->uvsculpt ? &ts->uvsculpt->paint : nullptr;
        default:
          break;
      }
    }

    /* default to image paint */
    return &ts->imapaint.paint;
  }

  return nullptr;
}

Paint *BKE_paint_get_active_from_context(const bContext *C)
{
  Scene *sce = CTX_data_scene(C);
  ViewLayer *view_layer = CTX_data_view_layer(C);
  SpaceImage *sima;

  if (sce && view_layer) {
    ToolSettings *ts = sce->toolsettings;
    BKE_view_layer_synced_ensure(sce, view_layer);
    Object *obact = BKE_view_layer_active_object_get(view_layer);

    if ((sima = CTX_wm_space_image(C)) != nullptr) {
      if (obact && obact->mode == OB_MODE_EDIT) {
        if (sima->mode == SI_MODE_PAINT) {
          return &ts->imapaint.paint;
        }
        if (sima->mode == SI_MODE_UV) {
          return &ts->uvsculpt->paint;
        }
      }
      else {
        return &ts->imapaint.paint;
      }
    }
    else {
      return BKE_paint_get_active(sce, view_layer);
    }
  }

  return nullptr;
}

ePaintMode BKE_paintmode_get_active_from_context(const bContext *C)
{
  Scene *sce = CTX_data_scene(C);
  ViewLayer *view_layer = CTX_data_view_layer(C);
  SpaceImage *sima;

  if (sce && view_layer) {
    BKE_view_layer_synced_ensure(sce, view_layer);
    Object *obact = BKE_view_layer_active_object_get(view_layer);

    if ((sima = CTX_wm_space_image(C)) != nullptr) {
      if (obact && obact->mode == OB_MODE_EDIT) {
        if (sima->mode == SI_MODE_PAINT) {
          return PAINT_MODE_TEXTURE_2D;
        }
        if (sima->mode == SI_MODE_UV) {
          return PAINT_MODE_SCULPT_UV;
        }
      }
      else {
        return PAINT_MODE_TEXTURE_2D;
      }
    }
    else if (obact) {
      switch (obact->mode) {
        case OB_MODE_SCULPT:
          return PAINT_MODE_SCULPT;
        case OB_MODE_VERTEX_PAINT:
          return PAINT_MODE_VERTEX;
        case OB_MODE_WEIGHT_PAINT:
          return PAINT_MODE_WEIGHT;
        case OB_MODE_TEXTURE_PAINT:
          return PAINT_MODE_TEXTURE_3D;
        case OB_MODE_EDIT:
          return PAINT_MODE_SCULPT_UV;
        case OB_MODE_SCULPT_CURVES:
          return PAINT_MODE_SCULPT_CURVES;
        case OB_MODE_PAINT_GREASE_PENCIL:
          return PAINT_MODE_GPENCIL;
        default:
          return PAINT_MODE_TEXTURE_2D;
      }
    }
    else {
      /* default to image paint */
      return PAINT_MODE_TEXTURE_2D;
    }
  }

  return PAINT_MODE_INVALID;
}

ePaintMode BKE_paintmode_get_from_tool(const bToolRef *tref)
{
  if (tref->space_type == SPACE_VIEW3D) {
    switch (tref->mode) {
      case CTX_MODE_SCULPT:
        return PAINT_MODE_SCULPT;
      case CTX_MODE_PAINT_VERTEX:
        return PAINT_MODE_VERTEX;
      case CTX_MODE_PAINT_WEIGHT:
        return PAINT_MODE_WEIGHT;
      case CTX_MODE_PAINT_GPENCIL_LEGACY:
        return PAINT_MODE_GPENCIL;
      case CTX_MODE_PAINT_TEXTURE:
        return PAINT_MODE_TEXTURE_3D;
      case CTX_MODE_VERTEX_GPENCIL_LEGACY:
        return PAINT_MODE_VERTEX_GPENCIL;
      case CTX_MODE_SCULPT_GPENCIL_LEGACY:
        return PAINT_MODE_SCULPT_GPENCIL;
      case CTX_MODE_WEIGHT_GPENCIL_LEGACY:
        return PAINT_MODE_WEIGHT_GPENCIL;
      case CTX_MODE_SCULPT_CURVES:
        return PAINT_MODE_SCULPT_CURVES;
      case CTX_MODE_PAINT_GREASE_PENCIL:
        return PAINT_MODE_GPENCIL;
    }
  }
  else if (tref->space_type == SPACE_IMAGE) {
    switch (tref->mode) {
      case SI_MODE_PAINT:
        return PAINT_MODE_TEXTURE_2D;
      case SI_MODE_UV:
        return PAINT_MODE_SCULPT_UV;
    }
  }

  return PAINT_MODE_INVALID;
}

Brush *BKE_paint_brush(Paint *p)
{
  return p ? p->brush : nullptr;
}

const Brush *BKE_paint_brush_for_read(const Paint *p)
{
  return p ? p->brush : nullptr;
}

void BKE_paint_brush_set(Paint *p, Brush *br)
{
  if (p) {
    id_us_min((ID *)p->brush);
    id_us_plus((ID *)br);
    p->brush = br;

    BKE_paint_toolslots_brush_update(p);
  }
}

void BKE_paint_runtime_init(const ToolSettings *ts, Paint *paint)
{
  if (paint == &ts->imapaint.paint) {
    paint->runtime.tool_offset = offsetof(Brush, imagepaint_tool);
    paint->runtime.ob_mode = OB_MODE_TEXTURE_PAINT;
  }
  else if (ts->sculpt && paint == &ts->sculpt->paint) {
    paint->runtime.tool_offset = offsetof(Brush, sculpt_tool);
    paint->runtime.ob_mode = OB_MODE_SCULPT;
  }
  else if (ts->vpaint && paint == &ts->vpaint->paint) {
    paint->runtime.tool_offset = offsetof(Brush, vertexpaint_tool);
    paint->runtime.ob_mode = OB_MODE_VERTEX_PAINT;
  }
  else if (ts->wpaint && paint == &ts->wpaint->paint) {
    paint->runtime.tool_offset = offsetof(Brush, weightpaint_tool);
    paint->runtime.ob_mode = OB_MODE_WEIGHT_PAINT;
  }
  else if (ts->uvsculpt && paint == &ts->uvsculpt->paint) {
    paint->runtime.tool_offset = offsetof(Brush, uv_sculpt_tool);
    paint->runtime.ob_mode = OB_MODE_EDIT;
  }
  else if (ts->gp_paint && paint == &ts->gp_paint->paint) {
    paint->runtime.tool_offset = offsetof(Brush, gpencil_tool);
    if (U.experimental.use_grease_pencil_version3) {
      paint->runtime.ob_mode = OB_MODE_PAINT_GREASE_PENCIL;
    }
    else {
      paint->runtime.ob_mode = OB_MODE_PAINT_GPENCIL_LEGACY;
    }
  }
  else if (ts->gp_vertexpaint && paint == &ts->gp_vertexpaint->paint) {
    paint->runtime.tool_offset = offsetof(Brush, gpencil_vertex_tool);
    paint->runtime.ob_mode = OB_MODE_VERTEX_GPENCIL_LEGACY;
  }
  else if (ts->gp_sculptpaint && paint == &ts->gp_sculptpaint->paint) {
    paint->runtime.tool_offset = offsetof(Brush, gpencil_sculpt_tool);
    paint->runtime.ob_mode = OB_MODE_SCULPT_GPENCIL_LEGACY;
  }
  else if (ts->gp_weightpaint && paint == &ts->gp_weightpaint->paint) {
    paint->runtime.tool_offset = offsetof(Brush, gpencil_weight_tool);
    paint->runtime.ob_mode = OB_MODE_WEIGHT_GPENCIL_LEGACY;
  }
  else if (ts->curves_sculpt && paint == &ts->curves_sculpt->paint) {
    paint->runtime.tool_offset = offsetof(Brush, curves_sculpt_tool);
    paint->runtime.ob_mode = OB_MODE_SCULPT_CURVES;
  }
  else {
    BLI_assert_unreachable();
  }
}

uint BKE_paint_get_brush_tool_offset_from_paintmode(const ePaintMode mode)
{
  switch (mode) {
    case PAINT_MODE_TEXTURE_2D:
    case PAINT_MODE_TEXTURE_3D:
      return offsetof(Brush, imagepaint_tool);
    case PAINT_MODE_SCULPT:
      return offsetof(Brush, sculpt_tool);
    case PAINT_MODE_VERTEX:
      return offsetof(Brush, vertexpaint_tool);
    case PAINT_MODE_WEIGHT:
      return offsetof(Brush, weightpaint_tool);
    case PAINT_MODE_SCULPT_UV:
      return offsetof(Brush, uv_sculpt_tool);
    case PAINT_MODE_GPENCIL:
      return offsetof(Brush, gpencil_tool);
    case PAINT_MODE_VERTEX_GPENCIL:
      return offsetof(Brush, gpencil_vertex_tool);
    case PAINT_MODE_SCULPT_GPENCIL:
      return offsetof(Brush, gpencil_sculpt_tool);
    case PAINT_MODE_WEIGHT_GPENCIL:
      return offsetof(Brush, gpencil_weight_tool);
    case PAINT_MODE_SCULPT_CURVES:
      return offsetof(Brush, curves_sculpt_tool);
    case PAINT_MODE_INVALID:
      break; /* We don't use these yet. */
  }
  return 0;
}

PaintCurve *BKE_paint_curve_add(Main *bmain, const char *name)
{
  PaintCurve *pc = static_cast<PaintCurve *>(BKE_id_new(bmain, ID_PC, name));
  return pc;
}

Palette *BKE_paint_palette(Paint *p)
{
  return p ? p->palette : nullptr;
}

void BKE_paint_palette_set(Paint *p, Palette *palette)
{
  if (p) {
    id_us_min((ID *)p->palette);
    p->palette = palette;
    id_us_plus((ID *)p->palette);
  }
}

void BKE_paint_curve_set(Brush *br, PaintCurve *pc)
{
  if (br) {
    id_us_min((ID *)br->paint_curve);
    br->paint_curve = pc;
    id_us_plus((ID *)br->paint_curve);
  }
}

void BKE_paint_curve_clamp_endpoint_add_index(PaintCurve *pc, const int add_index)
{
  pc->add_index = (add_index || pc->tot_points == 1) ? (add_index + 1) : 0;
}

void BKE_palette_color_remove(Palette *palette, PaletteColor *color)
{
  if (BLI_listbase_count_at_most(&palette->colors, palette->active_color) == palette->active_color)
  {
    palette->active_color--;
  }

  BLI_remlink(&palette->colors, color);

  if (palette->active_color < 0 && !BLI_listbase_is_empty(&palette->colors)) {
    palette->active_color = 0;
  }

  MEM_freeN(color);
}

void BKE_palette_clear(Palette *palette)
{
  BLI_freelistN(&palette->colors);
  palette->active_color = 0;
}

Palette *BKE_palette_add(Main *bmain, const char *name)
{
  Palette *palette = static_cast<Palette *>(BKE_id_new(bmain, ID_PAL, name));
  return palette;
}

PaletteColor *BKE_palette_color_add(Palette *palette)
{
  PaletteColor *color = MEM_cnew<PaletteColor>(__func__);
  BLI_addtail(&palette->colors, color);
  return color;
}

bool BKE_palette_is_empty(const Palette *palette)
{
  return BLI_listbase_is_empty(&palette->colors);
}

/* helper function to sort using qsort */
static int palettecolor_compare_hsv(const void *a1, const void *a2)
{
  const tPaletteColorHSV *ps1 = static_cast<const tPaletteColorHSV *>(a1);
  const tPaletteColorHSV *ps2 = static_cast<const tPaletteColorHSV *>(a2);

  /* Hue */
  if (ps1->h > ps2->h) {
    return 1;
  }
  if (ps1->h < ps2->h) {
    return -1;
  }

  /* Saturation. */
  if (ps1->s > ps2->s) {
    return 1;
  }
  if (ps1->s < ps2->s) {
    return -1;
  }

  /* Value. */
  if (1.0f - ps1->v > 1.0f - ps2->v) {
    return 1;
  }
  if (1.0f - ps1->v < 1.0f - ps2->v) {
    return -1;
  }

  return 0;
}

/* helper function to sort using qsort */
static int palettecolor_compare_svh(const void *a1, const void *a2)
{
  const tPaletteColorHSV *ps1 = static_cast<const tPaletteColorHSV *>(a1);
  const tPaletteColorHSV *ps2 = static_cast<const tPaletteColorHSV *>(a2);

  /* Saturation. */
  if (ps1->s > ps2->s) {
    return 1;
  }
  if (ps1->s < ps2->s) {
    return -1;
  }

  /* Value. */
  if (1.0f - ps1->v > 1.0f - ps2->v) {
    return 1;
  }
  if (1.0f - ps1->v < 1.0f - ps2->v) {
    return -1;
  }

  /* Hue */
  if (ps1->h > ps2->h) {
    return 1;
  }
  if (ps1->h < ps2->h) {
    return -1;
  }

  return 0;
}

static int palettecolor_compare_vhs(const void *a1, const void *a2)
{
  const tPaletteColorHSV *ps1 = static_cast<const tPaletteColorHSV *>(a1);
  const tPaletteColorHSV *ps2 = static_cast<const tPaletteColorHSV *>(a2);

  /* Value. */
  if (1.0f - ps1->v > 1.0f - ps2->v) {
    return 1;
  }
  if (1.0f - ps1->v < 1.0f - ps2->v) {
    return -1;
  }

  /* Hue */
  if (ps1->h > ps2->h) {
    return 1;
  }
  if (ps1->h < ps2->h) {
    return -1;
  }

  /* Saturation. */
  if (ps1->s > ps2->s) {
    return 1;
  }
  if (ps1->s < ps2->s) {
    return -1;
  }

  return 0;
}

static int palettecolor_compare_luminance(const void *a1, const void *a2)
{
  const tPaletteColorHSV *ps1 = static_cast<const tPaletteColorHSV *>(a1);
  const tPaletteColorHSV *ps2 = static_cast<const tPaletteColorHSV *>(a2);

  float lumi1 = (ps1->rgb[0] + ps1->rgb[1] + ps1->rgb[2]) / 3.0f;
  float lumi2 = (ps2->rgb[0] + ps2->rgb[1] + ps2->rgb[2]) / 3.0f;

  if (lumi1 > lumi2) {
    return -1;
  }
  if (lumi1 < lumi2) {
    return 1;
  }

  return 0;
}

void BKE_palette_sort_hsv(tPaletteColorHSV *color_array, const int totcol)
{
  /* Sort by Hue, Saturation and Value. */
  qsort(color_array, totcol, sizeof(tPaletteColorHSV), palettecolor_compare_hsv);
}

void BKE_palette_sort_svh(tPaletteColorHSV *color_array, const int totcol)
{
  /* Sort by Saturation, Value and Hue. */
  qsort(color_array, totcol, sizeof(tPaletteColorHSV), palettecolor_compare_svh);
}

void BKE_palette_sort_vhs(tPaletteColorHSV *color_array, const int totcol)
{
  /* Sort by Saturation, Value and Hue. */
  qsort(color_array, totcol, sizeof(tPaletteColorHSV), palettecolor_compare_vhs);
}

void BKE_palette_sort_luminance(tPaletteColorHSV *color_array, const int totcol)
{
  /* Sort by Luminance (calculated with the average, enough for sorting). */
  qsort(color_array, totcol, sizeof(tPaletteColorHSV), palettecolor_compare_luminance);
}

bool BKE_palette_from_hash(Main *bmain, GHash *color_table, const char *name, const bool linear)
{
  tPaletteColorHSV *color_array = nullptr;
  tPaletteColorHSV *col_elm = nullptr;
  bool done = false;

  const int totpal = BLI_ghash_len(color_table);

  if (totpal > 0) {
    color_array = static_cast<tPaletteColorHSV *>(
        MEM_calloc_arrayN(totpal, sizeof(tPaletteColorHSV), __func__));
    /* Put all colors in an array. */
    GHashIterator gh_iter;
    int t = 0;
    GHASH_ITER (gh_iter, color_table) {
      const uint col = POINTER_AS_INT(BLI_ghashIterator_getValue(&gh_iter));
      float r, g, b;
      float h, s, v;
      cpack_to_rgb(col, &r, &g, &b);
      rgb_to_hsv(r, g, b, &h, &s, &v);

      col_elm = &color_array[t];
      col_elm->rgb[0] = r;
      col_elm->rgb[1] = g;
      col_elm->rgb[2] = b;
      col_elm->h = h;
      col_elm->s = s;
      col_elm->v = v;
      t++;
    }
  }

  /* Create the Palette. */
  if (totpal > 0) {
    /* Sort by Hue and saturation. */
    BKE_palette_sort_hsv(color_array, totpal);

    Palette *palette = BKE_palette_add(bmain, name);
    if (palette) {
      for (int i = 0; i < totpal; i++) {
        col_elm = &color_array[i];
        PaletteColor *palcol = BKE_palette_color_add(palette);
        if (palcol) {
          copy_v3_v3(palcol->rgb, col_elm->rgb);
          if (linear) {
            linearrgb_to_srgb_v3_v3(palcol->rgb, palcol->rgb);
          }
        }
      }
      done = true;
    }
  }
  else {
    done = false;
  }

  if (totpal > 0) {
    MEM_SAFE_FREE(color_array);
  }

  return done;
}

bool BKE_paint_select_face_test(Object *ob)
{
  return ((ob != nullptr) && (ob->type == OB_MESH) && (ob->data != nullptr) &&
          (((Mesh *)ob->data)->editflag & ME_EDIT_PAINT_FACE_SEL) &&
          (ob->mode & (OB_MODE_VERTEX_PAINT | OB_MODE_WEIGHT_PAINT | OB_MODE_TEXTURE_PAINT)));
}

bool BKE_paint_select_vert_test(Object *ob)
{
  return ((ob != nullptr) && (ob->type == OB_MESH) && (ob->data != nullptr) &&
          (((Mesh *)ob->data)->editflag & ME_EDIT_PAINT_VERT_SEL) &&
          (ob->mode & OB_MODE_WEIGHT_PAINT || ob->mode & OB_MODE_VERTEX_PAINT));
}

bool BKE_paint_select_elem_test(Object *ob)
{
  return (BKE_paint_select_vert_test(ob) || BKE_paint_select_face_test(ob));
}

bool BKE_paint_always_hide_test(Object *ob)
{
  return ((ob != nullptr) && (ob->type == OB_MESH) && (ob->data != nullptr) &&
          (ob->mode & OB_MODE_WEIGHT_PAINT || ob->mode & OB_MODE_VERTEX_PAINT));
}

void BKE_paint_cavity_curve_preset(Paint *p, int preset)
{
  CurveMapping *cumap = nullptr;
  CurveMap *cuma = nullptr;

  if (!p->cavity_curve) {
    p->cavity_curve = BKE_curvemapping_add(1, 0, 0, 1, 1);
  }
  cumap = p->cavity_curve;
  cumap->flag &= ~CUMA_EXTEND_EXTRAPOLATE;
  cumap->preset = preset;

  cuma = cumap->cm;
  BKE_curvemap_reset(cuma, &cumap->clipr, cumap->preset, CURVEMAP_SLOPE_POSITIVE);
  BKE_curvemapping_changed(cumap, false);
}

eObjectMode BKE_paint_object_mode_from_paintmode(ePaintMode mode)
{
  switch (mode) {
    case PAINT_MODE_SCULPT:
      return OB_MODE_SCULPT;
    case PAINT_MODE_VERTEX:
      return OB_MODE_VERTEX_PAINT;
    case PAINT_MODE_WEIGHT:
      return OB_MODE_WEIGHT_PAINT;
    case PAINT_MODE_TEXTURE_2D:
    case PAINT_MODE_TEXTURE_3D:
      return OB_MODE_TEXTURE_PAINT;
    case PAINT_MODE_SCULPT_UV:
      return OB_MODE_EDIT;
    case PAINT_MODE_SCULPT_CURVES:
      return OB_MODE_SCULPT_CURVES;
    case PAINT_MODE_INVALID:
    default:
      return OB_MODE_OBJECT;
  }
}

bool BKE_paint_ensure(ToolSettings *ts, Paint **r_paint)
{
  Paint *paint = nullptr;
  if (*r_paint) {
    /* Tool offset should never be 0 for initialized paint settings, so it's a reliable way to
     * check if already initialized. */
    if ((*r_paint)->runtime.tool_offset == 0) {
      /* Currently only image painting is initialized this way, others have to be allocated. */
      BLI_assert(ELEM(*r_paint, (Paint *)&ts->imapaint));

      BKE_paint_runtime_init(ts, *r_paint);
    }
    else {
      BLI_assert(ELEM(*r_paint,
                      /* Cast is annoying, but prevent nullptr-pointer access. */
                      (Paint *)ts->gp_paint,
                      (Paint *)ts->gp_vertexpaint,
                      (Paint *)ts->gp_sculptpaint,
                      (Paint *)ts->gp_weightpaint,
                      (Paint *)ts->sculpt,
                      (Paint *)ts->vpaint,
                      (Paint *)ts->wpaint,
                      (Paint *)ts->uvsculpt,
                      (Paint *)ts->curves_sculpt,
                      (Paint *)&ts->imapaint));
#ifdef DEBUG
      Paint paint_test = **r_paint;
      BKE_paint_runtime_init(ts, *r_paint);
      /* Swap so debug doesn't hide errors when release fails. */
      std::swap(**r_paint, paint_test);
      BLI_assert(paint_test.runtime.ob_mode == (*r_paint)->runtime.ob_mode);
      BLI_assert(paint_test.runtime.tool_offset == (*r_paint)->runtime.tool_offset);
#endif
    }
    return true;
  }

  if (((VPaint **)r_paint == &ts->vpaint) || ((VPaint **)r_paint == &ts->wpaint)) {
    VPaint *data = MEM_cnew<VPaint>(__func__);
    paint = &data->paint;
  }
  else if ((Sculpt **)r_paint == &ts->sculpt) {
    Sculpt *data = MEM_cnew<Sculpt>(__func__);

    *data = *DNA_struct_default_get(Sculpt);

    paint = &data->paint;
  }
  else if ((GpPaint **)r_paint == &ts->gp_paint) {
    GpPaint *data = MEM_cnew<GpPaint>(__func__);
    paint = &data->paint;
  }
  else if ((GpVertexPaint **)r_paint == &ts->gp_vertexpaint) {
    GpVertexPaint *data = MEM_cnew<GpVertexPaint>(__func__);
    paint = &data->paint;
  }
  else if ((GpSculptPaint **)r_paint == &ts->gp_sculptpaint) {
    GpSculptPaint *data = MEM_cnew<GpSculptPaint>(__func__);
    paint = &data->paint;
  }
  else if ((GpWeightPaint **)r_paint == &ts->gp_weightpaint) {
    GpWeightPaint *data = MEM_cnew<GpWeightPaint>(__func__);
    paint = &data->paint;
  }
  else if ((UvSculpt **)r_paint == &ts->uvsculpt) {
    UvSculpt *data = MEM_cnew<UvSculpt>(__func__);
    paint = &data->paint;
  }
  else if ((CurvesSculpt **)r_paint == &ts->curves_sculpt) {
    CurvesSculpt *data = MEM_cnew<CurvesSculpt>(__func__);
    paint = &data->paint;
  }
  else if (*r_paint == &ts->imapaint.paint) {
    paint = &ts->imapaint.paint;
  }

  paint->flags |= PAINT_SHOW_BRUSH;

  *r_paint = paint;

  paint->tile_offset[0] = paint->tile_offset[1] = paint->tile_offset[2] = 1.0f;

  BKE_paint_runtime_init(ts, paint);

  return false;
}

void BKE_paint_init(Main *bmain, Scene *sce, ePaintMode mode, const uchar col[3])
{
  UnifiedPaintSettings *ups = &sce->toolsettings->unified_paint_settings;
  Paint *paint = BKE_paint_get_active_from_paintmode(sce, mode);

  BKE_paint_ensure_from_paintmode(sce, mode);

  /* If there's no brush, create one */
  if (PAINT_MODE_HAS_BRUSH(mode)) {
    Brush *brush = BKE_paint_brush(paint);
    if (brush == nullptr) {
      eObjectMode ob_mode = BKE_paint_object_mode_from_paintmode(mode);
      brush = BKE_brush_first_search(bmain, ob_mode);
      if (!brush) {
        brush = BKE_brush_add(bmain, "Brush", ob_mode);
        id_us_min(&brush->id); /* Fake user only. */
      }
      BKE_paint_brush_set(paint, brush);
    }
  }

  copy_v3_v3_uchar(paint->paint_cursor_col, col);
  paint->paint_cursor_col[3] = 128;
  ups->last_stroke_valid = false;
  zero_v3(ups->average_stroke_accum);
  ups->average_stroke_counter = 0;
  if (!paint->cavity_curve) {
    BKE_paint_cavity_curve_preset(paint, CURVE_PRESET_LINE);
  }
}

void BKE_paint_free(Paint *paint)
{
  BKE_curvemapping_free(paint->cavity_curve);
  MEM_SAFE_FREE(paint->tool_slots);
}

void BKE_paint_copy(Paint *src, Paint *tar, const int flag)
{
  tar->brush = src->brush;
  tar->cavity_curve = BKE_curvemapping_copy(src->cavity_curve);
  tar->tool_slots = static_cast<PaintToolSlot *>(MEM_dupallocN(src->tool_slots));

  if ((flag & LIB_ID_CREATE_NO_USER_REFCOUNT) == 0) {
    id_us_plus((ID *)tar->brush);
    id_us_plus((ID *)tar->palette);
    if (src->tool_slots != nullptr) {
      for (int i = 0; i < tar->tool_slots_len; i++) {
        id_us_plus((ID *)tar->tool_slots[i].brush);
      }
    }
  }
}

void BKE_paint_stroke_get_average(Scene *scene, Object *ob, float stroke[3])
{
  UnifiedPaintSettings *ups = &scene->toolsettings->unified_paint_settings;
  if (ups->last_stroke_valid && ups->average_stroke_counter > 0) {
    float fac = 1.0f / ups->average_stroke_counter;
    mul_v3_v3fl(stroke, ups->average_stroke_accum, fac);
  }
  else {
    copy_v3_v3(stroke, ob->object_to_world[3]);
  }
}

void BKE_paint_blend_write(BlendWriter *writer, Paint *p)
{
  if (p->cavity_curve) {
    BKE_curvemapping_blend_write(writer, p->cavity_curve);
  }
  BLO_write_struct_array(writer, PaintToolSlot, p->tool_slots_len, p->tool_slots);
}

void BKE_paint_blend_read_data(BlendDataReader *reader, const Scene *scene, Paint *p)
{
  if (p->num_input_samples < 1) {
    p->num_input_samples = 1;
  }

  BLO_read_data_address(reader, &p->cavity_curve);
  if (p->cavity_curve) {
    BKE_curvemapping_blend_read(reader, p->cavity_curve);
  }
  else {
    BKE_paint_cavity_curve_preset(p, CURVE_PRESET_LINE);
  }

  BLO_read_data_address(reader, &p->tool_slots);

  /* Workaround for invalid data written in older versions. */
  const size_t expected_size = sizeof(PaintToolSlot) * p->tool_slots_len;
  if (p->tool_slots && MEM_allocN_len(p->tool_slots) < expected_size) {
    MEM_freeN(p->tool_slots);
    p->tool_slots = static_cast<PaintToolSlot *>(MEM_callocN(expected_size, "PaintToolSlot"));
  }

  p->paint_cursor = nullptr;
  BKE_paint_runtime_init(scene->toolsettings, p);
}

bool paint_is_grid_face_hidden(const uint *grid_hidden, int gridsize, int x, int y)
{
  /* Skip face if any of its corners are hidden. */
  return (BLI_BITMAP_TEST(grid_hidden, y * gridsize + x) ||
          BLI_BITMAP_TEST(grid_hidden, y * gridsize + x + 1) ||
          BLI_BITMAP_TEST(grid_hidden, (y + 1) * gridsize + x + 1) ||
          BLI_BITMAP_TEST(grid_hidden, (y + 1) * gridsize + x));
}

bool paint_is_bmesh_face_hidden(BMFace *f)
{
  return BM_elem_flag_test(f, BM_ELEM_HIDDEN);
}

float paint_grid_paint_mask(const GridPaintMask *gpm, uint level, uint x, uint y)
{
  int factor = BKE_ccg_factor(level, gpm->level);
  int gridsize = BKE_ccg_gridsize(gpm->level);

  return gpm->data[(y * factor) * gridsize + (x * factor)];
}

/* Threshold to move before updating the brush rotation, reduces jitter. */
static float paint_rake_rotation_spacing(UnifiedPaintSettings * /*ups*/, Brush *brush)
{
  return brush->sculpt_tool == SCULPT_TOOL_CLAY_STRIPS ? 1.0f : 20.0f;
}

void paint_update_brush_rake_rotation(UnifiedPaintSettings *ups, Brush *brush, float rotation)
{
  ups->brush_rotation = rotation;

  if (brush->mask_mtex.brush_angle_mode & MTEX_ANGLE_RAKE) {
    ups->brush_rotation_sec = rotation;
  }
  else {
    ups->brush_rotation_sec = 0.0f;
  }
}

static bool paint_rake_rotation_active(const MTex &mtex)
{
  return mtex.tex && mtex.brush_angle_mode & MTEX_ANGLE_RAKE;
}

static const bool paint_rake_rotation_active(const Brush &brush, ePaintMode paint_mode)
{
  return paint_rake_rotation_active(brush.mtex) || paint_rake_rotation_active(brush.mask_mtex) ||
         BKE_brush_has_cube_tip(&brush, paint_mode);
}

bool paint_calculate_rake_rotation(UnifiedPaintSettings *ups,
                                   Brush *brush,
                                   const float mouse_pos[2],
                                   const float initial_mouse_pos[2],
                                   ePaintMode paint_mode,
                                   bool stroke_has_started)
{
  bool ok = false;
  if (paint_rake_rotation_active(*brush, paint_mode)) {
    float rotation;

    if (brush->flag & BRUSH_DRAG_DOT) {
      const float dx = mouse_pos[0] - initial_mouse_pos[0];
      const float dy = mouse_pos[1] - initial_mouse_pos[1];

      if (dx * dx + dy * dy > 0.5f) {
        ups->brush_rotation = ups->brush_rotation_sec = atan2f(dx, dy) + (float)M_PI;
        return true;
      }
      else {
        return false;
      }
    }

    float r = paint_rake_rotation_spacing(ups, brush);

    /* Use a smaller limit if the stroke hasn't started to prevent excessive pre-roll. */
    if (!stroke_has_started) {
      r = min_ff(r, 4.0f);
    }

    float dpos[2];
    sub_v2_v2v2(dpos, ups->last_rake, mouse_pos);

    /* Limit how often we update the angle to prevent jitter. */
    if (len_squared_v2(dpos) >= r * r) {
      rotation = atan2f(dpos[0], dpos[1]);

      copy_v2_v2(ups->last_rake, mouse_pos);

      ups->last_rake_angle = rotation;

      paint_update_brush_rake_rotation(ups, brush, rotation);
      ok = true;
    }
    /* Make sure we reset here to the last rotation to avoid accumulating
     * values in case a random rotation is also added. */
    else {
      paint_update_brush_rake_rotation(ups, brush, ups->last_rake_angle);
      ok = false;
    }
  }
  else {
    ups->brush_rotation = ups->brush_rotation_sec = 0.0f;
    ok = true;
  }
  return ok;
}

/**
 * Returns pointer to a CustomData associated with a given domain, if
 * one exists.  If not nullptr is returned (this may happen with e.g.
 * multires and #ATTR_DOMAIN_POINT).
 */
static CustomData *sculpt_get_cdata(Object *ob, eAttrDomain domain)
{
  SculptSession *ss = ob->sculpt;

  if (ss->bm) {
    switch (domain) {
      case ATTR_DOMAIN_POINT:
        return &ss->bm->vdata;
      case ATTR_DOMAIN_EDGE:
        return &ss->bm->edata;
      case ATTR_DOMAIN_CORNER:
        return &ss->bm->ldata;
      case ATTR_DOMAIN_FACE:
        return &ss->bm->pdata;
      default:
        BLI_assert_unreachable();
        return nullptr;
    }
  }
  else {
    Mesh *me = BKE_object_get_original_mesh(ob);

    switch (domain) {
      case ATTR_DOMAIN_POINT:
        /* Cannot get vertex domain for multires grids. */
        if (ss->pbvh && BKE_pbvh_type(ss->pbvh) == PBVH_GRIDS) {
          return nullptr;
        }

        return &me->vert_data;
      case ATTR_DOMAIN_CORNER:
        return &me->loop_data;
      case ATTR_DOMAIN_EDGE:
        return &me->edge_data;
      case ATTR_DOMAIN_FACE:
        return &me->face_data;
      default:
        BLI_assert_unreachable();
        return nullptr;
    }
  }
}

static bool sculpt_boundary_flags_ensure(
    Object *ob, PBVH *pbvh, int totvert, int totedge, bool force_update = false)
{
  SculptSession *ss = ob->sculpt;
  bool ret = false;

  if (!ss->attrs.edge_boundary_flags) {
    SculptAttributeParams params = {0};
    params.nointerp = true;

    ss->attrs.edge_boundary_flags = sculpt_attribute_ensure_ex(
        ob,
        ATTR_DOMAIN_EDGE,
        CD_PROP_INT32,
        SCULPT_ATTRIBUTE_NAME(edge_boundary_flags),
        &params,
        BKE_pbvh_type(pbvh));

    force_update = true;
    ret = true;
  }

  if (!ss->attrs.boundary_flags) {
    SculptAttributeParams params = {0};
    params.nointerp = true;

    ss->attrs.boundary_flags = sculpt_attribute_ensure_ex(ob,
                                                          ATTR_DOMAIN_POINT,
                                                          CD_PROP_INT32,
                                                          SCULPT_ATTRIBUTE_NAME(boundary_flags),
                                                          &params,
                                                          BKE_pbvh_type(pbvh));

    force_update = true;
    ret = true;
  }

  if (force_update) {
    if (ss->bm) {
      BM_mesh_elem_table_ensure(ss->bm, BM_VERT | BM_EDGE);
    }

    for (int i = 0; i < totvert; i++) {
      PBVHVertRef vertex = BKE_pbvh_index_to_vertex(pbvh, i);
      BKE_sculpt_boundary_flag_update(ss, vertex);
      BKE_sculpt_boundary_flag_uv_update(ss, vertex);

      if (ss->pbvh) {
        blender::bke::pbvh::check_vert_boundary(ss->pbvh, vertex);
      }
    }

    for (int i = 0; i < totedge; i++) {
      PBVHEdgeRef edge = BKE_pbvh_index_to_edge(pbvh, i);
      BKE_sculpt_boundary_flag_update(ss, edge);
      BKE_sculpt_boundary_flag_uv_update(ss, edge);

      if (ss->pbvh) {
        blender::bke::pbvh::check_edge_boundary(ss->pbvh, edge);
      }
    }
  }

  BKE_pbvh_set_boundary_flags(pbvh, reinterpret_cast<int *>(ss->attrs.boundary_flags->data));

  return ret;
}

bool BKE_sculptsession_boundary_flags_ensure(Object *ob)
{
  return sculpt_boundary_flags_ensure(
      ob, ob->sculpt->pbvh, BKE_sculptsession_vertex_count(ob->sculpt), ob->sculpt->totedges);
}

void BKE_sculptsession_free_deformMats(SculptSession *ss)
{
  MEM_SAFE_FREE(ss->orig_cos);
  MEM_SAFE_FREE(ss->deform_cos);
  MEM_SAFE_FREE(ss->deform_imats);
}

void BKE_sculptsession_free_vwpaint_data(SculptSession *ss)
{
  if (ss->mode_type == OB_MODE_WEIGHT_PAINT) {
    MEM_SAFE_FREE(ss->mode.wpaint.alpha_weight);
    if (ss->mode.wpaint.dvert_prev) {
      BKE_defvert_array_free_elems(ss->mode.wpaint.dvert_prev, ss->totvert);
      MEM_freeN(ss->mode.wpaint.dvert_prev);
      ss->mode.wpaint.dvert_prev = nullptr;
    }
  }
}

/**
 * Write out the sculpt dynamic-topology #BMesh to the #Mesh.
 */
static void sculptsession_bm_to_me_update_data_only(Object *ob, bool /*reorder*/)
{
  SculptSession *ss = ob->sculpt;

  if (ss->bm && ob->data) {
    BKE_sculptsession_update_attr_refs(ob);

    BMeshToMeshParams params = {};
    params.update_shapekey_indices = true;
    params.calc_object_remap = false;

    BM_mesh_bm_to_me(nullptr, ss->bm, static_cast<Mesh *>(ob->data), &params);
  }
}

void BKE_sculptsession_bm_to_me(Object *ob, bool reorder)
{
  if (ob && ob->sculpt) {
    sculptsession_bm_to_me_update_data_only(ob, reorder);

    /* Ensure the objects evaluated mesh doesn't hold onto arrays
     * now realloc'd in the mesh #34473. */
    DEG_id_tag_update(&ob->id, ID_RECALC_GEOMETRY);
  }
}

static void sculptsession_free_pbvh(Object *object)
{
  SculptSession *ss = object->sculpt;

  if (!ss) {
    return;
  }

  if (ss->pbvh) {
    BKE_pbvh_free(ss->pbvh);

    ss->needs_pbvh_rebuild = false;
    ss->pbvh = nullptr;
  }

  ss->pmap = {};
  ss->edge_to_face_offsets = {};
  ss->edge_to_face_indices = {};
  ss->epmap = {};
  ss->vert_to_edge_offsets = {};
  ss->vert_to_edge_indices = {};
  ss->vemap = {};

  MEM_SAFE_FREE(ss->preview_vert_list);
  ss->preview_vert_count = 0;

  MEM_SAFE_FREE(ss->vertex_info.boundary);

  MEM_SAFE_FREE(ss->fake_neighbors.fake_neighbor_index);
}

void BKE_sculptsession_bm_to_me_for_render(Object *object)
{
  if (object && object->sculpt) {
    if (object->sculpt->bm) {
      /* Ensure no points to old arrays are stored in DM
       *
       * Apparently, we could not use DEG_id_tag_update
       * here because this will lead to the while object
       * surface to disappear, so we'll release DM in place.
       */
      BKE_object_free_derived_caches(object);

      sculptsession_bm_to_me_update_data_only(object, false);

      /* In contrast with sculptsession_bm_to_me no need in
       * DAG tag update here - derived mesh was freed and
       * old pointers are nowhere stored.
       */
    }
  }
}

void BKE_sculptsession_free(Object *ob)
{
  if (ob && ob->sculpt) {
    SculptSession *ss = ob->sculpt;

    if (ss->bm_idmap) {
      BM_idmap_destroy(ss->bm_idmap);
      ss->bm_idmap = nullptr;
    }

    if (ss->bm_log) {
      /* Does not free the actual entries, the undo system does that */
      BM_log_free(ss->bm_log);
      ss->bm_log = nullptr;
    }

    /* Destroy temporary attributes. */
    BKE_sculpt_attribute_destroy_temporary_all(ob);

    if (ss->bm) {
      BKE_sculptsession_bm_to_me(ob, true);
      BM_mesh_free(ss->bm);
      ss->bm = nullptr;
    }

    sculptsession_free_pbvh(ob);

    if (ss->bm_log) {
      BM_log_free(ss->bm_log);
    }

    if (ss->tex_pool) {
      BKE_image_pool_free(ss->tex_pool);
    }

    MEM_SAFE_FREE(ss->orig_cos);
    MEM_SAFE_FREE(ss->deform_cos);
    MEM_SAFE_FREE(ss->deform_imats);

    if (ss->pose_ik_chain_preview) {
      for (int i = 0; i < ss->pose_ik_chain_preview->tot_segments; i++) {
        MEM_SAFE_FREE(ss->pose_ik_chain_preview->segments[i].weights);
      }
      MEM_SAFE_FREE(ss->pose_ik_chain_preview->segments);
      MEM_SAFE_FREE(ss->pose_ik_chain_preview);
    }

    if (ss->boundary_preview) {
      MEM_SAFE_FREE(ss->boundary_preview->verts);
      MEM_SAFE_FREE(ss->boundary_preview->edges);
      MEM_SAFE_FREE(ss->boundary_preview->distance);
      MEM_SAFE_FREE(ss->boundary_preview->edit_info);
      MEM_SAFE_FREE(ss->boundary_preview);
    }

    BKE_sculptsession_free_vwpaint_data(ob->sculpt);

    MEM_SAFE_FREE(ss->last_paint_canvas_key);

    MEM_delete(ss);

    ob->sculpt = nullptr;
  }
}

static MultiresModifierData *sculpt_multires_modifier_get(const Scene *scene,
                                                          Object *ob,
                                                          const bool auto_create_mdisps)
{
  Mesh *me = (Mesh *)ob->data;
  ModifierData *md;
  VirtualModifierData virtual_modifier_data;

  if (ob->sculpt && ob->sculpt->bm) {
    /* Can't combine multires and dynamic topology. */
    return nullptr;
  }

  bool need_mdisps = false;

  if (!CustomData_get_layer(&me->loop_data, CD_MDISPS)) {
    if (!auto_create_mdisps) {
      /* Multires can't work without displacement layer. */
      return nullptr;
    }
    need_mdisps = true;
  }

  /* Weight paint operates on original vertices, and needs to treat multires as regular modifier
   * to make it so that PBVH vertices are at the multires surface. */
  if ((ob->mode & OB_MODE_SCULPT) == 0) {
    return nullptr;
  }

  for (md = BKE_modifiers_get_virtual_modifierlist(ob, &virtual_modifier_data); md; md = md->next)
  {
    if (md->type == eModifierType_Multires) {
      MultiresModifierData *mmd = (MultiresModifierData *)md;

      if (!BKE_modifier_is_enabled(scene, md, eModifierMode_Realtime)) {
        continue;
      }

      if (mmd->sculptlvl > 0 && !(mmd->flags & eMultiresModifierFlag_UseSculptBaseMesh)) {
        if (need_mdisps) {
          CustomData_add_layer(&me->loop_data, CD_MDISPS, CD_SET_DEFAULT, me->totloop);
        }

        return mmd;
      }

      return nullptr;
    }
  }

  return nullptr;
}

MultiresModifierData *BKE_sculpt_multires_active(const Scene *scene, Object *ob)
{
  return sculpt_multires_modifier_get(scene, ob, false);
}

/* Checks if there are any supported deformation modifiers active */
static bool sculpt_modifiers_active(Scene *scene, Sculpt *sd, Object *ob)
{
  ModifierData *md;
  Mesh *me = (Mesh *)ob->data;
  VirtualModifierData virtual_modifier_data;

  if (ob->sculpt->bm || BKE_sculpt_multires_active(scene, ob)) {
    return false;
  }

  /* Non-locked shape keys could be handled in the same way as deformed mesh. */
  if ((ob->shapeflag & OB_SHAPE_LOCK) == 0 && me->key && ob->shapenr) {
    return true;
  }

  md = BKE_modifiers_get_virtual_modifierlist(ob, &virtual_modifier_data);

  /* Exception for shape keys because we can edit those. */
  for (; md; md = md->next) {
    const ModifierTypeInfo *mti = BKE_modifier_get_info(static_cast<ModifierType>(md->type));
    if (!BKE_modifier_is_enabled(scene, md, eModifierMode_Realtime)) {
      continue;
    }
    if (md->type == eModifierType_Multires && (ob->mode & OB_MODE_SCULPT)) {
      MultiresModifierData *mmd = (MultiresModifierData *)md;
      if (!(mmd->flags & eMultiresModifierFlag_UseSculptBaseMesh)) {
        continue;
      }
    }
    if (md->type == eModifierType_ShapeKey) {
      continue;
    }

    if (mti->type == eModifierTypeType_OnlyDeform) {
      return true;
    }
    if ((sd->flags & SCULPT_ONLY_DEFORM) == 0) {
      return true;
    }
  }

  return false;
}

void BKE_sculpt_ensure_idmap(Object *ob)
{
  if (!ob->sculpt->bm_idmap) {
    ob->sculpt->bm_idmap = BM_idmap_new(ob->sculpt->bm, BM_VERT | BM_EDGE | BM_FACE);
    BM_idmap_check_ids(ob->sculpt->bm_idmap);

    /* Push id attributes into base mesh customdata layout. */
    BKE_sculptsession_sync_attributes(ob, static_cast<Mesh *>(ob->data), true);
  }
}

void BKE_sculpt_distort_correction_set(Object *ob, eAttrCorrectMode value)
{
  ob->sculpt->distort_correction_mode = value;

  if (ob->sculpt->pbvh) {
    BKE_pbvh_distort_correction_set(ob->sculpt->pbvh, value);
  }
}

static void sculpt_check_face_areas(Object *ob, PBVH *pbvh)
{
  SculptSession *ss = ob->sculpt;

  if (!ss->attrs.face_areas) {
    SculptAttributeParams params = {0};

    params.nointerp = true;
    ss->attrs.face_areas = sculpt_attribute_ensure_ex(ob,
                                                      ATTR_DOMAIN_FACE,
                                                      CD_PROP_FLOAT2,
                                                      SCULPT_ATTRIBUTE_NAME(face_areas),
                                                      &params,
                                                      BKE_pbvh_type(pbvh));
  }
}

/* Helper function to keep persistent base attribute references up to
 * date.  This is a bit more tricky since they persist across strokes.
 */
static void sculpt_update_persistent_base(Object *ob)
{
  SculptSession *ss = ob->sculpt;

  ss->attrs.persistent_co = BKE_sculpt_attribute_get(
      ob, ATTR_DOMAIN_POINT, CD_PROP_FLOAT3, SCULPT_ATTRIBUTE_NAME(persistent_co));
  ss->attrs.persistent_no = BKE_sculpt_attribute_get(
      ob, ATTR_DOMAIN_POINT, CD_PROP_FLOAT3, SCULPT_ATTRIBUTE_NAME(persistent_no));
  ss->attrs.persistent_disp = BKE_sculpt_attribute_get(
      ob, ATTR_DOMAIN_POINT, CD_PROP_FLOAT, SCULPT_ATTRIBUTE_NAME(persistent_disp));
}

static void sculpt_update_object(
    Depsgraph *depsgraph, Object *ob, Object *ob_eval, bool /*need_pmap*/, bool is_paint_tool)
{
  Scene *scene = DEG_get_input_scene(depsgraph);
  Sculpt *sd = scene->toolsettings->sculpt;
  UnifiedPaintSettings &ups = scene->toolsettings->unified_paint_settings;
  SculptSession *ss = ob->sculpt;
  Mesh *me = BKE_object_get_original_mesh(ob);
  Mesh *me_eval = BKE_object_get_evaluated_mesh(ob_eval);
  MultiresModifierData *mmd = sculpt_multires_modifier_get(scene, ob, true);
  const bool use_face_sets = (ob->mode & OB_MODE_SCULPT) != 0;

  BLI_assert(me_eval != nullptr);

  /* This is for handling a newly opened file with no object visible,
   * causing `me_eval == nullptr`. */
  if (me_eval == nullptr) {
    return;
  }

  Brush *brush = sd->paint.brush;
  ss->sharp_angle_limit = (!brush || ups.flag & UNIFIED_PAINT_FLAG_SHARP_ANGLE_LIMIT) ?
                              ups.sharp_angle_limit :
                              brush->sharp_angle_limit;
  ss->smooth_boundary_flag = eSculptBoundary(ups.smooth_boundary_flag);

  ss->depsgraph = depsgraph;

  ss->distort_correction_mode = eAttrCorrectMode(ups.distort_correction_mode);

  ss->deform_modifiers_active = sculpt_modifiers_active(scene, sd, ob);

  ss->building_vp_handle = false;

  ss->scene = scene;

  ss->shapekey_active = (mmd == nullptr) ? BKE_keyblock_from_object(ob) : nullptr;

  ss->material_index = (int *)CustomData_get_layer_named(
      &me->face_data, CD_PROP_INT32, "material_index");

  /* NOTE: Weight pPaint require mesh info for loop lookup, but it never uses multires code path,
   * so no extra checks is needed here. */
  if (mmd) {
    ss->multires.active = true;
    ss->multires.modifier = mmd;
    ss->multires.level = mmd->sculptlvl;
    ss->totvert = me_eval->totvert;
    ss->totloops = me->totloop;
    ss->totedges = me->totedge;
    ss->faces_num = me_eval->faces_num;
    ss->totfaces = me->faces_num;

    /* These are assigned to the base mesh in Multires. This is needed because Face Sets
     * operators and tools use the Face Sets data from the base mesh when Multires is active. */
    ss->vert_positions = me->vert_positions_for_write();
    ss->faces = me->faces();
    ss->edges = me->edges();
    ss->corner_verts = me->corner_verts();
    ss->corner_edges = me->corner_edges();
  }
  else {
    ss->totvert = me->totvert;
    ss->faces_num = me->faces_num;
    ss->totfaces = me->faces_num;
    ss->totloops = me->totloop;
    ss->totedges = me->totedge;

    ss->vert_positions = me->vert_positions_for_write();
    ss->edges = me->edges();
    ss->faces = me->faces();

    ss->vert_positions = me->vert_positions_for_write();

    ss->sharp_edge = (bool *)CustomData_get_layer_named_for_write(
        &me->edge_data, CD_PROP_BOOL, "sharp_edge", me->totedge);
    ss->seam_edge = (bool *)CustomData_get_layer_named_for_write(
        &me->edge_data, CD_PROP_BOOL, ".uv_seam", me->totedge);

    ss->vdata = &me->vert_data;
    ss->edata = &me->edge_data;
    ss->ldata = &me->loop_data;
    ss->pdata = &me->face_data;

    ss->corner_verts = me->corner_verts();
    ss->corner_edges = me->corner_edges();

    ss->multires.active = false;
    ss->multires.modifier = nullptr;
    ss->multires.level = 0;
    ss->vmask = static_cast<float *>(
        CustomData_get_layer_for_write(&me->vert_data, CD_PAINT_MASK, me->totvert));

    CustomDataLayer *layer;
    eAttrDomain domain;

    if (BKE_pbvh_get_color_layer(nullptr, me, &layer, &domain)) {
      if (layer->type == CD_PROP_COLOR) {
        ss->vcol = static_cast<MPropCol *>(layer->data);
      }
      else {
        ss->mcol = static_cast<MLoopCol *>(layer->data);
      }

      ss->vcol_domain = domain;
      ss->vcol_type = static_cast<eCustomDataType>(layer->type);
    }
    else {
      ss->vcol = nullptr;
      ss->mcol = nullptr;

      ss->vcol_type = (eCustomDataType)-1;
      ss->vcol_domain = ATTR_DOMAIN_POINT;
    }
  }

  CustomData *ldata;
  if (ss->bm) {
    ldata = &ss->bm->ldata;
  }
  else {
    ldata = &me->loop_data;
  }

  ss->totuv = 0;
  for (int i : IndexRange(ldata->totlayer)) {
    CustomDataLayer &layer = ldata->layers[i];
    if (layer.type == CD_PROP_FLOAT2 && !(layer.flag & CD_FLAG_TEMPORARY)) {
      ss->totuv++;
    }
  }

  ss->hide_poly = (bool *)CustomData_get_layer_named_for_write(
      &me->face_data, CD_PROP_BOOL, ".hide_poly", me->faces_num);

  ss->subdiv_ccg = me_eval->runtime->subdiv_ccg;

  PBVH *pbvh = BKE_sculpt_object_pbvh_ensure(depsgraph, ob);
  sculpt_check_face_areas(ob, pbvh);

  if (ss->bm) {
    ss->totedges = ss->bm->totedge;
  }

  if (pbvh) {
    blender::bke::pbvh::sharp_limit_set(pbvh, ss->sharp_angle_limit);
  }

  /* Sculpt Face Sets. */
  if (use_face_sets) {
    int *face_sets = static_cast<int *>(CustomData_get_layer_named_for_write(
        &me->face_data, CD_PROP_INT32, ".sculpt_face_set", me->faces_num));

    if (face_sets) {
      /* Load into sculpt attribute system. */
      ss->face_sets = BKE_sculpt_face_sets_ensure(ob);
    }
    else {
      ss->face_sets = nullptr;
      if (ss->pbvh && !ss->bm) {
        BKE_pbvh_face_sets_set(ss->pbvh, nullptr);
      }
    }
  }
  else {
    ss->face_sets = nullptr;
    if (ss->pbvh && !ss->bm) {
      BKE_pbvh_face_sets_set(ss->pbvh, nullptr);
    }
  }

  sculpt_boundary_flags_ensure(ob, pbvh, BKE_sculptsession_vertex_count(ss), ss->totedges);

  BKE_pbvh_update_active_vcol(pbvh, me);

  if (BKE_pbvh_type(pbvh) == PBVH_FACES) {
    ss->poly_normals = blender::bke::pbvh::get_poly_normals(ss->pbvh);
  }
  else {
    ss->poly_normals = {};
  }

  BLI_assert(pbvh == ss->pbvh);
  UNUSED_VARS_NDEBUG(pbvh);

  if (ss->subdiv_ccg) {
    BKE_pbvh_subdiv_ccg_set(ss->pbvh, ss->subdiv_ccg);
  }

  BKE_pbvh_update_hide_attributes_from_mesh(ss->pbvh);

  BKE_pbvh_face_sets_color_set(ss->pbvh, me->face_sets_color_seed, me->face_sets_color_default);

  sculpt_attribute_update_refs(ob);
  sculpt_update_persistent_base(ob);

<<<<<<< HEAD
  if (ob->type == OB_MESH && ss->pmap.is_empty()) {
    ss->pmap = blender::bke::mesh::build_vert_to_face_map(me->faces(),
                                                          me->corner_verts(),
                                                          me->totvert,
                                                          ss->vert_to_face_offsets,
                                                          ss->vert_to_face_indices);
    if (ss->pbvh) {
      blender::bke::pbvh::set_pmap(ss->pbvh, ss->pmap);
    }
=======
  if (ob->type == OB_MESH) {
    ss->pmap = me->vert_to_face_map();
  }

  if (ss->pbvh) {
    BKE_pbvh_pmap_set(ss->pbvh, ss->pmap);
>>>>>>> 7c57eb42
  }

  if (ss->deform_modifiers_active) {
    /* Painting doesn't need crazyspace, use already evaluated mesh coordinates if possible. */
    bool used_me_eval = false;

    if (ob->mode & (OB_MODE_VERTEX_PAINT | OB_MODE_WEIGHT_PAINT)) {
      Mesh *me_eval_deform = ob_eval->runtime.mesh_deform_eval;

      /* If the fully evaluated mesh has the same topology as the deform-only version, use it.
       * This matters because crazyspace evaluation is very restrictive and excludes even
       * modifiers
       * that simply recompute vertex weights (which can even include Geometry Nodes). */
      if (me_eval_deform->faces_num == me_eval->faces_num &&
          me_eval_deform->totloop == me_eval->totloop &&
          me_eval_deform->totvert == me_eval->totvert)
      {
        BKE_sculptsession_free_deformMats(ss);

        BLI_assert(me_eval_deform->totvert == me->totvert);

        ss->deform_cos = BKE_mesh_vert_coords_alloc(me_eval, nullptr);
        BKE_pbvh_vert_coords_apply(ss->pbvh, ss->deform_cos, me->totvert);

        used_me_eval = true;
      }
    }

    if (!ss->orig_cos && !used_me_eval) {
      int a;

      BKE_sculptsession_free_deformMats(ss);

      ss->orig_cos = (ss->shapekey_active) ?
                         BKE_keyblock_convert_to_vertcos(ob, ss->shapekey_active) :
                         BKE_mesh_vert_coords_alloc(me, nullptr);

      BKE_crazyspace_build_sculpt(depsgraph, scene, ob, &ss->deform_imats, &ss->deform_cos);
      BKE_pbvh_vert_coords_apply(ss->pbvh, ss->deform_cos, me->totvert);

      for (a = 0; a < me->totvert; a++) {
        invert_m3(ss->deform_imats[a]);

        float *co = ss->deform_cos[a];
        float ff = dot_v3v3(co, co);
        if (isnan(ff) || !isfinite(ff)) {
          printf("%s: nan1! %.4f %.4f %.4f\n", __func__, co[0], co[1], co[2]);
        }

        ff = determinant_m3_array(ss->deform_imats[a]);

        if (isnan(ff) || !isfinite(ff)) {
          printf("%s: nan2!\n", __func__);
        }
      }
    }
  }
  else {
    BKE_sculptsession_free_deformMats(ss);
  }

  if (ss->shapekey_active != nullptr && ss->deform_cos == nullptr) {
    ss->deform_cos = BKE_keyblock_convert_to_vertcos(ob, ss->shapekey_active);
  }

  /* if pbvh is deformed, key block is already applied to it */
  if (ss->shapekey_active) {
    bool pbvh_deformed = BKE_pbvh_is_deformed(ss->pbvh);
    if (!pbvh_deformed || ss->deform_cos == nullptr) {
      float(*vertCos)[3] = BKE_keyblock_convert_to_vertcos(ob, ss->shapekey_active);

      if (vertCos) {
        if (!pbvh_deformed) {
          /* apply shape keys coordinates to PBVH */
          BKE_pbvh_vert_coords_apply(ss->pbvh, vertCos, me->totvert);
        }
        if (ss->deform_cos == nullptr) {
          ss->deform_cos = vertCos;
        }
        if (vertCos != ss->deform_cos) {
          MEM_freeN(vertCos);
        }
      }
    }
  }

  int totvert = 0;

  switch (BKE_pbvh_type(pbvh)) {
    case PBVH_FACES:
      totvert = me->totvert;
      break;
    case PBVH_BMESH:
      totvert = ss->bm ? ss->bm->totvert : me->totvert;
      break;
    case PBVH_GRIDS:
      totvert = BKE_pbvh_get_grid_num_verts(ss->pbvh);
      break;
  }

  BKE_sculpt_init_flags_valence(ob, pbvh, totvert, false);

  if (ss->bm && me->key && ob->shapenr != ss->bm->shapenr) {
    KeyBlock *actkey = static_cast<KeyBlock *>(BLI_findlink(&me->key->block, ss->bm->shapenr - 1));
    KeyBlock *newkey = static_cast<KeyBlock *>(BLI_findlink(&me->key->block, ob->shapenr - 1));

    bool updatePBVH = false;

    if (!actkey) {
      printf("%s: failed to find active shapekey\n", __func__);
      if (!ss->bm->shapenr || !CustomData_has_layer(&ss->bm->vdata, CD_SHAPEKEY)) {
        printf("allocating shapekeys. . .\n");

        // need to allocate customdata for keys
        for (KeyBlock *key = (KeyBlock *)me->key->block.first; key; key = key->next) {

          int idx = CustomData_get_named_layer_index(&ss->bm->vdata, CD_SHAPEKEY, key->name);

          if (idx == -1) {
            BM_data_layer_add_named(ss->bm, &ss->bm->vdata, CD_SHAPEKEY, key->name);
            BKE_sculptsession_update_attr_refs(ob);

            idx = CustomData_get_named_layer_index(&ss->bm->vdata, CD_SHAPEKEY, key->name);
            ss->bm->vdata.layers[idx].uid = key->uid;
          }

          int cd_shapeco = ss->bm->vdata.layers[idx].offset;
          BMVert *v;
          BMIter iter;

          BM_ITER_MESH (v, &iter, ss->bm, BM_VERTS_OF_MESH) {
            float *keyco = (float *)BM_ELEM_CD_GET_VOID_P(v, cd_shapeco);

            copy_v3_v3(keyco, v->co);
          }
        }
      }

      updatePBVH = true;
      ss->bm->shapenr = ob->shapenr;
    }

    if (!newkey) {
      printf("%s: failed to find new active shapekey\n", __func__);
    }

    if (actkey && newkey) {
      int cd_co1 = CustomData_get_named_layer_index(&ss->bm->vdata, CD_SHAPEKEY, actkey->name);
      int cd_co2 = CustomData_get_named_layer_index(&ss->bm->vdata, CD_SHAPEKEY, newkey->name);

      BMVert *v;
      BMIter iter;

      if (cd_co1 == -1) {  // non-recoverable error
        printf("%s: failed to find active shapekey in customdata.\n", __func__);
        return;
      }
      else if (cd_co2 == -1) {
        printf("%s: failed to find new shapekey in customdata; allocating . . .\n", __func__);

        BM_data_layer_add_named(ss->bm, &ss->bm->vdata, CD_SHAPEKEY, newkey->name);
        int idx = CustomData_get_named_layer_index(&ss->bm->vdata, CD_SHAPEKEY, newkey->name);

        int cd_co = ss->bm->vdata.layers[idx].offset;
        ss->bm->vdata.layers[idx].uid = newkey->uid;

        BKE_sculptsession_update_attr_refs(ob);

        BM_ITER_MESH (v, &iter, ss->bm, BM_VERTS_OF_MESH) {
          float *keyco = (float *)BM_ELEM_CD_GET_VOID_P(v, cd_co);
          copy_v3_v3(keyco, v->co);
        }

        cd_co2 = idx;
      }

      cd_co1 = ss->bm->vdata.layers[cd_co1].offset;
      cd_co2 = ss->bm->vdata.layers[cd_co2].offset;

      BM_ITER_MESH (v, &iter, ss->bm, BM_VERTS_OF_MESH) {
        float *co1 = (float *)BM_ELEM_CD_GET_VOID_P(v, cd_co1);
        float *co2 = (float *)BM_ELEM_CD_GET_VOID_P(v, cd_co2);

        copy_v3_v3(co1, v->co);
        copy_v3_v3(v->co, co2);
      }

      ss->bm->shapenr = ob->shapenr;

      updatePBVH = true;
    }

    if (updatePBVH && ss->pbvh) {
      Vector<PBVHNode *> nodes = blender::bke::pbvh::get_flagged_nodes(ss->pbvh, PBVH_Leaf);

      for (PBVHNode *node : nodes) {
        BKE_pbvh_node_mark_update(node);
        BKE_pbvh_vert_tag_update_normal_tri_area(node);
      }
    }
    /* We could be more precise when we have access to the active tool. */
    const bool use_paint_slots = (ob->mode & OB_MODE_SCULPT) != 0;
    if (use_paint_slots) {
      BKE_texpaint_slots_refresh_object(scene, ob);
    }
  }

  if (ss->bm_log && ss->pbvh) {
    BKE_pbvh_set_idmap(ss->pbvh, ss->bm_idmap);
    BKE_pbvh_set_bm_log(ss->pbvh, ss->bm_log);
  }

  if (is_paint_tool) {
    if (ss->vcol_domain == ATTR_DOMAIN_CORNER) {
      /* Ensure pbvh nodes have loop indices; the sculpt undo system
       * needs them for color attributes.
       */
      BKE_pbvh_ensure_node_loops(ss->pbvh);
    }

    /*
     * We should rebuild the PBVH_pixels when painting canvas changes.
     *
     * The relevant changes are stored/encoded in the paint canvas key.
     * These include the active uv map, and resolutions.
     */
    if (U.experimental.use_sculpt_texture_paint && ss->pbvh) {
      char *paint_canvas_key = BKE_paint_canvas_key_get(&scene->toolsettings->paint_mode, ob);
      if (ss->last_paint_canvas_key == nullptr ||
          !STREQ(paint_canvas_key, ss->last_paint_canvas_key)) {
        MEM_SAFE_FREE(ss->last_paint_canvas_key);
        ss->last_paint_canvas_key = paint_canvas_key;
        BKE_pbvh_mark_rebuild_pixels(ss->pbvh);
      }

      /*
       * We should rebuild the PBVH_pixels when painting canvas changes.
       *
       * The relevant changes are stored/encoded in the paint canvas key.
       * These include the active uv map, and resolutions.
       */
      if (U.experimental.use_sculpt_texture_paint && ss->pbvh) {
        char *paint_canvas_key = BKE_paint_canvas_key_get(&scene->toolsettings->paint_mode, ob);
        if (ss->last_paint_canvas_key == nullptr ||
            !STREQ(paint_canvas_key, ss->last_paint_canvas_key)) {
          MEM_SAFE_FREE(ss->last_paint_canvas_key);
          ss->last_paint_canvas_key = paint_canvas_key;
          BKE_pbvh_mark_rebuild_pixels(ss->pbvh);
        }
        else {
          MEM_freeN(paint_canvas_key);
        }
      }

      /* We could be more precise when we have access to the active tool. */
      const bool use_paint_slots = (ob->mode & OB_MODE_SCULPT) != 0;
      if (use_paint_slots) {
        BKE_texpaint_slots_refresh_object(scene, ob);
      }
    }
  }

  if (ss->pbvh) {
    blender::bke::pbvh::set_flags_valence(ss->pbvh,
                                          static_cast<uint8_t *>(ss->attrs.flags->data),
                                          static_cast<int *>(ss->attrs.valence->data));
  }
}

void BKE_sculpt_update_object_before_eval(Object *ob_eval)
{
  /* Update before mesh evaluation in the dependency graph. */
  SculptSession *ss = ob_eval->sculpt;

  if (ss && (ss->building_vp_handle == false || ss->needs_pbvh_rebuild)) {
    if (ss->needs_pbvh_rebuild || (!ss->cache && !ss->filter_cache && !ss->expand_cache)) {
      /* We free pbvh on changes, except in the middle of drawing a stroke
       * since it can't deal with changing PVBH node organization, we hope
       * topology does not change in the meantime .. weak. */
      sculptsession_free_pbvh(ob_eval);

      BKE_sculptsession_free_deformMats(ob_eval->sculpt);

      /* In vertex/weight paint, force maps to be rebuilt. */
      BKE_sculptsession_free_vwpaint_data(ob_eval->sculpt);
    }
    else if (ss->pbvh) {
      Vector<PBVHNode *> nodes = blender::bke::pbvh::search_gather(ss->pbvh, {});

      for (PBVHNode *node : nodes) {
        BKE_pbvh_node_mark_update(node);
      }
    }
  }
}

void BKE_sculpt_update_object_after_eval(Depsgraph *depsgraph, Object *ob_eval)
{
  /* Update after mesh evaluation in the dependency graph, to rebuild PBVH or
   * other data when modifiers change the mesh. */
  Object *ob_orig = DEG_get_original_object(ob_eval);
  Mesh *me_orig = BKE_object_get_original_mesh(ob_orig);

  if (ob_orig->sculpt) {
    BKE_sculptsession_sync_attributes(ob_orig, me_orig, false);
  }

  sculpt_update_object(depsgraph, ob_orig, ob_eval, false, false);
}

void BKE_sculpt_color_layer_create_if_needed(Object *object)
{
  using namespace blender;
  using namespace blender::bke;
  Mesh *orig_me = BKE_object_get_original_mesh(object);

  SculptAttribute attr = BKE_sculpt_find_attribute(object, orig_me->active_color_attribute);
  if (!attr.is_empty() && (CD_TYPE_AS_MASK(attr.proptype) & CD_MASK_COLOR_ALL) &&
      ELEM(attr.domain, ATTR_DOMAIN_POINT, ATTR_DOMAIN_CORNER))
  {
    return;
  }

  char unique_name[MAX_CUSTOMDATA_LAYER_NAME];
  BKE_id_attribute_calc_unique_name(&orig_me->id, "Color", unique_name);
  if (!orig_me->attributes_for_write().add(
          unique_name, ATTR_DOMAIN_POINT, CD_PROP_COLOR, AttributeInitDefaultValue()))
  {
    return;
  }

  BKE_id_attributes_active_color_set(&orig_me->id, unique_name);
  BKE_id_attributes_default_color_set(&orig_me->id, unique_name);
  DEG_id_tag_update(&orig_me->id, ID_RECALC_GEOMETRY_ALL_MODES);
  BKE_mesh_tessface_clear(orig_me);

  if (object->sculpt && object->sculpt->pbvh) {
    BKE_pbvh_update_active_vcol(object->sculpt->pbvh, orig_me);
  }

  /* Flush attribute into sculpt mesh. */
  BKE_sculptsession_sync_attributes(object, orig_me, false);
}

void BKE_sculpt_update_object_for_edit(
    Depsgraph *depsgraph, Object *ob_orig, bool need_pmap, bool /*need_mask*/, bool is_paint_tool)
{
  /* Update from sculpt operators and undo, to update sculpt session
   * and PBVH after edits. */
  Object *ob_eval = DEG_get_evaluated_object(depsgraph, ob_orig);

  sculpt_update_object(depsgraph, ob_orig, ob_eval, need_pmap, is_paint_tool);
}

int *BKE_sculpt_face_sets_ensure(Object *ob)
{
  SculptSession *ss = ob->sculpt;

  if (!ss->attrs.face_set) {
    SculptAttributeParams params = {};
    params.permanent = true;

    CustomData *cdata = sculpt_get_cdata(ob, ATTR_DOMAIN_FACE);
    bool clear = CustomData_get_named_layer_index(
                     cdata, CD_PROP_INT32, SCULPT_ATTRIBUTE_NAME(face_set)) == -1;

    ss->attrs.face_set = BKE_sculpt_attribute_ensure(
        ob, ATTR_DOMAIN_FACE, CD_PROP_INT32, SCULPT_ATTRIBUTE_NAME(face_set), &params);

    if (clear) {
      if (ss->bm) {
        BMFace *f;
        BMIter iter;
        int cd_faceset = ss->attrs.face_set->bmesh_cd_offset;

        BM_ITER_MESH (f, &iter, ss->bm, BM_FACES_OF_MESH) {
          BM_ELEM_CD_SET_INT(f, cd_faceset, 1);
        }
      }
      else {
        int *face_sets = static_cast<int *>(ss->attrs.face_set->data);

        for (int i : IndexRange(ss->totfaces)) {
          face_sets[i] = 1;
        }
      }

      Mesh *mesh = static_cast<Mesh *>(ob->data);
      mesh->face_sets_color_default = 1;
    }
  }

  if (ss->pbvh && !ss->bm) {
    BKE_pbvh_face_sets_set(ss->pbvh, static_cast<int *>(ss->attrs.face_set->data));
  }

  ss->face_sets = static_cast<int *>(ss->attrs.face_set->data);
  return ss->face_sets;
}

bool *BKE_sculpt_hide_poly_ensure(Object *ob)
{
  SculptAttributeParams params = {0};
  params.permanent = true;

  ob->sculpt->attrs.hide_poly = BKE_sculpt_attribute_ensure(
      ob, ATTR_DOMAIN_FACE, CD_PROP_BOOL, ".hide_poly", &params);

  return ob->sculpt->hide_poly = static_cast<bool *>(ob->sculpt->attrs.hide_poly->data);
}

int BKE_sculpt_mask_layers_ensure(Depsgraph *depsgraph,
                                  Main *bmain,
                                  Object *ob,
                                  MultiresModifierData *mmd)
{
  Mesh *me = static_cast<Mesh *>(ob->data);
  const blender::OffsetIndices faces = me->faces();
  const Span<int> corner_verts = me->corner_verts();
  int ret = 0;

  const float *paint_mask = static_cast<const float *>(
      CustomData_get_layer(&me->vert_data, CD_PAINT_MASK));

  /* if multires is active, create a grid paint mask layer if there
   * isn't one already */
  if (mmd && !CustomData_has_layer(&me->loop_data, CD_GRID_PAINT_MASK)) {
    GridPaintMask *gmask;
    int level = max_ii(1, mmd->sculptlvl);
    int gridsize = BKE_ccg_gridsize(level);
    int gridarea = gridsize * gridsize;

    gmask = static_cast<GridPaintMask *>(
        CustomData_add_layer(&me->loop_data, CD_GRID_PAINT_MASK, CD_SET_DEFAULT, me->totloop));

    for (int i = 0; i < me->totloop; i++) {
      GridPaintMask *gpm = &gmask[i];

      gpm->level = level;
      gpm->data = static_cast<float *>(
          MEM_callocN(sizeof(float) * gridarea, "GridPaintMask.data"));
    }

    /* If vertices already have mask, copy into multires data. */
    if (paint_mask) {
      for (const int i : faces.index_range()) {
        const blender::IndexRange face = faces[i];

        /* Mask center. */
        float avg = 0.0f;
        for (const int vert : corner_verts.slice(face)) {
          avg += paint_mask[vert];
        }
        avg /= float(face.size());

        /* Fill in multires mask corner. */
        for (const int corner : face) {
          GridPaintMask *gpm = &gmask[corner];
          const int vert = corner_verts[corner];
          const int prev = corner_verts[blender::bke::mesh::face_corner_prev(face, vert)];
          const int next = corner_verts[blender::bke::mesh::face_corner_next(face, vert)];

          gpm->data[0] = avg;
          gpm->data[1] = (paint_mask[vert] + paint_mask[next]) * 0.5f;
          gpm->data[2] = (paint_mask[vert] + paint_mask[prev]) * 0.5f;
          gpm->data[3] = paint_mask[vert];
        }
      }
    }
    /* The evaluated multires CCG must be updated to contain the new data. */
    DEG_id_tag_update(&ob->id, ID_RECALC_GEOMETRY);
    if (depsgraph) {
      BKE_scene_graph_evaluated_ensure(depsgraph, bmain);
    }

    ret |= SCULPT_MASK_LAYER_CALC_LOOP;
  }

  /* Create vertex paint mask layer if there isn't one already. */
  if (!paint_mask) {
    CustomData_add_layer(&me->vert_data, CD_PAINT_MASK, CD_SET_DEFAULT, me->totvert);
    /* The evaluated mesh must be updated to contain the new data. */
    DEG_id_tag_update(&ob->id, ID_RECALC_GEOMETRY);
    ret |= SCULPT_MASK_LAYER_CALC_VERT;
  }

  if (ob->sculpt) {
    BKE_sculptsession_update_attr_refs(ob);
  }

  return ret;
}

void BKE_sculpt_toolsettings_data_ensure(Scene *scene)
{
  bool exists = scene->toolsettings->sculpt;

  BKE_paint_ensure(scene->toolsettings, (Paint **)&scene->toolsettings->sculpt);

  Sculpt *sd = scene->toolsettings->sculpt;

  const Sculpt *defaults = DNA_struct_default_get(Sculpt);

  /* We have file versioning code here for historical
   * reasons.  Don't add more checks here, do it properly
   * in blenloader.
   */
  if (sd->automasking_start_normal_limit == 0.0f) {
    sd->automasking_start_normal_limit = defaults->automasking_start_normal_limit;
    sd->automasking_start_normal_falloff = defaults->automasking_start_normal_falloff;

    sd->automasking_view_normal_limit = defaults->automasking_view_normal_limit;
    sd->automasking_view_normal_falloff = defaults->automasking_view_normal_limit;
  }

  if (sd->detail_percent == 0.0f) {
    sd->detail_percent = defaults->detail_percent;
  }
  if (sd->constant_detail == 0.0f) {
    sd->constant_detail = defaults->constant_detail;
  }
  if (sd->detail_size == 0.0f) {
    sd->detail_size = defaults->detail_size;
  }

  /* Set sane default tiling offsets. */
  if (!sd->paint.tile_offset[0]) {
    sd->paint.tile_offset[0] = 1.0f;
  }
  if (!sd->paint.tile_offset[1]) {
    sd->paint.tile_offset[1] = 1.0f;
  }
  if (!sd->paint.tile_offset[2]) {
    sd->paint.tile_offset[2] = 1.0f;
  }

  if (!sd->automasking_cavity_curve || !sd->automasking_cavity_curve_op) {
    BKE_sculpt_check_cavity_curves(sd);
  }
}

static bool check_sculpt_object_deformed(Object *object, const bool for_construction)
{
  bool deformed = false;

  /* Active modifiers means extra deformation, which can't be handled correct
   * on birth of PBVH and sculpt "layer" levels, so use PBVH only for internal brush
   * stuff and show final evaluated mesh so user would see actual object shape. */
  deformed |= object->sculpt->deform_modifiers_active;

  if (for_construction) {
    deformed |= object->sculpt->shapekey_active != nullptr;
  }
  else {
    /* As in case with modifiers, we can't synchronize deformation made against
     * PBVH and non-locked keyblock, so also use PBVH only for brushes and
     * final DM to give final result to user. */
    deformed |= object->sculpt->shapekey_active && (object->shapeflag & OB_SHAPE_LOCK) == 0;
  }

  return deformed;
}

void BKE_sculpt_sync_face_visibility_to_grids(Mesh *mesh, SubdivCCG *subdiv_ccg)
{
  using namespace blender;
  using namespace blender::bke;
  if (!subdiv_ccg) {
    return;
  }

  const AttributeAccessor attributes = mesh->attributes();
  const VArray<bool> hide_poly = *attributes.lookup_or_default<bool>(
      ".hide_poly", ATTR_DOMAIN_FACE, false);
  if (hide_poly.is_single() && !hide_poly.get_internal_single()) {
    /* Nothing is hidden, so we can just remove all visibility bitmaps. */
    for (const int i : IndexRange(subdiv_ccg->num_grids)) {
      BKE_subdiv_ccg_grid_hidden_free(subdiv_ccg, i);
    }
    return;
  }

  const VArraySpan<bool> hide_poly_span(hide_poly);
  CCGKey key;
  BKE_subdiv_ccg_key_top_level(&key, subdiv_ccg);
  for (int i = 0; i < mesh->totloop; i++) {
    const int face_index = BKE_subdiv_ccg_grid_to_face_index(subdiv_ccg, i);
    const bool is_hidden = hide_poly_span[face_index];

    /* Avoid creating and modifying the grid_hidden bitmap if the base mesh face is visible and
     * there is not bitmap for the grid. This is because missing grid_hidden implies grid is
     * fully visible. */
    if (is_hidden) {
      BKE_subdiv_ccg_grid_hidden_ensure(subdiv_ccg, i);
    }

    BLI_bitmap *gh = subdiv_ccg->grid_hidden[i];
    if (gh) {
      BLI_bitmap_set_all(gh, is_hidden, key.grid_area);
    }
  }
}

static PBVH *build_pbvh_for_dynamic_topology(Object *ob, bool update_flags_valence)
{
  SculptSession *ss = ob->sculpt;
  PBVH *pbvh = ss->pbvh = BKE_pbvh_new(PBVH_BMESH);

  BKE_pbvh_set_bmesh(pbvh, ss->bm);
  BM_mesh_elem_table_ensure(ss->bm, BM_VERT | BM_EDGE | BM_FACE);

  sculptsession_bmesh_add_layers(ob);
  sculpt_boundary_flags_ensure(ob, pbvh, ss->bm->totvert, ss->bm->totedge);
  BKE_sculpt_ensure_sculpt_layers(ob);

  if (update_flags_valence) {
    BKE_sculpt_init_flags_valence(ob, ss->pbvh, ss->bm->totvert, true);
  }

  BKE_sculptsession_update_attr_refs(ob);

  BKE_sculpt_ensure_origco(ob);
  sculpt_check_face_areas(ob, pbvh);

  BKE_sculpt_ensure_idmap(ob);
  blender::bke::pbvh::sharp_limit_set(pbvh, ss->sharp_angle_limit);

  BKE_pbvh_build_bmesh(pbvh,
                       BKE_object_get_original_mesh(ob),
                       ss->bm,
                       ss->bm_log,
                       ss->bm_idmap,
                       ss->attrs.dyntopo_node_id_vertex->bmesh_cd_offset,
                       ss->attrs.dyntopo_node_id_face->bmesh_cd_offset,
                       ss->attrs.face_areas->bmesh_cd_offset,
                       ss->attrs.boundary_flags->bmesh_cd_offset,
                       ss->attrs.edge_boundary_flags->bmesh_cd_offset,
                       ss->attrs.flags ? ss->attrs.flags->bmesh_cd_offset : -1,
                       ss->attrs.valence ? ss->attrs.valence->bmesh_cd_offset : -1,
                       ss->attrs.orig_co ? ss->attrs.orig_co->bmesh_cd_offset : -1,
                       ss->attrs.orig_no ? ss->attrs.orig_no->bmesh_cd_offset : -1);

  if (ss->bm_log) {
    BKE_pbvh_set_bm_log(pbvh, ss->bm_log);
  }

  return pbvh;
}

static PBVH *build_pbvh_from_regular_mesh(Object *ob, Mesh *me_eval_deform)
{
  SculptSession *ss = ob->sculpt;
  Mesh *me = BKE_object_get_original_mesh(ob);

  if (ss->pmap.is_empty()) {
    ss->pmap = blender::bke::mesh::build_vert_to_face_map(me->faces(),
                                                          me->corner_verts(),
                                                          me->totvert,
                                                          ss->vert_to_face_offsets,
                                                          ss->vert_to_face_indices);
  }

  PBVH *pbvh = ob->sculpt->pbvh = BKE_pbvh_new(PBVH_FACES);

  BKE_sculpt_ensure_sculpt_layers(ob);
  BKE_sculpt_init_flags_valence(ob, pbvh, me->totvert, true);
  BKE_sculpt_ensure_origco(ob);

  Mesh *mesh = static_cast<Mesh *>(ob->data);
  Span<float3> positions = mesh->vert_positions();
  Span<float3> normals = mesh->vert_normals();

  for (int i = 0; i < mesh->totvert; i++) {
    blender::bke::paint::vertex_attr_set<float3>({i}, ss->attrs.orig_co, positions[i]);
    blender::bke::paint::vertex_attr_set<float3>({i}, ss->attrs.orig_no, normals[i]);
  }

  sculpt_check_face_areas(ob, pbvh);
  BKE_sculptsession_update_attr_refs(ob);

  blender::bke::pbvh::set_pmap(ss->pbvh, ss->pmap);
  blender::bke::sculpt::sculpt_vert_boundary_ensure(ob);

  BKE_pbvh_build_mesh(pbvh, me);

  blender::bke::pbvh::sharp_limit_set(pbvh, ss->sharp_angle_limit);

  const bool is_deformed = check_sculpt_object_deformed(ob, true);
  if (is_deformed && me_eval_deform != nullptr) {
    BKE_pbvh_vert_coords_apply(
        pbvh,
        reinterpret_cast<const float(*)[3]>(me_eval_deform->vert_positions().data()),
        me_eval_deform->totvert);
  }

  return pbvh;
}

static PBVH *build_pbvh_from_ccg(Object *ob, SubdivCCG *subdiv_ccg)
{
  SculptSession *ss = ob->sculpt;

  CCGKey key;
  BKE_subdiv_ccg_key_top_level(&key, subdiv_ccg);
  PBVH *pbvh = ob->sculpt->pbvh = BKE_pbvh_new(PBVH_GRIDS);

  Mesh *base_mesh = BKE_mesh_from_object(ob);

  BKE_sculpt_sync_face_visibility_to_grids(base_mesh, subdiv_ccg);

  BKE_sculptsession_update_attr_refs(ob);
  sculpt_check_face_areas(ob, pbvh);
  blender::bke::sculpt::sculpt_vert_boundary_ensure(ob);

  BKE_pbvh_build_grids(pbvh,
                       subdiv_ccg->grids,
                       subdiv_ccg->num_grids,
                       &key,
                       (void **)subdiv_ccg->grid_faces,
                       subdiv_ccg->grid_flag_mats,
                       subdiv_ccg->grid_hidden,
                       (float *)ss->attrs.face_areas->data,
                       base_mesh,
                       subdiv_ccg);

  blender::bke::pbvh::sharp_limit_set(pbvh, ss->sharp_angle_limit);

  if (ss->pmap.is_empty()) {
    ss->pmap = blender::bke::mesh::build_vert_to_face_map(base_mesh->faces(),
                                                          base_mesh->corner_verts(),
                                                          base_mesh->totvert,
                                                          ss->vert_to_face_offsets,
                                                          ss->vert_to_face_indices);
  }

  blender::bke::pbvh::set_pmap(ss->pbvh, ss->pmap);
  int totvert = BKE_pbvh_get_grid_num_verts(pbvh);
  BKE_sculpt_init_flags_valence(ob, pbvh, totvert, true);

  BKE_subdiv_ccg_start_face_grid_index_ensure(ss->subdiv_ccg);

  return pbvh;
}

bool BKE_sculpt_init_flags_valence(Object *ob, struct PBVH *pbvh, int totvert, bool reset_flags)
{
  SculptSession *ss = ob->sculpt;

  if (!ss->attrs.flags) {
    BKE_sculpt_ensure_sculpt_layers(ob);

    reset_flags = true;
  }

  BKE_sculpt_ensure_origco(ob);
  sculpt_boundary_flags_ensure(ob, pbvh, totvert, ss->totedges);
  BKE_sculptsession_update_attr_refs(ob);

  if (reset_flags) {
    if (ss->bm) {
      int cd_flags = ss->attrs.flags->bmesh_cd_offset;
      BMVert *v;
      BMIter iter;

      BM_ITER_MESH (v, &iter, ss->bm, BM_VERTS_OF_MESH) {
        *BM_ELEM_CD_PTR<uint8_t *>(v, cd_flags) = SCULPTFLAG_NEED_VALENCE |
                                                  SCULPTFLAG_NEED_TRIANGULATE;
      }
    }
    else {
      uint8_t *flags = static_cast<uint8_t *>(ss->attrs.flags->data);

      for (int i = 0; i < totvert; i++) {
        flags[i] = SCULPTFLAG_NEED_VALENCE | SCULPTFLAG_NEED_TRIANGULATE;
      }
    }
  }

  blender::bke::pbvh::set_flags_valence(ss->pbvh,
                                        static_cast<uint8_t *>(ss->attrs.flags->data),
                                        static_cast<int *>(ss->attrs.valence->data));

  return false;
}

PBVH *BKE_sculpt_object_pbvh_ensure(Depsgraph *depsgraph, Object *ob)
{
  if (ob->sculpt == nullptr) {
    return nullptr;
  }

  SculptSession *ss = ob->sculpt;

  PBVH *pbvh = ss->pbvh;
  if (pbvh != nullptr) {
    blender::bke::pbvh::sharp_limit_set(pbvh, ss->sharp_angle_limit);

    /* NOTE: It is possible that pointers to grids or other geometry data changed. Need to update
     * those pointers. */
    const PBVHType pbvh_type = BKE_pbvh_type(pbvh);
    switch (pbvh_type) {
      case PBVH_FACES: {
        BKE_pbvh_update_mesh_pointers(pbvh, BKE_object_get_original_mesh(ob));
        break;
      }
      case PBVH_GRIDS: {
        Object *object_eval = DEG_get_evaluated_object(depsgraph, ob);
        Mesh *mesh_eval = static_cast<Mesh *>(object_eval->data);
        SubdivCCG *subdiv_ccg = mesh_eval->runtime->subdiv_ccg;
        if (subdiv_ccg != nullptr) {
          BKE_sculpt_bvh_update_from_ccg(pbvh, subdiv_ccg);
        }
        break;
      }
      case PBVH_BMESH: {
        break;
      }
    }

    BKE_sculptsession_sync_attributes(ob, BKE_object_get_original_mesh(ob), false);
    BKE_pbvh_update_active_vcol(pbvh, BKE_object_get_original_mesh(ob));

    return pbvh;
  }

  ss->islands_valid = false;

  if (ss->bm != nullptr) {
    /* Sculpting on a BMesh (dynamic-topology) gets a special PBVH. */
    pbvh = ss->pbvh = build_pbvh_for_dynamic_topology(ob, false);
  }
  else {
    /* Detect if we are loading from an undo memfile step. */
    Mesh *mesh_orig = BKE_object_get_original_mesh(ob);
    bool is_dyntopo = (mesh_orig->flag & ME_SCULPT_DYNAMIC_TOPOLOGY) &&
                      ss->mode_type == OB_MODE_SCULPT;

    if (is_dyntopo) {
      BMesh *bm = BKE_sculptsession_empty_bmesh_create();

      BMeshFromMeshParams params = {0};
      params.calc_face_normal = true;
      params.use_shapekey = true;
      params.active_shapekey = ob->shapenr;
      params.copy_temp_cdlayers = true;

      BM_mesh_bm_from_me(bm, mesh_orig, &params);
      BM_mesh_elem_table_ensure(bm, BM_VERT | BM_EDGE | BM_FACE);

      ss->bm = bm;

      BKE_sculpt_ensure_idmap(ob);
      SCULPT_undo_ensure_bmlog(ob);

      pbvh = ss->pbvh = build_pbvh_for_dynamic_topology(ob, true);

      if (!CustomData_has_layer(&ss->bm->vdata, CD_PAINT_MASK)) {
        BM_data_layer_add(ss->bm, &ss->bm->vdata, CD_PAINT_MASK);
        BKE_sculptsession_update_attr_refs(ob);
      }

      BKE_sculpt_ensure_origco(ob);
      BKE_sculpt_ensure_sculpt_layers(ob);

      BKE_sculpt_init_flags_valence(ob, pbvh, bm->totvert, true);
      blender::bke::paint::load_all_original(ob);
    }
    else {
      Object *object_eval = DEG_get_evaluated_object(depsgraph, ob);
      Mesh *mesh_eval = static_cast<Mesh *>(object_eval->data);
      if (mesh_eval->runtime->subdiv_ccg != nullptr) {
        pbvh = build_pbvh_from_ccg(ob, mesh_eval->runtime->subdiv_ccg);
      }
      else if (ob->type == OB_MESH) {
        Mesh *me_eval_deform = object_eval->runtime.mesh_deform_eval;
        pbvh = build_pbvh_from_regular_mesh(ob, me_eval_deform);
      }
    }
  }

  ss->pbvh = pbvh;

  sculpt_attribute_update_refs(ob);

  /* Forcibly flag all boundaries for update. */
  sculpt_boundary_flags_ensure(
      ob, pbvh, BKE_sculptsession_vertex_count(ss), ss->bm ? ss->bm->totedge : ss->totedges, true);

  sculpt_attribute_update_refs(ob);

  return pbvh;
}

PBVH *BKE_object_sculpt_pbvh_get(Object *object)
{
  if (!object->sculpt) {
    return nullptr;
  }
  return object->sculpt->pbvh;
}

bool BKE_object_sculpt_use_dyntopo(const Object *object)
{
  return object->sculpt && object->sculpt->bm;
}

void BKE_sculpt_bvh_update_from_ccg(PBVH *pbvh, SubdivCCG *subdiv_ccg)
{
  CCGKey key;
  BKE_subdiv_ccg_key_top_level(&key, subdiv_ccg);

  BKE_pbvh_grids_update(pbvh,
                        subdiv_ccg->grids,
                        (void **)subdiv_ccg->grid_faces,
                        subdiv_ccg->grid_flag_mats,
                        subdiv_ccg->grid_hidden,
                        &key);
}

bool BKE_sculptsession_use_pbvh_draw(const Object *ob, const RegionView3D *rv3d)
{
  SculptSession *ss = ob->sculpt;
  if (ss == nullptr || ss->pbvh == nullptr || ss->mode_type != OB_MODE_SCULPT) {
    return false;
  }

#if 0
  if (BKE_pbvh_type(ss->pbvh) == PBVH_GRIDS) {
    return !(v3d && (v3d->shading.type > OB_SOLID));
  }
#endif

  if (BKE_pbvh_type(ss->pbvh) == PBVH_FACES) {
    /* Regular mesh only draws from PBVH without modifiers and shape keys, or for
     * external engines that do not have access to the PBVH like Eevee does. */
    const bool external_engine = rv3d && rv3d->view_render != nullptr;
    return !(ss->shapekey_active || ss->deform_modifiers_active || external_engine);
  }

  /* Multires and dyntopo always draw directly from the PBVH. */
  return true;
}

/* Returns the Face Set random color for rendering in the overlay given its ID and a color seed. */
#define GOLDEN_RATIO_CONJUGATE 0.618033988749895f
void BKE_paint_face_set_overlay_color_get(const int face_set, const int seed, uchar r_color[4])
{
  float rgba[4];
  float random_mod_hue = GOLDEN_RATIO_CONJUGATE * (face_set + (seed % 10));
  random_mod_hue = random_mod_hue - floorf(random_mod_hue);
  const float random_mod_sat = BLI_hash_int_01(face_set + seed + 1);
  const float random_mod_val = BLI_hash_int_01(face_set + seed + 2);
  hsv_to_rgb(random_mod_hue,
             0.6f + (random_mod_sat * 0.25f),
             1.0f - (random_mod_val * 0.35f),
             &rgba[0],
             &rgba[1],
             &rgba[2]);
  rgba_float_to_uchar(r_color, rgba);
}

int BKE_sculptsession_vertex_count(const SculptSession *ss)
{
  switch (BKE_pbvh_type(ss->pbvh)) {
    case PBVH_FACES:
      return ss->totvert;
    case PBVH_BMESH:
      return BM_mesh_elem_count(ss->bm, BM_VERT);
    case PBVH_GRIDS:
      return BKE_pbvh_get_grid_num_verts(ss->pbvh);
  }

  return 0;
}

static bool sculpt_attribute_stored_in_bmesh_builtin(const StringRef name)
{
  return BM_attribute_stored_in_bmesh_builtin(name);
}

static bool sync_ignore_layer(CustomDataLayer *layer)
{
  int badmask = CD_MASK_ORIGINDEX | CD_MASK_ORIGSPACE | CD_MASK_MFACE;

  bool bad = sculpt_attribute_stored_in_bmesh_builtin(layer->name);
  bad = bad || ((1 << layer->type) & badmask);
  bad = bad || (layer->flag & (CD_FLAG_TEMPORARY | CD_FLAG_NOCOPY));

  return bad;
}
/**
  Syncs customdata layers with internal bmesh, but ignores deleted layers.
*/
static void get_synced_attributes(CustomData *src_data,
                                  CustomData *dst_data,
                                  Vector<CustomDataLayer> &r_new,
                                  Vector<CustomDataLayer> &r_kill)
{
  for (int i : IndexRange(src_data->totlayer)) {
    CustomDataLayer *src_layer = src_data->layers + i;

    if (sync_ignore_layer(src_layer)) {
      continue;
    }

    if (CustomData_get_named_layer_index(
            dst_data, eCustomDataType(src_layer->type), src_layer->name) == -1)
    {
      r_new.append(*src_layer);
    }
  }

  for (int i : IndexRange(dst_data->totlayer)) {
    CustomDataLayer *dst_layer = dst_data->layers + i;

    if (sync_ignore_layer(dst_layer)) {
      continue;
    }

    if (CustomData_get_named_layer_index(
            src_data, eCustomDataType(dst_layer->type), dst_layer->name) == -1)
    {
      r_kill.append(*dst_layer);
    }
  }
}

static bool sync_attribute_actives(CustomData *src_data, CustomData *dst_data)
{
  bool modified = false;

  bool donemap[CD_NUMTYPES] = {0};

  for (int i : IndexRange(src_data->totlayer)) {
    CustomDataLayer *src_layer = src_data->layers + i;
    eCustomDataType type = eCustomDataType(src_layer->type);

    if (sync_ignore_layer(src_layer) || donemap[int(type)]) {
      continue;
    }

    /* Only do first layers of each type, active refs will be propagated to
     * the other ones later.
     */
    donemap[src_layer->type] = true;

    /* Find first layer of type. */
    int baseidx = CustomData_get_layer_index(dst_data, type);

    if (baseidx < 0) {
      modified |= true;
      continue;
    }

    CustomDataLayer *dst_layer = dst_data->layers + baseidx;

    int idx = CustomData_get_named_layer_index(dst_data, type, src_layer[src_layer->active].name);
    if (idx >= 0) {
      modified |= idx - baseidx != dst_layer->active;
      dst_layer->active = idx - baseidx;
    }
    else {
      modified |= dst_layer->active != 0;
      dst_layer->active = 0;
    }

    idx = CustomData_get_named_layer_index(dst_data, type, src_layer[src_layer->active_rnd].name);
    if (idx >= 0) {
      modified |= idx - baseidx != dst_layer->active_rnd;
      dst_layer->active_rnd = idx - baseidx;
    }
    else {
      modified |= dst_layer->active_rnd != 0;
      dst_layer->active_rnd = 0;
    }

    idx = CustomData_get_named_layer_index(dst_data, type, src_layer[src_layer->active_mask].name);
    if (idx >= 0) {
      modified |= idx - baseidx != dst_layer->active_mask;
      dst_layer->active_mask = idx - baseidx;
    }
    else {
      modified |= dst_layer->active_mask != 0;
      dst_layer->active_mask = 0;
    }

    idx = CustomData_get_named_layer_index(
        dst_data, type, src_layer[src_layer->active_clone].name);
    if (idx >= 0) {
      modified |= idx - baseidx != dst_layer->active_clone;
      dst_layer->active_clone = idx - baseidx;
    }
    else {
      modified |= dst_layer->active_clone != 0;
      dst_layer->active_clone = 0;
    }
  }

  if (modified) {
    CustomDataLayer *base_layer = dst_data->layers;

    for (int i = 0; i < dst_data->totlayer; i++) {
      CustomDataLayer *dst_layer = dst_data->layers;

      if (dst_layer->type != base_layer->type) {
        base_layer = dst_layer;
      }

      dst_layer->active = base_layer->active;
      dst_layer->active_clone = base_layer->active_clone;
      dst_layer->active_mask = base_layer->active_mask;
      dst_layer->active_rnd = base_layer->active_rnd;
    }
  }

  return modified;
}

void BKE_sculptsession_sync_attributes(struct Object *ob, struct Mesh *me, bool load_to_mesh)
{
  SculptSession *ss = ob->sculpt;

  if (!ss) {
    return;
  }
  else if (!ss->bm) {
    if (!load_to_mesh) {
      BKE_sculptsession_update_attr_refs(ob);
    }
    return;
  }

  bool modified = false;

  BMesh *bm = ss->bm;

  CustomData *cdme[4] = {&me->vert_data, &me->edge_data, &me->loop_data, &me->face_data};
  CustomData *cdbm[4] = {&bm->vdata, &bm->edata, &bm->ldata, &bm->pdata};

  if (!load_to_mesh) {
    for (int i = 0; i < 4; i++) {
      Vector<CustomDataLayer> new_layers, kill_layers;

      get_synced_attributes(cdme[i], cdbm[i], new_layers, kill_layers);

      for (CustomDataLayer &layer : kill_layers) {
        BM_data_layer_free_named(bm, cdbm[i], layer.name);
        modified = true;
      }

      Vector<BMCustomLayerReq> new_bm_layers;
      for (CustomDataLayer &layer : new_layers) {
        new_bm_layers.append({layer.type, layer.name, layer.flag});
      }

      BM_data_layers_ensure(bm, cdbm[i], new_bm_layers.data(), new_bm_layers.size());

      modified |= new_bm_layers.size() > 0;
      modified |= sync_attribute_actives(cdme[i], cdbm[i]);
    }
  }
  else {
    for (int i = 0; i < 4; i++) {
      Vector<CustomDataLayer> new_layers, kill_layers;

      get_synced_attributes(cdbm[i], cdme[i], new_layers, kill_layers);

      int totelem;
      switch (i) {
        case 0:
          totelem = me->totvert;
          break;
        case 1:
          totelem = me->totedge;
          break;
        case 2:
          totelem = me->totloop;
          break;
        case 3:
          totelem = me->faces_num;
          break;
      }

      for (CustomDataLayer &layer : new_layers) {
        CustomData_add_layer_named(
            cdme[i], eCustomDataType(layer.type), CD_CONSTRUCT, totelem, layer.name);
        modified = true;
      }

      for (CustomDataLayer &layer : kill_layers) {
        CustomData_free_layer_named(cdme[i], layer.name, totelem);
        modified = true;
      }

      modified |= sync_attribute_actives(cdbm[i], cdme[i]);
    }

    if (me->default_color_attribute &&
        !BKE_id_attributes_color_find(&me->id, me->active_color_attribute))
    {
      MEM_SAFE_FREE(me->active_color_attribute);
    }
    if (me->default_color_attribute &&
        !BKE_id_attributes_color_find(&me->id, me->default_color_attribute))
    {
      MEM_SAFE_FREE(me->default_color_attribute);
    }
  }

  if (modified) {
    printf("%s: Attribute layout changed! %s\n",
           __func__,
           load_to_mesh ? "Loading to mesh" : "Loading from mesh");
  }

  if (!load_to_mesh) {
    BKE_sculptsession_update_attr_refs(ob);
  }
};

BMesh *BKE_sculptsession_empty_bmesh_create()
{
  BMAllocTemplate allocsize;

  allocsize.totvert = 2048 * 1;
  allocsize.totface = 2048 * 16;
  allocsize.totloop = 4196 * 16;
  allocsize.totedge = 2048 * 16;

  BMeshCreateParams params = {0};

  params.use_toolflags = false;

  BMesh *bm = BM_mesh_create(&allocsize, &params);

  return bm;
}

static int sculpt_attr_elem_count_get(Object *ob, eAttrDomain domain)
{
  SculptSession *ss = ob->sculpt;

  switch (domain) {
    case ATTR_DOMAIN_POINT:
      /* Cannot rely on prescence of ss->pbvh. */

      if (ss->bm) {
        return ss->bm->totvert;
      }
      else if (ss->subdiv_ccg) {
        CCGKey key;
        BKE_subdiv_ccg_key_top_level(&key, ss->subdiv_ccg);
        return ss->subdiv_ccg->num_grids * key.grid_area;
      }
      else {
        Mesh *me = BKE_object_get_original_mesh(ob);

        return me->totvert;
      }
      break;
    case ATTR_DOMAIN_FACE:
      return ss->totfaces;
    case ATTR_DOMAIN_EDGE:
      return ss->bm ? ss->bm->totedge : BKE_object_get_original_mesh(ob)->totedge;
    default:
      BLI_assert_unreachable();
      return 0;
  }
}

static bool sculpt_attribute_create(SculptSession *ss,
                                    Object *ob,
                                    eAttrDomain domain,
                                    eCustomDataType proptype,
                                    const char *name,
                                    SculptAttribute *out,
                                    const SculptAttributeParams *params,
                                    PBVHType pbvhtype)
{
  Mesh *me = BKE_object_get_original_mesh(ob);

  bool simple_array = params->simple_array;
  bool permanent = params->permanent;

  out->params = *params;
  out->proptype = proptype;
  out->domain = domain;
  STRNCPY_UTF8(out->name, name);

  /* Force non-CustomData simple_array mode if not PBVH_FACES. */
  if (pbvhtype == PBVH_GRIDS && domain == ATTR_DOMAIN_POINT) {
    if (permanent) {
      printf(
          "%s: error: tried to make permanent customdata in multires; will make "
          "local "
          "array "
          "instead.\n",
          __func__);
      permanent = (out->params.permanent = false);
    }

    simple_array = true;
  }

  BLI_assert(!(simple_array && permanent));

  int totelem = sculpt_attr_elem_count_get(ob, domain);

  if (simple_array) {
    int elemsize = CustomData_sizeof(proptype);

    out->data = MEM_calloc_arrayN(totelem, elemsize, __func__);

    out->data_for_bmesh = ss->bm != nullptr;
    out->simple_array = true;
    out->bmesh_cd_offset = -1;
    out->layer = nullptr;
    out->elem_size = elemsize;
    out->used = true;
    out->elem_num = totelem;

    return true;
  }

  switch (pbvhtype) {
    out->simple_array = false;

    case PBVH_BMESH: {
      CustomData *cdata = nullptr;
      out->data_for_bmesh = true;

      switch (domain) {
        case ATTR_DOMAIN_POINT:
          cdata = &ss->bm->vdata;
          break;
        case ATTR_DOMAIN_EDGE:
          cdata = &ss->bm->edata;
          break;
        case ATTR_DOMAIN_FACE:
          cdata = &ss->bm->pdata;
          break;
        default:
          out->used = false;
          return false;
      }

      if (CustomData_get_named_layer_index(cdata, proptype, name) == -1) {
        BM_data_layer_add_named(ss->bm, cdata, proptype, name);
      }
      int index = CustomData_get_named_layer_index(cdata, proptype, name);

      if (!permanent) {
        cdata->layers[index].flag |= CD_FLAG_TEMPORARY | CD_FLAG_NOCOPY;
      }
      else {
        /* Push attribute into the base mesh. */
        BKE_sculptsession_sync_attributes(ob, static_cast<Mesh *>(ob->data), true);
      }

      out->data = nullptr;
      out->layer = cdata->layers + index;
      out->bmesh_cd_offset = out->layer->offset;
      out->elem_size = CustomData_sizeof(proptype);
      break;
    }
    case PBVH_GRIDS:
    case PBVH_FACES: {
      CustomData *cdata = nullptr;

      switch (domain) {
        case ATTR_DOMAIN_POINT:
          cdata = &me->vert_data;
          break;
        case ATTR_DOMAIN_FACE:
          cdata = &me->face_data;
          break;
        case ATTR_DOMAIN_EDGE:
          cdata = &me->edge_data;
          break;
        default:
          out->used = false;
          return false;
      }

      if (CustomData_get_named_layer_index(cdata, proptype, name) == -1) {
        CustomData_add_layer_named(cdata, proptype, CD_SET_DEFAULT, totelem, name);
      }
      int index = CustomData_get_named_layer_index(cdata, proptype, name);

      if (!permanent) {
        cdata->layers[index].flag |= CD_FLAG_TEMPORARY | CD_FLAG_NOCOPY;
      }

      out->layer = cdata->layers + index;
      out->data = out->layer->data;
      out->data_for_bmesh = false;
      out->bmesh_cd_offset = -1;
      out->elem_size = CustomData_sizeof(proptype);

      break;
    }
    default:
      BLI_assert_unreachable();
      break;
  }

  out->used = true;
  out->elem_num = totelem;

  return true;
}

static bool sculpt_attr_update(Object *ob, SculptAttribute *attr)
{
  SculptSession *ss = ob->sculpt;
  int elem_num = sculpt_attr_elem_count_get(ob, attr->domain);

  bool bad = false;

  if (attr->data) {
    bad = attr->elem_num != elem_num;
  }

  /* Check if we are a coerced simple array and shouldn't be. */
  bad |= (attr->simple_array && !attr->params.simple_array) &&
         !(ss->pbvh && BKE_pbvh_type(ss->pbvh) == PBVH_GRIDS && attr->domain == ATTR_DOMAIN_POINT);

  CustomData *cdata = sculpt_get_cdata(ob, attr->domain);
  if (cdata && !attr->simple_array) {
    int layer_index = CustomData_get_named_layer_index(cdata, attr->proptype, attr->name);

    bad |= layer_index == -1;
    bad |= (ss->bm != nullptr) != attr->data_for_bmesh;

    if (!bad) {
      if (attr->data_for_bmesh) {
        attr->bmesh_cd_offset = cdata->layers[layer_index].offset;
        attr->data = nullptr;
      }
      else {
        attr->data = CustomData_get_layer_named_for_write(
            cdata, attr->proptype, attr->name, elem_num);
      }
    }

    if (layer_index != -1) {
      if (attr->params.nocopy) {
        cdata->layers[layer_index].flag |= CD_FLAG_ELEM_NOCOPY;
      }
      else {
        cdata->layers[layer_index].flag &= ~CD_FLAG_ELEM_NOCOPY;
      }

      if (attr->params.nointerp) {
        cdata->layers[layer_index].flag |= CD_FLAG_ELEM_NOINTERP;
      }
      else {
        cdata->layers[layer_index].flag &= ~CD_FLAG_ELEM_NOINTERP;
      }

      if (attr->params.permanent) {
        cdata->layers[layer_index].flag &= ~(CD_FLAG_TEMPORARY | CD_FLAG_NOCOPY);
      }
      else {
        cdata->layers[layer_index].flag |= CD_FLAG_TEMPORARY | CD_FLAG_NOCOPY;
      }
    }
  }

  PBVHType pbvhtype;
  if (ss->pbvh) {
    pbvhtype = BKE_pbvh_type(ss->pbvh);
  }
  else if (ss->bm) {
    pbvhtype = PBVH_BMESH;
  }
  else if (ss->subdiv_ccg) {
    pbvhtype = PBVH_GRIDS;
  }
  else {
    pbvhtype = PBVH_FACES;
  }

  if (bad) {
    if (attr->simple_array) {
      MEM_SAFE_FREE(attr->data);
    }

    if (pbvhtype != PBVH_GRIDS && (attr->simple_array && !attr->params.simple_array)) {
      attr->simple_array = false;
    }

    sculpt_attribute_create(
        ss, ob, attr->domain, attr->proptype, attr->name, attr, &attr->params, pbvhtype);
  }

  return bad;
}

static SculptAttribute *sculpt_get_cached_layer(SculptSession *ss,
                                                eAttrDomain domain,
                                                eCustomDataType proptype,
                                                const char *name)
{
  for (int i = 0; i < SCULPT_MAX_ATTRIBUTES; i++) {
    SculptAttribute *attr = ss->temp_attributes + i;

    if (attr->used && STREQ(attr->name, name) && attr->proptype == proptype &&
        attr->domain == domain) {

      return attr;
    }
  }

  return nullptr;
}

bool BKE_sculpt_attribute_exists(Object *ob,
                                 eAttrDomain domain,
                                 eCustomDataType proptype,
                                 const char *name)
{
  SculptSession *ss = ob->sculpt;
  SculptAttribute *attr = sculpt_get_cached_layer(ss, domain, proptype, name);

  if (attr) {
    return true;
  }

  CustomData *cdata = sculpt_get_cdata(ob, domain);
  return CustomData_get_named_layer_index(cdata, proptype, name) != -1;
}

static SculptAttribute *sculpt_alloc_attr(SculptSession *ss)
{
  for (int i = 0; i < SCULPT_MAX_ATTRIBUTES; i++) {
    if (!ss->temp_attributes[i].used) {
      memset((void *)(ss->temp_attributes + i), 0, sizeof(SculptAttribute));
      ss->temp_attributes[i].used = true;

      return ss->temp_attributes + i;
    }
  }

  BLI_assert_unreachable();
  return nullptr;
}

SculptAttribute *BKE_sculpt_attribute_get(Object *ob,
                                          eAttrDomain domain,
                                          eCustomDataType proptype,
                                          const char *name)
{
  SculptSession *ss = ob->sculpt;

  /* See if attribute is cached in ss->temp_attributes. */
  SculptAttribute *attr = sculpt_get_cached_layer(ss, domain, proptype, name);

  if (attr) {
    if (sculpt_attr_update(ob, attr)) {
      sculpt_attribute_update_refs(ob);
    }

    return attr;
  }

  if (!ss->pbvh || (BKE_pbvh_type(ss->pbvh) == PBVH_GRIDS && domain == ATTR_DOMAIN_POINT)) {
    /* Don't pull from customdata for PBVH_GRIDS and vertex domain.
     * Multires vertex attributes don't go through CustomData.
     */
    return nullptr;
  }

  /* Does attribute exist in CustomData layout? */
  CustomData *cdata = sculpt_get_cdata(ob, domain);
  if (cdata) {
    int index = CustomData_get_named_layer_index(cdata, proptype, name);

    if (index != -1) {
      int totelem = sculpt_attr_elem_count_get(ob, domain);

      attr = sculpt_alloc_attr(ss);

      if (ss->pbvh && (BKE_pbvh_type(ss->pbvh) == PBVH_FACES ||
                       (BKE_pbvh_type(ss->pbvh) == PBVH_GRIDS &&
                        ELEM(domain, ATTR_DOMAIN_FACE, ATTR_DOMAIN_EDGE))))
      {
        attr->data = CustomData_get_layer_named_for_write(
            cdata, attr->proptype, attr->name, totelem);
      }

      attr->params.nointerp = cdata->layers[index].flag & CD_FLAG_ELEM_NOINTERP;
      attr->params.nocopy = cdata->layers[index].flag & CD_FLAG_ELEM_NOCOPY;
      attr->params.permanent = !(cdata->layers[index].flag & CD_FLAG_TEMPORARY);
      attr->used = true;
      attr->domain = domain;
      attr->proptype = proptype;
      attr->bmesh_cd_offset = cdata->layers[index].offset;
      attr->elem_num = totelem;
      attr->layer = cdata->layers + index;
      attr->elem_size = CustomData_sizeof(proptype);
      attr->data_for_bmesh = ss->bm && attr->bmesh_cd_offset != -1;

      STRNCPY_UTF8(attr->name, name);
      return attr;
    }
  }

  return nullptr;
}

static SculptAttribute *sculpt_attribute_ensure_ex(Object *ob,
                                                   eAttrDomain domain,
                                                   eCustomDataType proptype,
                                                   const char *name,
                                                   const SculptAttributeParams *params,
                                                   PBVHType pbvhtype)
{
  SculptSession *ss = ob->sculpt;
  SculptAttribute *attr = BKE_sculpt_attribute_get(ob, domain, proptype, name);

  if (attr) {
    attr->params.nocopy = params->nocopy;
    attr->params.nointerp = params->nointerp;
    attr->params.permanent = params->permanent;

    sculpt_attr_update(ob, attr);

    /* Since "stroke_only" is not a CustomData flag we have
     * to sync its parameter setting manually. Fixes #104618.
     */
    attr->params.stroke_only = params->stroke_only;

    return attr;
  }

  attr = sculpt_alloc_attr(ss);

  /* Create attribute. */
  sculpt_attribute_create(ss, ob, domain, proptype, name, attr, params, pbvhtype);
  sculpt_attribute_update_refs(ob);

  return attr;
}

SculptAttribute *BKE_sculpt_attribute_ensure(Object *ob,
                                             eAttrDomain domain,
                                             eCustomDataType proptype,
                                             const char *name,
                                             const SculptAttributeParams *params)
{
  SculptAttributeParams temp_params = *params;

  return sculpt_attribute_ensure_ex(
      ob, domain, proptype, name, &temp_params, BKE_pbvh_type(ob->sculpt->pbvh));
}

static void sculptsession_bmesh_attr_update_internal(Object *ob)
{
  SculptSession *ss = ob->sculpt;

  sculptsession_bmesh_add_layers(ob);
  if (ss->bm_idmap) {
    BM_idmap_check_attributes(ss->bm_idmap);
  }

  if (ss->pbvh) {
    int cd_face_area = ss->attrs.face_areas ? ss->attrs.face_areas->bmesh_cd_offset : -1;
    int cd_boundary_flags = ss->attrs.boundary_flags ? ss->attrs.boundary_flags->bmesh_cd_offset :
                                                       -1;
    int cd_edge_boundary = ss->attrs.edge_boundary_flags ?
                               ss->attrs.edge_boundary_flags->bmesh_cd_offset :
                               -1;
    int cd_dyntopo_vert = ss->attrs.dyntopo_node_id_vertex ?
                              ss->attrs.dyntopo_node_id_vertex->bmesh_cd_offset :
                              -1;
    int cd_dyntopo_face = ss->attrs.dyntopo_node_id_face ?
                              ss->attrs.dyntopo_node_id_face->bmesh_cd_offset :
                              -1;
    int cd_flag = ss->attrs.flags ? ss->attrs.flags->bmesh_cd_offset : -1;
    int cd_valence = ss->attrs.valence ? ss->attrs.valence->bmesh_cd_offset : -1;

    BKE_pbvh_set_idmap(ss->pbvh, ss->bm_idmap);
    BKE_pbvh_update_offsets(ss->pbvh,
                            cd_dyntopo_vert,
                            cd_dyntopo_face,
                            cd_face_area,
                            cd_boundary_flags,
                            cd_edge_boundary,
                            cd_flag,
                            cd_valence,
                            ss->attrs.orig_co ? ss->attrs.orig_co->bmesh_cd_offset : -1,
                            ss->attrs.orig_no ? ss->attrs.orig_no->bmesh_cd_offset : -1,
                            ss->attrs.curvature_dir ? ss->attrs.curvature_dir->bmesh_cd_offset :
                                                      -1);
  }
}

static void sculptsession_bmesh_add_layers(Object *ob)
{
  SculptSession *ss = ob->sculpt;
  SculptAttributeParams params = {0};

  params.nocopy = true;
  params.nointerp = true;

  if (!ss->attrs.face_areas) {
    SculptAttributeParams params = {0};
    ss->attrs.face_areas = sculpt_attribute_ensure_ex(ob,
                                                      ATTR_DOMAIN_FACE,
                                                      CD_PROP_FLOAT2,
                                                      SCULPT_ATTRIBUTE_NAME(face_areas),
                                                      &params,
                                                      PBVH_BMESH);
  }

  if (!ss->attrs.dyntopo_node_id_vertex) {
    ss->attrs.dyntopo_node_id_vertex = sculpt_attribute_ensure_ex(
        ob,
        ATTR_DOMAIN_POINT,
        CD_PROP_INT32,
        SCULPT_ATTRIBUTE_NAME(dyntopo_node_id_vertex),
        &params,
        PBVH_BMESH);
  }

  if (!ss->attrs.dyntopo_node_id_face) {
    ss->attrs.dyntopo_node_id_face = sculpt_attribute_ensure_ex(
        ob,
        ATTR_DOMAIN_FACE,
        CD_PROP_INT32,
        SCULPT_ATTRIBUTE_NAME(dyntopo_node_id_face),
        &params,
        PBVH_BMESH);
  }

  ss->cd_vert_node_offset = ss->attrs.dyntopo_node_id_vertex->bmesh_cd_offset;
  ss->cd_face_node_offset = ss->attrs.dyntopo_node_id_face->bmesh_cd_offset;
  ss->cd_face_areas = ss->attrs.face_areas ? ss->attrs.face_areas->bmesh_cd_offset : -1;
}

template<typename T> static void sculpt_clear_attribute_bmesh(BMesh *bm, SculptAttribute *attr)
{
  BMIter iter;
  int itertype;

  switch (attr->domain) {
    case ATTR_DOMAIN_POINT:
      itertype = BM_VERTS_OF_MESH;
      break;
    case ATTR_DOMAIN_EDGE:
      itertype = BM_EDGES_OF_MESH;
      break;
    case ATTR_DOMAIN_FACE:
      itertype = BM_FACES_OF_MESH;
      break;
    default:
      BLI_assert_unreachable();
      return;
  }

  int size = CustomData_sizeof(attr->proptype);

  T *elem;
  BM_ITER_MESH (elem, &iter, bm, itertype) {
    memset(POINTER_OFFSET(elem->head.data, attr->bmesh_cd_offset), 0, size);
  }
}

void BKE_sculpt_attributes_destroy_temporary_stroke(Object *ob)
{
  SculptSession *ss = ob->sculpt;

  for (int i = 0; i < SCULPT_MAX_ATTRIBUTES; i++) {
    SculptAttribute *attr = ss->temp_attributes + i;

    if (attr->params.stroke_only) {
      /* Don't free BMesh attribute as it is quite expensive;
       * note that temporary attributes are still freed on
       * exiting sculpt mode.
       *
       * Attributes allocated as simple arrays are fine however.
       */

      if (!attr->params.simple_array && ss->bm) {
        /* Zero the attribute in an attempt to emulate the behavior of releasing it. */
        if (attr->domain == ATTR_DOMAIN_POINT) {
          sculpt_clear_attribute_bmesh<BMVert>(ss->bm, attr);
        }
        else if (attr->domain == ATTR_DOMAIN_EDGE) {
          sculpt_clear_attribute_bmesh<BMEdge>(ss->bm, attr);
        }
        else if (attr->domain == ATTR_DOMAIN_FACE) {
          sculpt_clear_attribute_bmesh<BMFace>(ss->bm, attr);
        }
        continue;
      }

      BKE_sculpt_attribute_destroy(ob, attr);
    }
  }
}

static void update_bmesh_offsets(Object *ob)
{
  Mesh *me = BKE_object_get_original_mesh(ob);
  SculptSession *ss = ob->sculpt;

  ss->cd_vert_node_offset = ss->attrs.dyntopo_node_id_vertex ?
                                ss->attrs.dyntopo_node_id_vertex->bmesh_cd_offset :
                                -1;
  ss->cd_face_node_offset = ss->attrs.dyntopo_node_id_face ?
                                ss->attrs.dyntopo_node_id_face->bmesh_cd_offset :
                                -1;
  ss->cd_origco_offset = ss->attrs.orig_co ? ss->attrs.orig_co->bmesh_cd_offset : -1;
  ss->cd_origno_offset = ss->attrs.orig_no ? ss->attrs.orig_no->bmesh_cd_offset : -1;
  ss->cd_origvcol_offset = ss->attrs.orig_color ? ss->attrs.orig_color->bmesh_cd_offset : -1;

  CustomDataLayer *layer = BKE_id_attribute_search(&me->id,
                                                   BKE_id_attributes_active_color_name(&me->id),
                                                   CD_MASK_COLOR_ALL,
                                                   ATTR_DOMAIN_MASK_POINT |
                                                       ATTR_DOMAIN_MASK_CORNER);
  if (layer) {
    eAttrDomain domain = BKE_id_attribute_domain(&me->id, layer);
    CustomData *cdata = sculpt_get_cdata(ob, domain);

    int layer_i = CustomData_get_named_layer_index(
        cdata, eCustomDataType(layer->type), layer->name);

    ss->cd_vcol_offset = layer_i != -1 ? cdata->layers[layer_i].offset : -1;
  }
  else {
    ss->cd_vcol_offset = -1;
  }

  ss->cd_vert_mask_offset = CustomData_get_offset(&ss->bm->vdata, CD_PAINT_MASK);
  ss->cd_faceset_offset = CustomData_get_offset_named(
      &ss->bm->pdata, CD_PROP_INT32, ".sculpt_face_set");
  ss->cd_face_areas = ss->attrs.face_areas ? ss->attrs.face_areas->bmesh_cd_offset : -1;

  int cd_boundary_flags = ss->attrs.boundary_flags ? ss->attrs.boundary_flags->bmesh_cd_offset :
                                                     -1;
  int cd_edge_boundary = ss->attrs.edge_boundary_flags ?
                             ss->attrs.edge_boundary_flags->bmesh_cd_offset :
                             -1;

  if (ss->pbvh) {
    BKE_pbvh_update_offsets(ss->pbvh,
                            ss->cd_vert_node_offset,
                            ss->cd_face_node_offset,
                            ss->cd_face_areas,
                            cd_boundary_flags,
                            cd_edge_boundary,
                            ss->attrs.flags ? ss->attrs.flags->bmesh_cd_offset : -1,
                            ss->attrs.valence ? ss->attrs.valence->bmesh_cd_offset : -1,
                            ss->attrs.orig_co ? ss->attrs.orig_co->bmesh_cd_offset : -1,
                            ss->attrs.orig_no ? ss->attrs.orig_no->bmesh_cd_offset : -1,
                            ss->attrs.curvature_dir ? ss->attrs.curvature_dir->bmesh_cd_offset :
                                                      -1);
  }
}

static void sculpt_attribute_update_refs(Object *ob)
{
  SculptSession *ss = ob->sculpt;

  /* Run twice, in case sculpt_attr_update had to recreate a layer and messed up #BMesh offsets.
   */
  for (int i = 0; i < 2; i++) {
    for (int j = 0; j < SCULPT_MAX_ATTRIBUTES; j++) {
      SculptAttribute *attr = ss->temp_attributes + j;

      if (attr->used) {
        sculpt_attr_update(ob, attr);
      }
    }

    if (ss->bm) {
      sculptsession_bmesh_attr_update_internal(ob);
    }
  }

  Mesh *me = BKE_object_get_original_mesh(ob);

  if (ss->pbvh) {
    BKE_pbvh_update_active_vcol(ss->pbvh, me);
  }

  if (ss->attrs.face_areas && ss->pbvh) {
    BKE_pbvh_set_face_areas(ss->pbvh, (float *)ss->attrs.face_areas->data);
  }

  if (ss->bm) {
    update_bmesh_offsets(ob);
  }
  else if (ss->pbvh) {
    if (ss->attrs.orig_co && ss->attrs.orig_no) {
      const int verts_count = BKE_sculptsession_vertex_count(ss);
      blender::bke::pbvh::set_original(
          ob->sculpt->pbvh,
          {static_cast<float3 *>(ss->attrs.orig_co->data), verts_count},
          {static_cast<float3 *>(ss->attrs.orig_no->data), verts_count});
    }
  }
}

void BKE_sculptsession_update_attr_refs(Object *ob)
{
  sculpt_attribute_update_refs(ob);
}

void BKE_sculpt_attribute_destroy_temporary_all(Object *ob)
{
  SculptSession *ss = ob->sculpt;

  for (int i = 0; i < SCULPT_MAX_ATTRIBUTES; i++) {
    SculptAttribute *attr = ss->temp_attributes + i;

    if (attr->used && !attr->params.permanent) {
      BKE_sculpt_attribute_destroy(ob, attr);
    }
  }
}

SculptAttribute BKE_sculpt_find_attribute(Object *ob, const char *name)
{
  if (!name) {
    SculptAttribute attr = {};
    return attr;
  }

  SculptSession *ss = ob->sculpt;

  CustomData *cdatas[4];
  eAttrDomain domains[4] = {
      ATTR_DOMAIN_POINT, ATTR_DOMAIN_EDGE, ATTR_DOMAIN_CORNER, ATTR_DOMAIN_FACE};

  if (ss->bm) {
    cdatas[0] = &ss->bm->vdata;
    cdatas[1] = &ss->bm->edata;
    cdatas[2] = &ss->bm->ldata;
    cdatas[3] = &ss->bm->pdata;
  }
  else {
    Mesh *me = static_cast<Mesh *>(ob->data);

    cdatas[0] = &me->vert_data;
    cdatas[1] = &me->edge_data;
    cdatas[2] = &me->loop_data;
    cdatas[3] = &me->face_data;
  }

  bool is_grids = ss->pbvh && BKE_pbvh_type(ss->pbvh) == PBVH_GRIDS;

  for (int i = 0; i < 4; i++) {
    eAttrDomain domain = domains[i];
    if (domain == ATTR_DOMAIN_POINT && is_grids) {
      for (int i = 0; i < ARRAY_SIZE(ss->temp_attributes); i++) {
        SculptAttribute *attr = &ss->temp_attributes[i];

        if (attr->used && attr->domain == ATTR_DOMAIN_POINT && STREQ(attr->name, name)) {
          return *attr;
        }
      }

      continue;
    }

    CustomData *data = cdatas[i];
    for (int j = 0; j < data->totlayer; j++) {
      CustomDataLayer &layer = data->layers[j];

      if (STREQ(layer.name, name) && (CD_TYPE_AS_MASK(layer.type) & CD_MASK_PROP_ALL)) {
        SculptAttribute *attr = BKE_sculpt_attribute_get(
            ob, domain, eCustomDataType(layer.type), name);
        SculptAttribute ret;

        ret = *attr;
        BKE_sculpt_attribute_release_ref(ob, attr);

        return ret;
      }
    }
  }

  SculptAttribute unused = {};
  return unused;
}

void BKE_sculpt_attribute_release_ref(Object *ob, SculptAttribute *attr)
{
  SculptSession *ss = ob->sculpt;

  BLI_assert(attr->used);

  /* Remove from convenience pointer struct. */
  SculptAttribute **ptrs = (SculptAttribute **)&ss->attrs;
  int ptrs_num = sizeof(ss->attrs) / sizeof(void *);

  for (int i = 0; i < ptrs_num; i++) {
    if (ptrs[i] == attr) {
      ptrs[i] = nullptr;
    }
  }

  /* Remove from internal temp_attributes array. */
  for (int i = 0; i < SCULPT_MAX_ATTRIBUTES; i++) {
    SculptAttribute *attr2 = ss->temp_attributes + i;

    if (STREQ(attr2->name, attr->name) && attr2->domain == attr->domain &&
        attr2->proptype == attr->proptype)
    {

      attr2->used = false;
    }
  }

  /* Simple_array mode attributes are owned by SculptAttribute. */
  if (attr->simple_array) {
    MEM_SAFE_FREE(attr->data);
  }

  attr->data = nullptr;
  attr->used = false;
}

bool BKE_sculpt_attribute_destroy(Object *ob, SculptAttribute *attr)
{
  if (!attr || !attr->used) {
    return false;
  }

  SculptSession *ss = ob->sculpt;
  eAttrDomain domain = attr->domain;

  BLI_assert(attr->used);

  /* Remove from convenience pointer struct. */
  SculptAttribute **ptrs = (SculptAttribute **)&ss->attrs;
  int ptrs_num = sizeof(ss->attrs) / sizeof(void *);

  for (int i = 0; i < ptrs_num; i++) {
    if (ptrs[i] == attr) {
      ptrs[i] = nullptr;
    }
  }

  /* Remove from internal temp_attributes array. */
  for (int i = 0; i < SCULPT_MAX_ATTRIBUTES; i++) {
    SculptAttribute *attr2 = ss->temp_attributes + i;

    if (STREQ(attr2->name, attr->name) && attr2->domain == attr->domain &&
        attr2->proptype == attr->proptype)
    {

      attr2->used = false;
    }
  }

  Mesh *me = BKE_object_get_original_mesh(ob);
  ;
  if (attr->simple_array) {
    MEM_SAFE_FREE(attr->data);
  }
  else if (ss->bm) {
    if (attr->data_for_bmesh) {
      BM_data_layer_free_named(ss->bm, sculpt_get_cdata(ob, attr->domain), attr->name);
    }
  }
  else {
    CustomData *cdata = nullptr;
    int totelem = 0;

    switch (domain) {
      case ATTR_DOMAIN_POINT:
        cdata = ss->bm ? &ss->bm->vdata : &me->vert_data;
        totelem = ss->totvert;
        break;
      case ATTR_DOMAIN_EDGE:
        cdata = ss->bm ? &ss->bm->edata : &me->edge_data;
        totelem = BKE_object_get_original_mesh(ob)->totedge;
        break;
      case ATTR_DOMAIN_FACE:
        cdata = ss->bm ? &ss->bm->pdata : &me->face_data;
        totelem = ss->totfaces;
        break;
      default:
        BLI_assert_unreachable();
        return false;
    }

    /* We may have been called after destroying ss->bm in which case attr->layer
     * might be invalid.
     */
    int layer_i = CustomData_get_named_layer_index(
        cdata, eCustomDataType(attr->proptype), attr->name);
    if (layer_i != 0) {
      CustomData_free_layer(cdata, attr->proptype, totelem, layer_i);
    }
  }

  attr->data = nullptr;
  attr->used = false;

  sculpt_attribute_update_refs(ob);

  return true;
}

bool BKE_sculpt_has_persistent_base(SculptSession *ss)
{
  if (ss->bm) {
    return CustomData_get_named_layer_index(
               &ss->bm->vdata, CD_PROP_FLOAT3, SCULPT_ATTRIBUTE_NAME(persistent_co)) != -1;
  }
  else if (ss->vdata) {
    return CustomData_get_named_layer_index(
               ss->vdata, CD_PROP_FLOAT3, SCULPT_ATTRIBUTE_NAME(persistent_co)) != -1;
  }

  /* Detect multires. */
  return ss->attrs.persistent_co;
}

void BKE_sculpt_ensure_origco(struct Object *ob)
{
  SculptSession *ss = ob->sculpt;
  SculptAttributeParams params = {};

  if (!ss->attrs.orig_co) {
    ss->attrs.orig_co = BKE_sculpt_attribute_ensure(
        ob, ATTR_DOMAIN_POINT, CD_PROP_FLOAT3, SCULPT_ATTRIBUTE_NAME(orig_co), &params);
  }
  if (!ss->attrs.orig_no) {
    ss->attrs.orig_no = BKE_sculpt_attribute_ensure(
        ob, ATTR_DOMAIN_POINT, CD_PROP_FLOAT3, SCULPT_ATTRIBUTE_NAME(orig_no), &params);
  }

  if (ss->pbvh) {
    const int verts_count = BKE_sculptsession_vertex_count(ss);
    blender::bke::pbvh::set_original(
        ob->sculpt->pbvh,
        {static_cast<float3 *>(ss->attrs.orig_co->data), verts_count},
        {static_cast<float3 *>(ss->attrs.orig_no->data), verts_count});
  }
}

void BKE_sculpt_ensure_curvature_dir(struct Object *ob)
{
  SculptAttributeParams params = {};
  if (!ob->sculpt->attrs.curvature_dir) {
    ob->sculpt->attrs.curvature_dir = BKE_sculpt_attribute_ensure(
        ob, ATTR_DOMAIN_POINT, CD_PROP_FLOAT3, SCULPT_ATTRIBUTE_NAME(curvature_dir), &params);
  }
}

void BKE_sculpt_ensure_origmask(struct Object *ob)
{
  SculptAttributeParams params = {};
  if (!ob->sculpt->attrs.orig_mask) {
    ob->sculpt->attrs.orig_mask = BKE_sculpt_attribute_ensure(
        ob, ATTR_DOMAIN_POINT, CD_PROP_FLOAT, SCULPT_ATTRIBUTE_NAME(orig_mask), &params);
  }
}
void BKE_sculpt_ensure_origcolor(struct Object *ob)
{
  SculptAttributeParams params = {};
  if (!ob->sculpt->attrs.orig_color) {
    ob->sculpt->attrs.orig_color = BKE_sculpt_attribute_ensure(
        ob, ATTR_DOMAIN_POINT, CD_PROP_COLOR, SCULPT_ATTRIBUTE_NAME(orig_color), &params);
  }
}

void BKE_sculpt_ensure_origfset(struct Object *ob)
{
  SculptAttributeParams params = {};
  if (!ob->sculpt->attrs.orig_fsets) {
    ob->sculpt->attrs.orig_fsets = BKE_sculpt_attribute_ensure(
        ob, ATTR_DOMAIN_FACE, CD_PROP_INT32, SCULPT_ATTRIBUTE_NAME(orig_fsets), &params);
  }
}

void BKE_sculpt_ensure_sculpt_layers(struct Object *ob)
{
  SculptAttributeParams params = {};
  params.nointerp = params.nocopy = true;

  if (!ob->sculpt->attrs.flags) {
    ob->sculpt->attrs.flags = BKE_sculpt_attribute_ensure(
        ob, ATTR_DOMAIN_POINT, CD_PROP_INT8, SCULPT_ATTRIBUTE_NAME(flags), &params);
  }
  if (!ob->sculpt->attrs.valence) {
    ob->sculpt->attrs.valence = BKE_sculpt_attribute_ensure(
        ob, ATTR_DOMAIN_POINT, CD_PROP_INT32, SCULPT_ATTRIBUTE_NAME(valence), &params);
  }
  if (!ob->sculpt->attrs.stroke_id) {
    ob->sculpt->attrs.stroke_id = BKE_sculpt_attribute_ensure(
        ob, ATTR_DOMAIN_POINT, CD_PROP_INT32, SCULPT_ATTRIBUTE_NAME(stroke_id), &params);
  }

  if (ob->sculpt->pbvh) {
    blender::bke::pbvh::set_flags_valence(ob->sculpt->pbvh,
                                          static_cast<uint8_t *>(ob->sculpt->attrs.flags->data),
                                          static_cast<int *>(ob->sculpt->attrs.valence->data));
  }
}

void BKE_sculpt_set_bmesh(Object *ob, BMesh *bm, bool free_existing)
{
  SculptSession *ss = ob->sculpt;

  if (bm == ss->bm) {
    return;
  }

  /* Destroy existing idmap. */
  if (ss->bm_idmap) {
    BM_idmap_destroy(ss->bm_idmap);
    ss->bm_idmap = nullptr;
  }

  if (!ss->bm) {
    ss->bm = bm;
    return;
  }

  /* Free existing bmesh. */
  if (ss->bm && free_existing) {
    BM_mesh_free(ss->bm);
    ss->bm = nullptr;
  }

  /* Destroy toolflags if they exist (will reallocate the bmesh). */
  BM_mesh_toolflags_set(bm, false);

  /* Ensure element indices & lookup tables are up to date. */
  bm->elem_index_dirty = BM_VERT | BM_EDGE | BM_FACE;
  bm->elem_table_dirty = BM_VERT | BM_EDGE | BM_FACE;
  BM_mesh_elem_table_ensure(bm, BM_VERT | BM_EDGE | BM_FACE);
  BM_mesh_elem_index_ensure(bm, BM_VERT | BM_EDGE | BM_FACE);

  /* Set new bmesh. */
  ss->bm = bm;

  /* Invalidate any existing bmesh attributes. */
  SculptAttribute **attrs = reinterpret_cast<SculptAttribute **>(&ss->attrs);
  int attrs_num = int(sizeof(ss->attrs) / sizeof(void *));
  for (int i = 0; i < attrs_num; i++) {
    if (attrs[i] && attrs[i]->data_for_bmesh) {
      attrs[i]->used = false;
      attrs[i] = nullptr;
    }
  }

  /* Check for any stray attributes in the pool that weren't stored in ss->attrs. */
  for (int i = 0; i < SCULPT_MAX_ATTRIBUTES; i++) {
    SculptAttribute *attr = ss->temp_attributes + i;
    if (attr->used && attr->data_for_bmesh) {
      attr->used = false;
    }
  }

  if (!ss->pbvh) {
    /* Do nothing, no pbvh to rebuild. */
    return;
  }

  /* Destroy and rebuild pbvh */
  BKE_pbvh_free(ss->pbvh);
  ss->pbvh = nullptr;

  ss->pbvh = build_pbvh_for_dynamic_topology(ob, true);
}

namespace blender::bke::paint {
bool get_original_vertex(SculptSession *ss,
                         PBVHVertRef vertex,
                         float **r_co,
                         float **r_no,
                         float **r_color,
                         float **r_mask)
{
  bool retval = false;

  if (sculpt::stroke_id_test(ss, vertex, STROKEID_USER_ORIGINAL)) {
    if (ss->attrs.orig_co) {
      const float *co = nullptr, *no = nullptr;

      switch (BKE_pbvh_type(ss->pbvh)) {
        case PBVH_BMESH: {
          BMVert *v = reinterpret_cast<BMVert *>(vertex.i);
          co = v->co;
          no = v->no;
          break;
        }
        case PBVH_FACES:
          if (ss->shapekey_active || ss->deform_modifiers_active) {
            co = BKE_pbvh_get_vert_positions(ss->pbvh)[vertex.i];
          }
          else {
            co = ss->vert_positions[vertex.i];
          }

          no = BKE_pbvh_get_vert_normals(ss->pbvh)[vertex.i];
          break;
        case PBVH_GRIDS:
          const CCGKey *key = BKE_pbvh_get_grid_key(ss->pbvh);
          const int grid_index = vertex.i / key->grid_area;
          const int vertex_index = vertex.i - grid_index * key->grid_area;
          CCGElem *elem = BKE_pbvh_get_grids(ss->pbvh)[grid_index];

          co = CCG_elem_co(key, CCG_elem_offset(key, elem, vertex_index));
          no = CCG_elem_no(key, CCG_elem_offset(key, elem, vertex_index));

          break;
      }

      copy_v3_v3(vertex_attr_ptr<float>(vertex, ss->attrs.orig_co), co);
      copy_v3_v3(vertex_attr_ptr<float>(vertex, ss->attrs.orig_no), no);
    }

    bool have_colors = BKE_pbvh_type(ss->pbvh) != PBVH_GRIDS &&
                       ((ss->bm && ss->cd_vcol_offset != -1) || ss->vcol || ss->mcol);

    if (ss->attrs.orig_color && have_colors) {
      BKE_pbvh_vertex_color_get(
          ss->pbvh, vertex, vertex_attr_ptr<float>(vertex, ss->attrs.orig_color));
    }

    if (ss->attrs.orig_mask) {
      float *mask = nullptr;
      switch (BKE_pbvh_type(ss->pbvh)) {
        case PBVH_FACES:
          mask = ss->vmask ? &ss->vmask[vertex.i] : nullptr;
          break;
        case PBVH_BMESH: {
          BMVert *v;
          int cd_mask = CustomData_get_offset(&ss->bm->vdata, CD_PAINT_MASK);

          v = (BMVert *)vertex.i;
          mask = cd_mask != -1 ? static_cast<float *>(BM_ELEM_CD_GET_VOID_P(v, cd_mask)) : nullptr;
          break;
        }
        case PBVH_GRIDS: {
          const CCGKey *key = BKE_pbvh_get_grid_key(ss->pbvh);

          if (key->mask_offset == -1) {
            mask = nullptr;
          }
          else {
            const int grid_index = vertex.i / key->grid_area;
            const int vertex_index = vertex.i - grid_index * key->grid_area;
            CCGElem *elem = BKE_pbvh_get_grids(ss->pbvh)[grid_index];
            mask = CCG_elem_mask(key, CCG_elem_offset(key, elem, vertex_index));
          }
          break;
        }
      }

      if (mask) {
        vertex_attr_set<float>(vertex, ss->attrs.orig_mask, *mask);
      }
    }

    retval = true;
  }

  if (r_co && ss->attrs.orig_co) {
    *r_co = vertex_attr_ptr<float>(vertex, ss->attrs.orig_co);
  }
  if (r_no && ss->attrs.orig_no) {
    *r_no = vertex_attr_ptr<float>(vertex, ss->attrs.orig_no);
  }
  if (r_color && ss->attrs.orig_color) {
    *r_color = vertex_attr_ptr<float>(vertex, ss->attrs.orig_color);
  }
  if (r_mask && ss->attrs.orig_mask) {
    *r_mask = vertex_attr_ptr<float>(vertex, ss->attrs.orig_mask);
  }

  return retval;
}

void load_all_original(Object *ob)
{
  SculptSession *ss = ob->sculpt;

  int verts_count = BKE_sculptsession_vertex_count(ss);
  for (int i : IndexRange(verts_count)) {
    PBVHVertRef vertex = BKE_pbvh_index_to_vertex(ss->pbvh, i);

    blender::bke::sculpt::stroke_id_clear(ss, vertex, STROKEID_USER_ORIGINAL);
    get_original_vertex(ss, vertex, nullptr, nullptr, nullptr, nullptr);
  }
}

}  // namespace blender::bke::paint

namespace blender::bke::sculpt {
void sculpt_vert_boundary_ensure(Object *object)
{
  using namespace blender;
  SculptSession *ss = object->sculpt;

  /* PBVH_BMESH now handles boundaries itself. */
  if (ss->bm || ss->vertex_info.boundary) {
    if (!ss->bm && ss->pbvh) {
      blender::bke::pbvh::set_vert_boundary_map(ss->pbvh, ss->vertex_info.boundary);
    }

    return;
  }

  Mesh *base_mesh = BKE_mesh_from_object(object);
  const blender::Span<int2> edges = base_mesh->edges();
  const OffsetIndices polys = base_mesh->faces();
  const Span<int> corner_edges = base_mesh->corner_edges();

  ss->vertex_info.boundary = BLI_BITMAP_NEW(base_mesh->totvert, "Boundary info");
  int *adjacent_faces_edge_count = static_cast<int *>(
      MEM_calloc_arrayN(base_mesh->totedge, sizeof(int), "Adjacent face edge count"));

  for (const int i : polys.index_range()) {
    for (const int edge : corner_edges.slice(polys[i])) {
      adjacent_faces_edge_count[edge]++;
    }
  }

  for (const int e : edges.index_range()) {
    if (adjacent_faces_edge_count[e] < 2) {
      const int2 &edge = edges[e];
      BLI_BITMAP_SET(ss->vertex_info.boundary, edge[0], true);
      BLI_BITMAP_SET(ss->vertex_info.boundary, edge[1], true);
    }
  }

  if (ss->pbvh) {
    blender::bke::pbvh::set_vert_boundary_map(ss->pbvh, ss->vertex_info.boundary);
  }

  MEM_freeN(adjacent_faces_edge_count);
}

float calc_uv_snap_limit(BMLoop *l, int cd_uv)
{
  BMVert *v = l->v;

  float avg_len = 0.0f;
  int avg_tot = 0;

  BMEdge *e = v->e;
  do {
    BMLoop *l2 = e->l;

    if (!l2) {
      continue;
    }

    do {
      float *uv1 = BM_ELEM_CD_PTR<float *>(l2, cd_uv);
      float *uv2 = BM_ELEM_CD_PTR<float *>(l2->next, cd_uv);

      avg_len += len_v2v2(uv1, uv2);
      avg_tot++;
    } while ((l2 = l2->radial_next) != e->l);
  } while ((e = BM_DISK_EDGE_NEXT(e, v)) != v->e);

  if (avg_tot > 0) {
    /* 1/10th of average uv edge length. */
    return (avg_len / avg_tot) * 0.1f;
  }
  else {
    return 0.005f;
  }
}

/* Angle test. loop_is_corner calls this if the chart count test fails. */
static bool loop_is_corner_angle(BMLoop *l,
                                 int cd_offset,
                                 const float limit,
                                 const float angle_limit,
                                 const CustomData * /*ldata*/)
{
  BMVert *v = l->v;
  BMEdge *e = v->e;

  float2 uv_value = *BM_ELEM_CD_PTR<float2 *>(l, cd_offset);

  BMLoop *outer1 = nullptr, *outer2 = nullptr;
  float2 outer1_value;

#ifdef TEST_UV_CORNER_CALC
  int cd_pin = -1, cd_sel = -1;

  bool test_mode = false;
  // test_mode = l->v->head.hflag & BM_ELEM_SELECT;

  if (ldata && test_mode) {
    char name[512];
    for (int i = 0; i < ldata->totlayer; i++) {
      CustomDataLayer *layer = ldata->layers + i;
      if (layer->offset == cd_offset) {
        sprintf(name, ".pn.%s", layer->name);
        cd_pin = CustomData_get_offset_named(ldata, CD_PROP_BOOL, name);

        sprintf(name, ".vs.%s", layer->name);
        cd_sel = CustomData_get_offset_named(ldata, CD_PROP_BOOL, name);
      }
    }

    if (cd_sel != -1) {
      test_mode = BM_ELEM_CD_GET_BOOL(l, cd_sel);
    }
  }

  if (test_mode) {
    printf("%s: start\n", __func__);
  }
#endif

  do {
    BMLoop *l2 = e->l;
    if (!l2) {
      continue;
    }

    do {
      BMLoop *uv_l2 = l2->v == v ? l2 : l2->next;
      float2 uv_value2 = *BM_ELEM_CD_PTR<float2 *>(uv_l2, cd_offset);

      BMLoop *other_uv_l2 = l2->v == v ? l2->next : l2;
      float2 other_uv_value2 = *BM_ELEM_CD_PTR<float2 *>(other_uv_l2, cd_offset);

      if (math::distance_squared(uv_value, uv_value2) > limit * limit) {
        continue;
      }

      bool outer = l2 == l2->radial_next;

      BMLoop *l3 = l2->radial_next;
      while (l3 != l2) {
        BMLoop *other_uv_l3 = l3->v == v ? l3->next : l3;
        float2 other_uv_value3 = *BM_ELEM_CD_PTR<float2 *>(other_uv_l3, cd_offset);

        if (math::distance_squared(other_uv_value2, other_uv_value3) > limit * limit) {
#ifdef TEST_UV_CORNER_CALC
          if (test_mode && cd_pin != -1) {
            // BM_ELEM_CD_SET_BOOL(other_uv_l2, cd_pin, true);
            // BM_ELEM_CD_SET_BOOL(other_uv_l3, cd_pin, true);
          }
#endif

          BMLoop *uv_l3 = l3->v == v ? l3 : l3->next;
          float2 uv_value3 = *BM_ELEM_CD_PTR<float2 *>(uv_l3, cd_offset);

          /* other_uv_value might be valid for one of the two arms, check. */
          if (math::distance_squared(uv_value, uv_value3) <= limit * limit) {
#ifdef TEST_UV_CORNER_CALC
            if (test_mode) {
              printf("%s: case 1\n", __func__);
            }
#endif

            outer1 = other_uv_l2;
            outer2 = other_uv_l3;
            goto outer_break;
          }

          outer = true;
          break;
        }

        l3 = l3->radial_next;
      }

      if (outer) {
#ifdef TEST_UV_CORNER_CALC
        if (test_mode && cd_pin != -1) {
          // BM_ELEM_CD_SET_BOOL(other_uv_l2, cd_pin, true);
        }
#endif

        if (!outer1) {
          outer1 = other_uv_l2;
          outer1_value = other_uv_value2;
        }
        else if (other_uv_l2 != outer2 &&
                 math::distance_squared(outer1_value, other_uv_value2) > limit * limit)
        {
          outer2 = other_uv_l2;

#ifdef TEST_UV_CORNER_CALC
          if (test_mode) {
            printf("%s: case 2\n", __func__);
          }
#endif
          goto outer_break;
        }
      }
    } while ((l2 = l2->radial_next) != e->l);
  } while ((e = BM_DISK_EDGE_NEXT(e, v)) != v->e);

outer_break:

#ifdef TEST_UV_CORNER_CALC
  if (test_mode) {
    printf("%s: l: %p, l->v: %p, outer1: %p, outer2: %p\n", __func__, l, l->v, outer1, outer2);
  }
#endif

  if (!outer1 || !outer2) {
    return false;
  }

#ifdef TEST_UV_CORNER_CALC
  if (test_mode && cd_pin != -1) {
    // BM_ELEM_CD_SET_BOOL(outer1, cd_pin, true);
    // BM_ELEM_CD_SET_BOOL(outer2, cd_pin, true);
  }
#endif

  float2 t1 = *BM_ELEM_CD_PTR<float2 *>(outer1, cd_offset) - uv_value;
  float2 t2 = *BM_ELEM_CD_PTR<float2 *>(outer2, cd_offset) - uv_value;

  normalize_v2(t1);
  normalize_v2(t2);

  if (dot_v2v2(t1, t2) < 0.0f) {
    negate_v2(t2);
  }

  float angle = saacos(dot_v2v2(t1, t2));

#ifdef TEST_UV_CORNER_CALC
  if (test_mode) {
    printf("%s: angle: %.5f\n", __func__, angle);
  }
#endif

  bool ret = angle > angle_limit;

#ifdef TEST_UV_CORNER_CALC
  if (ret) {
    // l->v->head.hflag |= BM_ELEM_SELECT;
  }
#endif

  return ret;
}

bool loop_is_corner(BMLoop *l, int cd_uv, float limit, const CustomData *ldata)
{
  BMVert *v = l->v;

  float2 value = *BM_ELEM_CD_PTR<float2 *>(l, cd_uv);

  Vector<BMLoop *, 16> ls;
  Vector<int, 16> keys;

  BMEdge *e = v->e;
  do {
    BMLoop *l2 = e->l;

    if (!l2) {
      continue;
    }

    do {
      BMLoop *l3 = l2->v == v ? l2 : l2->next;
      if (!ls.contains(l3)) {
        ls.append(l3);
      }
    } while ((l2 = l2->radial_next) != e->l);
  } while ((e = BM_DISK_EDGE_NEXT(e, v)) != v->e);

  const float scale = 1.0f / limit;

  for (BMLoop *l2 : ls) {
    float2 value2 = *BM_ELEM_CD_PTR<float2 *>(l2, cd_uv);
    float2 dv = value2 - value;

    double f = dv[0] * dv[0] + dv[1] * dv[1];
    int key = int(f * scale);
    if (!keys.contains(key)) {
      keys.append(key);
    }
  }

  bool ret = keys.size() > 2;

  if (!ret) {
    float angle_limit = 60.0f / 180.0f * M_PI;

    return loop_is_corner_angle(l, cd_uv, limit, angle_limit, ldata);
  }

#ifdef TEST_UV_CORNER_CALC
  if (ret) {
    // l->v->head.hflag |= BM_ELEM_SELECT;
  }
#endif

  return ret;
}

namespace detail {
static void corner_interp(CustomDataLayer *layer,
                          BMVert *v,
                          BMLoop *l,
                          Span<BMLoop *> loops,
                          Span<float> ws,
                          int cd_offset,
                          float factor,
                          float2 &new_value)
{
  float *ws2 = (float *)BLI_array_alloca(ws2, loops.size() + 1);
  float2 sum = {};
  float totsum = 0.0f;

  float2 value = *BM_ELEM_CD_PTR<float2 *>(l, cd_offset);

  float limit, limit_sqr;

  limit = calc_uv_snap_limit(l, cd_offset);
  limit_sqr = limit * limit;

  /* Sum over uv verts surrounding l connected to the same chart. */
  for (int i : loops.index_range()) {
    BMLoop *l2 = loops[i];
    BMLoop *l3;

    /* Find UV in l2's face that's owned by v. */
    if (l2->v == v) {
      l3 = l2;
    }
    else if (l2->next->v == v) {
      l3 = l2->next;
    }
    else {
      l3 = l2->prev;
    }

    float2 value3 = *BM_ELEM_CD_PTR<float2 *>(l3, cd_offset);

    if (math::distance_squared(value, value3) <= limit_sqr) {
      float2 value2 = *BM_ELEM_CD_PTR<float2 *>(l2, cd_offset);
      sum += value2 * ws[i];
      totsum += ws[i];
    }
  }

  if (totsum == 0.0f) {
    return;
  }

  sum /= totsum;
  new_value = value + (sum - value) * factor;
}

/* Interpolates loops surrounding a vertex, splitting any UV map by
 * island as appropriate and enforcing proper boundary conditions.
 */
static void interp_face_corners_intern(PBVH *pbvh,
                                       BMVert *v,
                                       Span<BMLoop *> loops,
                                       Span<float> ws,
                                       float factor,
                                       int cd_vert_boundary,
                                       Span<BMLoop *> ls,
                                       CustomDataLayer *layer)
{
  Vector<bool, 24> corners;
  Array<float2, 24> new_values(ls.size());

  /* Build (semantic) corner tags. */
  for (BMLoop *l : ls) {
    /* Do not calculate the corner state here, use stored corner flag.
     *
     * The corner would normally be calculated like so:
     *     corner = loop_is_corner(l, layer->offset);
     */
    bool corner = BM_ELEM_CD_GET_INT(v, cd_vert_boundary) & SCULPT_CORNER_UV;

    corners.append(corner);
  }

  /* Interpolate loops. */
  for (int i : ls.index_range()) {
    BMLoop *l = ls[i];

    if (!corners[i]) {
      corner_interp(layer, v, l, loops, ws, layer->offset, factor, new_values[i]);
    }
  }

  for (int i : ls.index_range()) {
    BMLoop *l = ls[i];

    if (!corners[i]) {
      *BM_ELEM_CD_PTR<float2 *>(ls[i], layer->offset) = new_values[i];
    }
  }
}
}  // namespace detail

void interp_face_corners(PBVH *pbvh,
                         PBVHVertRef vertex,
                         Span<BMLoop *> loops,
                         Span<float> ws,
                         float factor,
                         int cd_vert_boundary)
{
  if (BKE_pbvh_type(pbvh) != PBVH_BMESH) {
    return; /* Only for PBVH_BMESH. */
  }

  BMesh *bm = BKE_pbvh_get_bmesh(pbvh);
  BMVert *v = reinterpret_cast<BMVert *>(vertex.i);
  BMEdge *e = v->e;
  BMLoop *l = e->l;
  CustomData *cdata = &bm->ldata;

  Vector<BMLoop *, 32> ls;

  /* Tag loops around vertex. */
  do {
    l = e->l;

    if (!l) {
      continue;
    }

    do {
      BMLoop *l2 = l->v == v ? l : l->next;
      BM_elem_flag_enable(l2, BM_ELEM_TAG);
    } while ((l = l->radial_next) != e->l);
  } while ((e = BM_DISK_EDGE_NEXT(e, v)) != v->e);

  /* Build loop list. */
  do {
    l = e->l;

    if (!l) {
      continue;
    }

    do {
      BMLoop *l2 = l->v == v ? l : l->next;
      if (BM_elem_flag_test(l2, BM_ELEM_TAG)) {
        BM_elem_flag_disable(l2, BM_ELEM_TAG);
        ls.append(l2);
      }
    } while ((l = l->radial_next) != e->l);
  } while ((e = BM_DISK_EDGE_NEXT(e, v)) != v->e);

  Vector<CustomDataLayer *, 16> layers;
  for (int layer_i : IndexRange(cdata->totlayer)) {
    CustomDataLayer *layer = cdata->layers + layer_i;

    if (layer->type != CD_PROP_FLOAT2 ||
        (layer->flag & (CD_FLAG_ELEM_NOINTERP | CD_FLAG_TEMPORARY))) {
      continue;
    }

    layers.append(layer);
  }

  /* Interpolate. */
  if (layers.size() > 0 && loops.size() > 1) {
    // VertLoopSnapper corner_snap = {Span<BMLoop *>(ls), Span<CustomDataLayer *>(layers)};

    for (CustomDataLayer *layer : layers) {
      detail::interp_face_corners_intern(pbvh, v, loops, ws, factor, cd_vert_boundary, ls, layer);
    }

    /* Snap. */
    // corner_snap.snap();
  }
}
}  // namespace blender::bke::sculpt<|MERGE_RESOLUTION|>--- conflicted
+++ resolved
@@ -79,8 +79,8 @@
 
 #include "BLO_read_write.hh"
 
+#include "bmesh.h"
 #include "bmesh_idmap.h"
-#include "bmesh.h"
 #include "bmesh_log.h"
 
 // TODO: figure out bad cross module refs
@@ -1597,8 +1597,6 @@
   ss->edge_to_face_offsets = {};
   ss->edge_to_face_indices = {};
   ss->epmap = {};
-  ss->vert_to_edge_offsets = {};
-  ss->vert_to_edge_indices = {};
   ss->vemap = {};
 
   MEM_SAFE_FREE(ss->preview_vert_list);
@@ -2047,24 +2045,12 @@
   sculpt_attribute_update_refs(ob);
   sculpt_update_persistent_base(ob);
 
-<<<<<<< HEAD
-  if (ob->type == OB_MESH && ss->pmap.is_empty()) {
-    ss->pmap = blender::bke::mesh::build_vert_to_face_map(me->faces(),
-                                                          me->corner_verts(),
-                                                          me->totvert,
-                                                          ss->vert_to_face_offsets,
-                                                          ss->vert_to_face_indices);
-    if (ss->pbvh) {
-      blender::bke::pbvh::set_pmap(ss->pbvh, ss->pmap);
-    }
-=======
   if (ob->type == OB_MESH) {
     ss->pmap = me->vert_to_face_map();
   }
 
   if (ss->pbvh) {
-    BKE_pbvh_pmap_set(ss->pbvh, ss->pmap);
->>>>>>> 7c57eb42
+    blender::bke::pbvh::set_pmap(ss->pbvh, ss->pmap);
   }
 
   if (ss->deform_modifiers_active) {
@@ -2720,11 +2706,7 @@
   Mesh *me = BKE_object_get_original_mesh(ob);
 
   if (ss->pmap.is_empty()) {
-    ss->pmap = blender::bke::mesh::build_vert_to_face_map(me->faces(),
-                                                          me->corner_verts(),
-                                                          me->totvert,
-                                                          ss->vert_to_face_offsets,
-                                                          ss->vert_to_face_indices);
+    ss->pmap = me->vert_to_face_map();
   }
 
   PBVH *pbvh = ob->sculpt->pbvh = BKE_pbvh_new(PBVH_FACES);
@@ -2793,11 +2775,7 @@
   blender::bke::pbvh::sharp_limit_set(pbvh, ss->sharp_angle_limit);
 
   if (ss->pmap.is_empty()) {
-    ss->pmap = blender::bke::mesh::build_vert_to_face_map(base_mesh->faces(),
-                                                          base_mesh->corner_verts(),
-                                                          base_mesh->totvert,
-                                                          ss->vert_to_face_offsets,
-                                                          ss->vert_to_face_indices);
+    ss->pmap = base_mesh->vert_to_face_map();
   }
 
   blender::bke::pbvh::set_pmap(ss->pbvh, ss->pmap);

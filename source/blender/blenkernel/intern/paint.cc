--- conflicted
+++ resolved
@@ -66,15 +66,10 @@
 #include "BKE_paint.hh"
 #include "BKE_pbvh_api.hh"
 #include "BKE_scene.h"
-<<<<<<< HEAD
 #include "BKE_sculpt.hh"
-#include "BKE_subdiv_ccg.h"
-#include "BKE_subsurf.h"
-#include "BKE_undo_system.h"
-=======
 #include "BKE_subdiv_ccg.hh"
 #include "BKE_subsurf.hh"
->>>>>>> dd9a9278
+#include "BKE_undo_system.h"
 
 #include "DEG_depsgraph.h"
 #include "DEG_depsgraph_query.h"
@@ -1463,13 +1458,13 @@
           return nullptr;
         }
 
-        return &me->vdata;
+        return &me->vert_data;
       case ATTR_DOMAIN_CORNER:
-        return &me->ldata;
+        return &me->loop_data;
       case ATTR_DOMAIN_EDGE:
-        return &me->edata;
+        return &me->edge_data;
       case ATTR_DOMAIN_FACE:
-        return &me->pdata;
+        return &me->face_data;
       default:
         BLI_assert_unreachable();
         return nullptr;
@@ -1592,25 +1587,14 @@
 {
   SculptSession *ss = ob->sculpt;
 
-<<<<<<< HEAD
   if (ss->bm && ob->data) {
     BKE_sculptsession_update_attr_refs(ob);
 
-    BMeshToMeshParams params = {0};
+    BMeshToMeshParams params = {};
     params.update_shapekey_indices = true;
+    params.calc_object_remap = false;
 
     BM_mesh_bm_to_me(nullptr, ss->bm, static_cast<Mesh *>(ob->data), &params);
-=======
-  if (ss->bm) {
-    if (ob->data) {
-      if (reorder) {
-        BM_log_mesh_elems_reorder(ss->bm, ss->bm_log);
-      }
-      BMeshToMeshParams params{};
-      params.calc_object_remap = false;
-      BM_mesh_bm_to_me(nullptr, ss->bm, static_cast<Mesh *>(ob->data), &params);
-    }
->>>>>>> dd9a9278
   }
 }
 
@@ -1939,7 +1923,7 @@
   ss->shapekey_active = (mmd == nullptr) ? BKE_keyblock_from_object(ob) : nullptr;
 
   ss->material_index = (int *)CustomData_get_layer_named(
-      &me->pdata, CD_PROP_INT32, "material_index");
+      &me->face_data, CD_PROP_INT32, "material_index");
 
   /* NOTE: Weight pPaint require mesh info for loop lookup, but it never uses multires code path,
    * so no extra checks is needed here. */
@@ -1948,56 +1932,42 @@
     ss->multires.modifier = mmd;
     ss->multires.level = mmd->sculptlvl;
     ss->totvert = me_eval->totvert;
-<<<<<<< HEAD
-    ss->totpoly = me_eval->totpoly;
-    ss->totfaces = me->totpoly;
     ss->totloops = me->totloop;
     ss->totedges = me->totedge;
-=======
     ss->faces_num = me_eval->faces_num;
     ss->totfaces = me->faces_num;
->>>>>>> dd9a9278
 
     /* These are assigned to the base mesh in Multires. This is needed because Face Sets
      * operators and tools use the Face Sets data from the base mesh when Multires is active. */
     ss->vert_positions = me->vert_positions_for_write();
-<<<<<<< HEAD
-    ss->polys = me->polys();
+    ss->faces = me->faces();
     ss->edges = me->edges();
-=======
-    ss->faces = me->faces();
->>>>>>> dd9a9278
     ss->corner_verts = me->corner_verts();
     ss->corner_edges = me->corner_edges();
   }
   else {
     ss->totvert = me->totvert;
-<<<<<<< HEAD
-    ss->totpoly = me->totpoly;
-    ss->totfaces = me->totpoly;
+    ss->faces_num = me->faces_num;
+    ss->totfaces = me->faces_num;
     ss->totloops = me->totloop;
     ss->totedges = me->totedge;
 
     ss->vert_positions = me->vert_positions_for_write();
+    ss->edges = me->edges();
+    ss->faces = me->faces();
+
+    ss->vert_positions = me->vert_positions_for_write();
 
     ss->sharp_edge = (bool *)CustomData_get_layer_named_for_write(
-        &me->edata, CD_PROP_BOOL, "sharp_edge", me->totedge);
+        &me->edge_data, CD_PROP_BOOL, "sharp_edge", me->totedge);
     ss->seam_edge = (bool *)CustomData_get_layer_named_for_write(
-        &me->edata, CD_PROP_BOOL, ".uv_seam", me->totedge);
-
-    ss->vdata = &me->vdata;
-    ss->edata = &me->edata;
-    ss->ldata = &me->ldata;
-    ss->pdata = &me->pdata;
-
-    ss->polys = me->polys();
-    ss->edges = me->edges();
-=======
-    ss->faces_num = me->faces_num;
-    ss->totfaces = me->faces_num;
-    ss->vert_positions = me->vert_positions_for_write();
-    ss->faces = me->faces();
->>>>>>> dd9a9278
+        &me->edge_data, CD_PROP_BOOL, ".uv_seam", me->totedge);
+
+    ss->vdata = &me->vert_data;
+    ss->edata = &me->edge_data;
+    ss->ldata = &me->loop_data;
+    ss->pdata = &me->face_data;
+
     ss->corner_verts = me->corner_verts();
     ss->corner_edges = me->corner_edges();
 
@@ -2030,19 +2000,12 @@
     }
   }
 
-<<<<<<< HEAD
   CustomData *ldata;
   if (ss->bm) {
     ldata = &ss->bm->ldata;
-=======
-  /* Sculpt Face Sets. */
-  if (use_face_sets) {
-    ss->face_sets = static_cast<int *>(CustomData_get_layer_named_for_write(
-        &me->face_data, CD_PROP_INT32, ".sculpt_face_set", me->faces_num));
->>>>>>> dd9a9278
   }
   else {
-    ldata = &me->ldata;
+    ldata = &me->loop_data;
   }
 
   ss->totuv = 0;
@@ -2072,7 +2035,7 @@
   /* Sculpt Face Sets. */
   if (use_face_sets) {
     int *face_sets = static_cast<int *>(CustomData_get_layer_named_for_write(
-        &me->pdata, CD_PROP_INT32, ".sculpt_face_set", me->totpoly));
+        &me->face_data, CD_PROP_INT32, ".sculpt_face_set", me->faces_num));
 
     if (face_sets) {
       /* Load into sculpt attribute system. */
@@ -2121,20 +2084,11 @@
     ss->pmap = blender::bke::mesh::build_vert_to_face_map(me->faces(),
                                                           me->corner_verts(),
                                                           me->totvert,
-<<<<<<< HEAD
-                                                          ss->vert_to_poly_offsets,
-                                                          ss->vert_to_poly_indices);
+                                                          ss->vert_to_face_offsets,
+                                                          ss->vert_to_face_indices);
     if (ss->pbvh) {
       blender::bke::pbvh::set_pmap(ss->pbvh, ss->pmap);
     }
-=======
-                                                          ss->vert_to_face_offsets,
-                                                          ss->vert_to_face_indices);
-  }
-
-  if (ss->pbvh) {
-    BKE_pbvh_pmap_set(ss->pbvh, ss->pmap);
->>>>>>> dd9a9278
   }
 
   if (ss->deform_modifiers_active) {
@@ -2522,15 +2476,10 @@
         }
       }
 
-<<<<<<< HEAD
       Mesh *mesh = static_cast<Mesh *>(ob->data);
       mesh->face_sets_color_default = 1;
     }
   }
-=======
-  int *face_sets = static_cast<int *>(CustomData_get_layer_named_for_write(
-      &mesh->face_data, CD_PROP_INT32, ".sculpt_face_set", mesh->faces_num));
->>>>>>> dd9a9278
 
   if (ss->pbvh && !ss->bm) {
     BKE_pbvh_face_sets_set(ss->pbvh, static_cast<int *>(ss->attrs.face_set->data));
@@ -2542,7 +2491,6 @@
 
 bool *BKE_sculpt_hide_poly_ensure(Object *ob)
 {
-<<<<<<< HEAD
   SculptAttributeParams params = {0};
   params.permanent = true;
 
@@ -2550,15 +2498,6 @@
       ob, ATTR_DOMAIN_FACE, CD_PROP_BOOL, ".hide_poly", &params);
 
   return ob->sculpt->hide_poly = static_cast<bool *>(ob->sculpt->attrs.hide_poly->data);
-=======
-  bool *hide_poly = static_cast<bool *>(CustomData_get_layer_named_for_write(
-      &mesh->face_data, CD_PROP_BOOL, ".hide_poly", mesh->faces_num));
-  if (hide_poly != nullptr) {
-    return hide_poly;
-  }
-  return static_cast<bool *>(CustomData_add_layer_named(
-      &mesh->face_data, CD_PROP_BOOL, CD_SET_DEFAULT, mesh->faces_num, ".hide_poly"));
->>>>>>> dd9a9278
 }
 
 int BKE_sculpt_mask_layers_ensure(Depsgraph *depsgraph,
@@ -2595,13 +2534,8 @@
 
     /* If vertices already have mask, copy into multires data. */
     if (paint_mask) {
-<<<<<<< HEAD
-      for (const int i : polys.index_range()) {
-        const IndexRange poly = polys[i];
-=======
       for (const int i : faces.index_range()) {
         const blender::IndexRange face = faces[i];
->>>>>>> dd9a9278
 
         /* Mask center. */
         float avg = 0.0f;
@@ -2804,11 +2738,11 @@
   Mesh *me = BKE_object_get_original_mesh(ob);
 
   if (ss->pmap.is_empty()) {
-    ss->pmap = blender::bke::mesh::build_vert_to_poly_map(me->polys(),
+    ss->pmap = blender::bke::mesh::build_vert_to_face_map(me->faces(),
                                                           me->corner_verts(),
                                                           me->totvert,
-                                                          ss->vert_to_poly_offsets,
-                                                          ss->vert_to_poly_indices);
+                                                          ss->vert_to_face_offsets,
+                                                          ss->vert_to_face_indices);
   }
 
   PBVH *pbvh = ob->sculpt->pbvh = BKE_pbvh_new(PBVH_FACES);
@@ -2877,11 +2811,11 @@
   blender::bke::pbvh::sharp_limit_set(pbvh, ss->sharp_angle_limit);
 
   if (ss->pmap.is_empty()) {
-    ss->pmap = blender::bke::mesh::build_vert_to_poly_map(base_mesh->polys(),
+    ss->pmap = blender::bke::mesh::build_vert_to_face_map(base_mesh->faces(),
                                                           base_mesh->corner_verts(),
                                                           base_mesh->totvert,
-                                                          ss->vert_to_poly_offsets,
-                                                          ss->vert_to_poly_indices);
+                                                          ss->vert_to_face_offsets,
+                                                          ss->vert_to_face_indices);
   }
 
   blender::bke::pbvh::set_pmap(ss->pbvh, ss->pmap);
@@ -2893,10 +2827,7 @@
   return pbvh;
 }
 
-extern "C" bool BKE_sculpt_init_flags_valence(Object *ob,
-                                              struct PBVH *pbvh,
-                                              int totvert,
-                                              bool reset_flags)
+bool BKE_sculpt_init_flags_valence(Object *ob, struct PBVH *pbvh, int totvert, bool reset_flags)
 {
   SculptSession *ss = ob->sculpt;
 
@@ -3151,8 +3082,6 @@
                                   Vector<CustomDataLayer> &r_new,
                                   Vector<CustomDataLayer> &r_kill)
 {
-  int badmask = CD_MASK_ORIGINDEX | CD_MASK_ORIGSPACE | CD_MASK_MFACE;
-
   for (int i : IndexRange(src_data->totlayer)) {
     CustomDataLayer *src_layer = src_data->layers + i;
 
@@ -3291,7 +3220,7 @@
 
   BMesh *bm = ss->bm;
 
-  CustomData *cdme[4] = {&me->vdata, &me->edata, &me->ldata, &me->pdata};
+  CustomData *cdme[4] = {&me->vert_data, &me->edge_data, &me->loop_data, &me->face_data};
   CustomData *cdbm[4] = {&bm->vdata, &bm->edata, &bm->ldata, &bm->pdata};
 
   if (!load_to_mesh) {
@@ -3322,7 +3251,6 @@
 
       get_synced_attributes(cdbm[i], cdme[i], new_layers, kill_layers);
 
-<<<<<<< HEAD
       int totelem;
       switch (i) {
         case 0:
@@ -3335,7 +3263,7 @@
           totelem = me->totloop;
           break;
         case 3:
-          totelem = me->totpoly;
+          totelem = me->faces_num;
           break;
       }
 
@@ -3362,14 +3290,6 @@
         !BKE_id_attributes_color_find(&me->id, me->default_color_attribute))
     {
       MEM_SAFE_FREE(me->default_color_attribute);
-=======
-        return &me->vert_data;
-      case ATTR_DOMAIN_FACE:
-        return &me->face_data;
-      default:
-        BLI_assert_unreachable();
-        return nullptr;
->>>>>>> dd9a9278
     }
   }
 
@@ -3541,7 +3461,7 @@
           cdata = &me->face_data;
           break;
         case ATTR_DOMAIN_EDGE:
-          cdata = &me->edata;
+          cdata = &me->edge_data;
           break;
         default:
           out->used = false;
@@ -4111,10 +4031,10 @@
   else {
     Mesh *me = static_cast<Mesh *>(ob->data);
 
-    cdatas[0] = &me->vdata;
-    cdatas[1] = &me->edata;
-    cdatas[2] = &me->ldata;
-    cdatas[3] = &me->pdata;
+    cdatas[0] = &me->vert_data;
+    cdatas[1] = &me->edge_data;
+    cdatas[2] = &me->loop_data;
+    cdatas[3] = &me->face_data;
   }
 
   bool is_grids = ss->pbvh && BKE_pbvh_type(ss->pbvh) == PBVH_GRIDS;
@@ -4244,7 +4164,7 @@
         totelem = ss->totvert;
         break;
       case ATTR_DOMAIN_EDGE:
-        cdata = ss->bm ? &ss->bm->edata : &me->edata;
+        cdata = ss->bm ? &ss->bm->edata : &me->edge_data;
         totelem = BKE_object_get_original_mesh(ob)->totedge;
         break;
       case ATTR_DOMAIN_FACE:
@@ -4513,7 +4433,7 @@
 
   Mesh *base_mesh = BKE_mesh_from_object(object);
   const blender::Span<int2> edges = base_mesh->edges();
-  const OffsetIndices polys = base_mesh->polys();
+  const OffsetIndices polys = base_mesh->faces();
   const Span<int> corner_edges = base_mesh->corner_edges();
 
   ss->vertex_info.boundary = BLI_BITMAP_NEW(base_mesh->totvert, "Boundary info");

--- conflicted
+++ resolved
@@ -48,6 +48,8 @@
 
 #include <cstdio>
 
+#include <chrono>
+
 //#define CLEAR_TAGS_IN_THREAD
 
 using blender::float2;
@@ -769,13 +771,9 @@
          * but tangentially to surface.  We can stochastically skip this and still get the
          * benefit to convergence.
          */
-<<<<<<< HEAD
-        if (do_smooth && rand.get_float() > 0.5f) {
-=======
         if (do_smooth && rand.get_float() > 0.75f &&
             BM_ELEM_CD_GET_INT(l_iter->v, pbvh->cd_vert_node_offset) == ni)
         {
->>>>>>> 9cd4f0d4
           PBVHVertRef sv = {(intptr_t)l_iter->v};
           surface_smooth_v_safe(eq_ctx->ss,
                                 tdata->pbvh,
@@ -960,8 +958,6 @@
 
 bool destroy_nonmanifold_fins(PBVH *pbvh, BMEdge *e_root)
 {
-  // XXX
-  return false;
 #if !(DYNTOPO_DISABLE_FLAG & DYNTOPO_DISABLE_FIN_REMOVAL)
   bm_logstack_push();
 
@@ -1176,7 +1172,6 @@
 
 bool check_vert_fan_are_tris(PBVH *pbvh, BMVert *v)
 {
-  return false; //XXX
   static Vector<BMFace *> fs;
 
   /* Prevent pathological allocation thrashing on topology with
@@ -2415,17 +2410,28 @@
                           edge_limit_multiply);
   eq_ctx.start();
 
-  double time = PIL_check_seconds_timer();
+  using TimePoint =
+      std::chrono::time_point<std::chrono::high_resolution_clock, std::chrono::microseconds>;
+
+  auto time_point = [&]() {
+    return std::chrono::time_point_cast<std::chrono::microseconds>(
+        std::chrono::high_resolution_clock::now());
+  };
+
+  TimePoint start_point = time_point();
+
+  auto time_ms = [&]() {
+    //
+    return double((time_point() - start_point).count()) / 1000.0;
+  };
+
+  double time = time_ms();
 
   while (!eq_ctx.done()) {
     eq_ctx.step();
 
-    if (PIL_check_seconds_timer() - time > 350.0 / 1000.0) {
-<<<<<<< HEAD
-      //XXX break;
-=======
-      // XXX break;
->>>>>>> 9cd4f0d4
+    if (time_ms() - time > 350.0) {
+      break;
     }
   }
 

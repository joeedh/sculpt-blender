--- conflicted
+++ resolved
@@ -36,14 +36,16 @@
 struct BoundBox;
 struct DispList;
 struct ListBase;
-struct EditMesh;
-struct MDeformVert;
+struct BMEditMesh;
+struct BMesh;
 struct Mesh;
+struct MPoly;
+struct MLoop;
 struct MFace;
 struct MEdge;
 struct MVert;
+struct MDeformVert;
 struct MCol;
-struct BMesh;
 struct Object;
 struct MTFace;
 struct VecNor;
@@ -168,8 +170,6 @@
 void mesh_layers_menu_concat(struct CustomData *data, int type, char *str);
 int mesh_layers_menu(struct CustomData *data, int type);
 
-<<<<<<< HEAD
-=======
 /* vertex level transformations & checks (no derived mesh) */
 
 int minmax_mesh(struct Mesh *me, float min[3], float max[3]);
@@ -177,7 +177,6 @@
 int mesh_center_bounds(struct Mesh *me, float cent[3]);
 void mesh_translate(struct Mesh *me, float offset[3], int do_keys);
 
->>>>>>> 8a320974
 #ifdef __cplusplus
 }
 #endif

/*
 * This program is free software; you can redistribute it and/or
 * modify it under the terms of the GNU General Public License
 * as published by the Free Software Foundation; either version 2
 * of the License, or (at your option) any later version.
 *
 * This program is distributed in the hope that it will be useful,
 * but WITHOUT ANY WARRANTY; without even the implied warranty of
 * MERCHANTABILITY or FITNESS FOR A PARTICULAR PURPOSE.  See the
 * GNU General Public License for more details.
 *
 * You should have received a copy of the GNU General Public License
 * along with this program; if not, write to the Free Software Foundation,
 * Inc., 51 Franklin Street, Fifth Floor, Boston, MA 02110-1301, USA.
 *
 * The Original Code is Copyright (C) 2009 by Nicholas Bishop
 * All rights reserved.
 */

#pragma once

/** \file
 * \ingroup bke
 */

#include "BKE_pbvh.h"

#include "BLI_bitmap.h"
#include "BLI_utildefines.h"
#include "DNA_object_enums.h"

#ifdef __cplusplus
extern "C" {
#endif

struct BMFace;
struct BMesh;
struct Brush;
struct CurveMapping;
struct Depsgraph;
struct EdgeSet;
struct EnumPropertyItem;
struct GHash;
struct GridPaintMask;
struct ImagePool;
struct ListBase;
struct MLoop;
struct MLoopTri;
struct MVert;
struct Main;
struct Mesh;
struct MeshElemMap;
struct Object;
struct PBVH;
struct Paint;
struct PaintCurve;
struct Palette;
struct PaletteColor;
struct ReportList;
struct Scene;
struct StrokeCache;
struct SubdivCCG;
struct Tex;
struct ToolSettings;
struct UnifiedPaintSettings;
struct View3D;
struct ViewLayer;
struct bContext;
struct bToolRef;
struct tPaletteColorHSV;

enum eOverlayFlags;

extern const char PAINT_CURSOR_SCULPT[3];
extern const char PAINT_CURSOR_VERTEX_PAINT[3];
extern const char PAINT_CURSOR_WEIGHT_PAINT[3];
extern const char PAINT_CURSOR_TEXTURE_PAINT[3];

typedef enum ePaintMode {
  PAINT_MODE_SCULPT = 0,
  /** Vertex color. */
  PAINT_MODE_VERTEX = 1,
  PAINT_MODE_WEIGHT = 2,
  /** 3D view (projection painting). */
  PAINT_MODE_TEXTURE_3D = 3,
  /** Image space (2D painting). */
  PAINT_MODE_TEXTURE_2D = 4,
  PAINT_MODE_SCULPT_UV = 5,
  PAINT_MODE_GPENCIL = 6,
  /* Grease Pencil Vertex Paint */
  PAINT_MODE_VERTEX_GPENCIL = 7,
  PAINT_MODE_SCULPT_GPENCIL = 8,
  PAINT_MODE_WEIGHT_GPENCIL = 9,

  /** Keep last. */
  PAINT_MODE_INVALID = 10,
} ePaintMode;

#define PAINT_MODE_HAS_BRUSH(mode) !ELEM(mode, PAINT_MODE_SCULPT_UV)

/* overlay invalidation */
typedef enum ePaintOverlayControlFlags {
  PAINT_OVERLAY_INVALID_TEXTURE_PRIMARY = 1,
  PAINT_OVERLAY_INVALID_TEXTURE_SECONDARY = (1 << 2),
  PAINT_OVERLAY_INVALID_CURVE = (1 << 3),
  PAINT_OVERLAY_OVERRIDE_CURSOR = (1 << 4),
  PAINT_OVERLAY_OVERRIDE_PRIMARY = (1 << 5),
  PAINT_OVERLAY_OVERRIDE_SECONDARY = (1 << 6),
} ePaintOverlayControlFlags;

#define PAINT_OVERRIDE_MASK \
  (PAINT_OVERLAY_OVERRIDE_SECONDARY | PAINT_OVERLAY_OVERRIDE_PRIMARY | \
   PAINT_OVERLAY_OVERRIDE_CURSOR)

/* Defines 8 areas resulting of splitting the object space by the XYZ axis planes. This is used to
 * flip or mirror transform values depending on where the vertex is and where the transform
 * operation started to support XYZ symmetry on those operations in a predictable way. */

#define PAINT_SYMM_AREA_DEFAULT 0

typedef enum ePaintSymmetryAreas {
  PAINT_SYMM_AREA_X = (1 << 0),
  PAINT_SYMM_AREA_Y = (1 << 1),
  PAINT_SYMM_AREA_Z = (1 << 2),
} ePaintSymmetryAreas;

#define PAINT_SYMM_AREAS 8

void BKE_paint_invalidate_overlay_tex(struct Scene *scene,
                                      struct ViewLayer *view_layer,
                                      const struct Tex *tex);
void BKE_paint_invalidate_cursor_overlay(struct Scene *scene,
                                         struct ViewLayer *view_layer,
                                         struct CurveMapping *curve);
void BKE_paint_invalidate_overlay_all(void);
ePaintOverlayControlFlags BKE_paint_get_overlay_flags(void);
void BKE_paint_reset_overlay_invalid(ePaintOverlayControlFlags flag);
void BKE_paint_set_overlay_override(enum eOverlayFlags flag);

/* palettes */
struct Palette *BKE_palette_add(struct Main *bmain, const char *name);
struct PaletteColor *BKE_palette_color_add(struct Palette *palette);
bool BKE_palette_is_empty(const struct Palette *palette);
void BKE_palette_color_remove(struct Palette *palette, struct PaletteColor *color);
void BKE_palette_clear(struct Palette *palette);

void BKE_palette_sort_hsv(struct tPaletteColorHSV *color_array, const int totcol);
void BKE_palette_sort_svh(struct tPaletteColorHSV *color_array, const int totcol);
void BKE_palette_sort_vhs(struct tPaletteColorHSV *color_array, const int totcol);
void BKE_palette_sort_luminance(struct tPaletteColorHSV *color_array, const int totcol);
bool BKE_palette_from_hash(struct Main *bmain,
                           struct GHash *color_table,
                           const char *name,
                           const bool linear);

/* paint curves */
struct PaintCurve *BKE_paint_curve_add(struct Main *bmain, const char *name);

bool BKE_paint_ensure(struct ToolSettings *ts, struct Paint **r_paint);
void BKE_paint_init(struct Main *bmain, struct Scene *sce, ePaintMode mode, const char col[3]);
void BKE_paint_free(struct Paint *p);
void BKE_paint_copy(struct Paint *src, struct Paint *tar, const int flag);

void BKE_paint_runtime_init(const struct ToolSettings *ts, struct Paint *paint);

void BKE_paint_cavity_curve_preset(struct Paint *p, int preset);

eObjectMode BKE_paint_object_mode_from_paintmode(ePaintMode mode);
bool BKE_paint_ensure_from_paintmode(struct Scene *sce, ePaintMode mode);
struct Paint *BKE_paint_get_active_from_paintmode(struct Scene *sce, ePaintMode mode);
const struct EnumPropertyItem *BKE_paint_get_tool_enum_from_paintmode(ePaintMode mode);
const char *BKE_paint_get_tool_prop_id_from_paintmode(ePaintMode mode);
uint BKE_paint_get_brush_tool_offset_from_paintmode(const ePaintMode mode);
struct Paint *BKE_paint_get_active(struct Scene *sce, struct ViewLayer *view_layer);
struct Paint *BKE_paint_get_active_from_context(const struct bContext *C);
ePaintMode BKE_paintmode_get_active_from_context(const struct bContext *C);
ePaintMode BKE_paintmode_get_from_tool(const struct bToolRef *tref);
struct Brush *BKE_paint_brush(struct Paint *paint);
void BKE_paint_brush_set(struct Paint *paint, struct Brush *br);
struct Palette *BKE_paint_palette(struct Paint *paint);
void BKE_paint_palette_set(struct Paint *p, struct Palette *palette);
void BKE_paint_curve_set(struct Brush *br, struct PaintCurve *pc);
void BKE_paint_curve_clamp_endpoint_add_index(struct PaintCurve *pc, const int add_index);

/* testing face select mode
 * Texture paint could be removed since selected faces are not used
 * however hiding faces is useful */
bool BKE_paint_select_face_test(struct Object *ob);
bool BKE_paint_select_vert_test(struct Object *ob);
bool BKE_paint_select_elem_test(struct Object *ob);

/* partial visibility */
bool paint_is_face_hidden(const struct MLoopTri *lt,
                          const struct MVert *mvert,
                          const struct MLoop *mloop);
bool paint_is_grid_face_hidden(const unsigned int *grid_hidden, int gridsize, int x, int y);
bool paint_is_bmesh_face_hidden(struct BMFace *f);

/* paint masks */
float paint_grid_paint_mask(const struct GridPaintMask *gpm, uint level, uint x, uint y);

void BKE_paint_face_set_overlay_color_get(const int face_set, const int seed, uchar r_color[4]);

/* stroke related */
bool paint_calculate_rake_rotation(struct UnifiedPaintSettings *ups,
                                   struct Brush *brush,
                                   const float mouse_pos[2]);
void paint_update_brush_rake_rotation(struct UnifiedPaintSettings *ups,
                                      struct Brush *brush,
                                      float rotation);

void BKE_paint_stroke_get_average(struct Scene *scene, struct Object *ob, float stroke[3]);

/* Tool slot API. */
void BKE_paint_toolslots_init_from_main(struct Main *bmain);
void BKE_paint_toolslots_len_ensure(struct Paint *paint, int len);
void BKE_paint_toolslots_brush_update_ex(struct Paint *paint, struct Brush *brush);
void BKE_paint_toolslots_brush_update(struct Paint *paint);
void BKE_paint_toolslots_brush_validate(struct Main *bmain, struct Paint *paint);
struct Brush *BKE_paint_toolslots_brush_get(struct Paint *paint, int slot_index);

#define SCULPT_FACE_SET_NONE 0

/* Used for both vertex color and weight paint */
struct SculptVertexPaintGeomMap {
  int *vert_map_mem;
  struct MeshElemMap *vert_to_loop;
  int *poly_map_mem;
  struct MeshElemMap *vert_to_poly;
};

/* Pose Brush IK Chain */
typedef struct SculptPoseIKChainSegment {
  float orig[3];
  float head[3];

  float initial_orig[3];
  float initial_head[3];
  float len;
  float scale[3];
  float rot[4];
  float *weights;

  /* Store a 4x4 transform matrix for each of the possible combinations of enabled XYZ symmetry
   * axis. */
  float trans_mat[PAINT_SYMM_AREAS][4][4];
  float pivot_mat[PAINT_SYMM_AREAS][4][4];
  float pivot_mat_inv[PAINT_SYMM_AREAS][4][4];
} SculptPoseIKChainSegment;

typedef struct SculptPoseIKChain {
  SculptPoseIKChainSegment *segments;
  int tot_segments;
  float grab_delta_offset[3];
} SculptPoseIKChain;

/* Cloth Brush */

/* Cloth Simulation. */
typedef enum eSculptClothNodeSimState {
  /* Constraints were not built for this node, so it can't be simulated. */
  SCULPT_CLOTH_NODE_UNINITIALIZED,

  /* There are constraints for the geometry in this node, but it should not be simulated. */
  SCULPT_CLOTH_NODE_INACTIVE,

  /* There are constraints for this node and they should be used by the solver. */
  SCULPT_CLOTH_NODE_ACTIVE,
} eSculptClothNodeSimState;

typedef enum eSculptClothConstraintType {
  /* Constraint that creates the structure of the cloth. */
  SCULPT_CLOTH_CONSTRAINT_STRUCTURAL = 0,
  /* Constraint that references the position of a vertex and a position in deformation_pos which
   * can be deformed by the tools. */
  SCULPT_CLOTH_CONSTRAINT_DEFORMATION = 1,
  /* Constraint that references the vertex position and a editable soft-body position for
   * plasticity. */
  SCULPT_CLOTH_CONSTRAINT_SOFTBODY = 2,
  /* Constraint that references the vertex position and its initial position. */
  SCULPT_CLOTH_CONSTRAINT_PIN = 3,
} eSculptClothConstraintType;

typedef struct SculptClothLengthConstraint {
  /* Elements that are affected by the constraint. */
  /* Element a should always be a mesh vertex with the index stored in elem_index_a as it is always
   * deformed. Element b could be another vertex of the same mesh or any other position (arbitrary
   * point, position for a previous state). In that case, elem_index_a and elem_index_b should be
   * the same to avoid affecting two different vertices when solving the constraints.
   * *elem_position points to the position which is owned by the element. */
  SculptIdx elem_index_a;
  float *elem_position_a;

  SculptIdx elem_index_b;
  float *elem_position_b;

  float length;
  float strength;

  /* Index in #SculptClothSimulation.node_state of the node from where this constraint was created.
   * This constraints will only be used by the solver if the state is active. */
  int node;

  eSculptClothConstraintType type;
} SculptClothLengthConstraint;

typedef struct SculptClothSimulation {
  SculptClothLengthConstraint *length_constraints;
  int tot_length_constraints;
  struct EdgeSet *created_length_constraints;
  int capacity_length_constraints;
  float *length_constraint_tweak;

  /* Position anchors for deformation brushes. These positions are modified by the brush and the
   * final positions of the simulated vertices are updated with constraints that use these points
   * as targets. */
  float (*deformation_pos)[3];
  float *deformation_strength;

  float mass;
  float damping;
  float softbody_strength;

  float (*acceleration)[3];
  float (*pos)[3];
  float (*init_pos)[3];
  float (*softbody_pos)[3];
  float (*prev_pos)[3];
  float (*last_iteration_pos)[3];

  struct ListBase *collider_list;

  int totnode;
  /** #PBVHNode pointer as a key, index in #SculptClothSimulation.node_state as value. */
  struct GHash *node_state_index;
  eSculptClothNodeSimState *node_state;
} SculptClothSimulation;

typedef struct SculptPersistentBase {
  float co[3];
  float no[3];
  float disp;
} SculptPersistentBase;

typedef struct SculptVertexInfo {
<<<<<<< HEAD
  /* Idexed by vertex, stores and ID of its topologycally connected component. */
  SculptIdx *connected_component;
=======
  /* Indexed by vertex, stores and ID of its topologically connected component. */
  int *connected_component;
>>>>>>> 0a66436f

  /* Indexed by base mesh vertex index, stores if that vertex is a boundary. */
  BLI_bitmap *boundary;
} SculptVertexInfo;

typedef struct SculptBoundaryEditInfo {
  /* Vertex index from where the topology propagation reached this vertex. */
  SculptIdx original_vertex;

  /* How many steps were needed to reach this vertex from the boundary. */
  int num_propagation_steps;

  /* Stregth that is used to deform this vertex. */
  float strength_factor;
} SculptBoundaryEditInfo;

/* Edge for drawing the boundary preview in the cursor. */
typedef struct SculptBoundaryPreviewEdge {
  SculptIdx v1;
  SculptIdx v2;
} SculptBoundaryPreviewEdge;

typedef struct SculptBoundary {
  /* Vertex indices of the active boundary. */
  SculptIdx *vertices;
  int vertices_capacity;
  int num_vertices;

  /* Distance from a vertex in the boundary to initial vertex indexed by vertex index, taking into
   * account the length of all edges between them. Any vertex that is not in the boundary will have
   * a distance of 0. */
  float *distance;

  /* Data for drawing the preview. */
  SculptBoundaryPreviewEdge *edges;
  int edges_capacity;
  int num_edges;

  /* True if the boundary loops into itself. */
  bool forms_loop;

  /* Initial vertex in the boundary which is closest to the current sculpt active vertex. */
  SculptIdx initial_vertex;

  /* Vertex that at max_propagation_steps from the boundary and closest to the original active
   * vertex that was used to initialize the boundary. This is used as a reference to check how much
   * the deformation will go into the mesh and to calculate the strength of the brushes. */
  SculptIdx pivot_vertex;

  /* Stores the initial positions of the pivot and boundary initial vertex as they may be deformed
   * during the brush action. This allows to use them as a reference positions and vectors for some
   * brush effects. */
  float initial_vertex_position[3];
  float initial_pivot_position[3];

  /* Maximum number of topology steps that were calculated from the boundary. */
  int max_propagation_steps;

  /* Indexed by vertex index, contains the topology information needed for boundary deformations.
   */
  struct SculptBoundaryEditInfo *edit_info;

  /* Bend Deform type. */
  struct {
    float (*pivot_rotation_axis)[3];
    float (*pivot_positions)[3];
  } bend;

  /* Slide Deform type. */
  struct {
    float (*directions)[3];
  } slide;

  /* Twist Deform type. */
  struct {
    float rotation_axis[3];
    float pivot_position[3];
  } twist;
} SculptBoundary;

typedef struct SculptFakeNeighbors {
  bool use_fake_neighbors;

  /* Max distance used to calculate neighborhood information. */
  float current_max_distance;

<<<<<<< HEAD
  /* Idexed by vertex, stores the vertex index of its fake neighbor if available. */
  SculptIdx *fake_neighbor_index;
=======
  /* Indexed by vertex, stores the vertex index of its fake neighbor if available. */
  int *fake_neighbor_index;
>>>>>>> 0a66436f

} SculptFakeNeighbors;

/* Session data (mode-specific) */

typedef struct SculptSession {
  /* Mesh data (not copied) can come either directly from a Mesh, or from a MultiresDM */
  struct { /* Special handling for multires meshes */
    bool active;
    struct MultiresModifierData *modifier;
    int level;
  } multires;

  /* Depsgraph for the Cloth Brush solver to get the colliders. */
  struct Depsgraph *depsgraph;

  /* These are always assigned to base mesh data when using PBVH_FACES and PBVH_GRIDS. */
  struct MVert *mvert;
  struct MPoly *mpoly;
  struct MLoop *mloop;

  /* These contain the vertex and poly counts of the final mesh. */
  int totvert, totpoly;

  struct KeyBlock *shapekey_active;
  struct MPropCol *vcol;
  float *vmask;

  /* Mesh connectivity */
  struct MeshElemMap *pmap;
  int *pmap_mem;

  /* Mesh Face Sets */
  /* Total number of polys of the base mesh. */
  int totfaces;
  /* Face sets store its visibility in the sign of the integer, using the absolute value as the
   * Face Set ID. Positive IDs are visible, negative IDs are hidden. */
  int *face_sets;

  struct TM_TriMesh *tm;
  struct TriMeshLog *tm_log;

  /* BMesh for dynamic topology sculpting */
  struct BMesh *bm;
  int cd_vert_node_offset;
  int cd_face_node_offset;
  bool bm_smooth_shading;
  /* Undo/redo log for dynamic topology sculpting */
  struct BMLog *bm_log;

  /* Limit surface/grids. */
  struct SubdivCCG *subdiv_ccg;

  /* PBVH acceleration structure */
  struct PBVH *pbvh;
  bool show_mask;
  bool show_face_sets;

  /* Painting on deformed mesh */
  bool deform_modifiers_active; /* Object is deformed with some modifiers. */
  float (*orig_cos)[3];         /* Coords of un-deformed mesh. */
  float (*deform_cos)[3];       /* Coords of deformed mesh but without stroke displacement. */
  float (*deform_imats)[3][3];  /* Crazy-space deformation matrices. */

  /* Used to cache the render of the active texture */
  unsigned int texcache_side, *texcache, texcache_actual;
  struct ImagePool *tex_pool;

  struct StrokeCache *cache;
  struct FilterCache *filter_cache;

  /* Cursor data and active vertex for tools */
  SculptIdx active_vertex_index;

  int active_face_index;
  int active_grid_index;

  float cursor_radius;
  float cursor_location[3];
  float cursor_normal[3];
  float cursor_sampled_normal[3];
  float cursor_view_normal[3];

  /* For Sculpt trimming gesture tools, initial raycast data from the position of the mouse when
   * the gesture starts (intersection with the surface and if they ray hit the surface or not). */
  float gesture_initial_location[3];
  bool gesture_initial_hit;

  /* TODO(jbakker): Replace rv3d adn v3d with ViewContext */
  struct RegionView3D *rv3d;
  struct View3D *v3d;
  struct Scene *scene;

  /* Dynamic mesh preview */
  SculptIdx *preview_vert_index_list;
  int preview_vert_index_count;

  /* Pose Brush Preview */
  float pose_origin[3];
  SculptPoseIKChain *pose_ik_chain_preview;

  /* Boundary Brush Preview */
  SculptBoundary *boundary_preview;

  /* Mesh State Persistence */
  /* This is freed with the PBVH, so it is always in sync with the mesh. */
  SculptPersistentBase *persistent_base;

  SculptVertexInfo vertex_info;
  SculptFakeNeighbors fake_neighbors;

  /* Transform operator */
  float pivot_pos[3];
  float pivot_rot[4];
  float pivot_scale[3];

  float init_pivot_pos[3];
  float init_pivot_rot[4];
  float init_pivot_scale[3];

  union {
    struct {
      struct SculptVertexPaintGeomMap gmap;

      /* For non-airbrush painting to re-apply from the original (MLoop aligned). */
      unsigned int *previous_color;
    } vpaint;

    struct {
      struct SculptVertexPaintGeomMap gmap;
      /* Keep track of how much each vertex has been painted (non-airbrush only). */
      float *alpha_weight;

      /* Needed to continuously re-apply over the same weights (BRUSH_ACCUMULATE disabled).
       * Lazy initialize as needed (flag is set to 1 to tag it as uninitialized). */
      struct MDeformVert *dvert_prev;
    } wpaint;

    /* TODO: identify sculpt-only fields */
    // struct { ... } sculpt;
  } mode;
  eObjectMode mode_type;

  /* This flag prevents PBVH from being freed when creating the vp_handle for texture paint. */
  bool building_vp_handle;

  /**
   * ID data is older than sculpt-mode data.
   * Set #Main.is_memfile_undo_flush_needed when enabling.
   */
  char needs_flush_to_id;
} SculptSession;

void BKE_sculptsession_free(struct Object *ob);
void BKE_sculptsession_free_deformMats(struct SculptSession *ss);
void BKE_sculptsession_free_vwpaint_data(struct SculptSession *ss);
void BKE_sculptsession_bm_to_me(struct Object *ob, bool reorder);
void BKE_sculptsession_bm_to_me_for_render(struct Object *object);

void BKE_sculptsession_tm_to_me(struct Object *ob, bool reorder);
void BKE_sculptsession_tm_to_me_for_render(struct Object *object);


/* Create new color layer on object if it doesn't have one and if experimental feature set has
 * sculpt vertex color enabled. Returns truth if new layer has been added, false otherwise. */
void BKE_sculpt_color_layer_create_if_needed(struct Object *object);

void BKE_sculpt_update_object_for_edit(struct Depsgraph *depsgraph,
                                       struct Object *ob_orig,
                                       bool need_pmap,
                                       bool need_mask,
                                       bool need_colors);
void BKE_sculpt_update_object_before_eval(struct Object *ob_eval);
void BKE_sculpt_update_object_after_eval(struct Depsgraph *depsgraph, struct Object *ob_eval);

struct MultiresModifierData *BKE_sculpt_multires_active(struct Scene *scene, struct Object *ob);
int BKE_sculpt_mask_layers_ensure(struct Object *ob, struct MultiresModifierData *mmd);
void BKE_sculpt_toolsettings_data_ensure(struct Scene *scene);

struct PBVH *BKE_sculpt_object_pbvh_ensure(struct Depsgraph *depsgraph, struct Object *ob);

void BKE_sculpt_bvh_update_from_ccg(struct PBVH *pbvh, struct SubdivCCG *subdiv_ccg);

/* This ensure that all elements in the mesh (both vertices and grids) have their visibility
 * updated according to the face sets. */
void BKE_sculpt_sync_face_set_visibility(struct Mesh *mesh, struct SubdivCCG *subdiv_ccg);

/* Individual function to sync the Face Set visibility to mesh and grids. */
void BKE_sculpt_sync_face_sets_visibility_to_base_mesh(struct Mesh *mesh);
void BKE_sculpt_sync_face_sets_visibility_to_grids(struct Mesh *mesh,
                                                   struct SubdivCCG *subdiv_ccg);

/* Ensures that a Face Set data-layers exists. If it does not, it creates one respecting the
 * visibility stored in the vertices of the mesh. If it does, it copies the visibility from the
 * mesh to the Face Sets. */
void BKE_sculpt_face_sets_ensure_from_base_mesh_visibility(struct Mesh *mesh);

bool BKE_sculptsession_use_pbvh_draw(const struct Object *ob, const struct View3D *v3d);

enum {
  SCULPT_MASK_LAYER_CALC_VERT = (1 << 0),
  SCULPT_MASK_LAYER_CALC_LOOP = (1 << 1),
};

#ifdef __cplusplus
}
#endif<|MERGE_RESOLUTION|>--- conflicted
+++ resolved
@@ -343,13 +343,8 @@
 } SculptPersistentBase;
 
 typedef struct SculptVertexInfo {
-<<<<<<< HEAD
-  /* Idexed by vertex, stores and ID of its topologycally connected component. */
+  /* Indexed by vertex, stores and ID of its topologically connected component. */
   SculptIdx *connected_component;
-=======
-  /* Indexed by vertex, stores and ID of its topologically connected component. */
-  int *connected_component;
->>>>>>> 0a66436f
 
   /* Indexed by base mesh vertex index, stores if that vertex is a boundary. */
   BLI_bitmap *boundary;
@@ -436,14 +431,8 @@
   /* Max distance used to calculate neighborhood information. */
   float current_max_distance;
 
-<<<<<<< HEAD
-  /* Idexed by vertex, stores the vertex index of its fake neighbor if available. */
+  /* Indexed by vertex, stores the vertex index of its fake neighbor if available. */
   SculptIdx *fake_neighbor_index;
-=======
-  /* Indexed by vertex, stores the vertex index of its fake neighbor if available. */
-  int *fake_neighbor_index;
->>>>>>> 0a66436f
-
 } SculptFakeNeighbors;
 
 /* Session data (mode-specific) */

--- conflicted
+++ resolved
@@ -88,10 +88,6 @@
   void remove(T *key)
   {
     if (!elem_to_index_.contains(key)) {
-<<<<<<< HEAD
-      //printf("DyntopoSet::remove: key not in set\n");
-=======
->>>>>>> 6c45d0b0
       return;
     }
 

/* SPDX-FileCopyrightText: 2023 Blender Foundation
 *
 * SPDX-License-Identifier: GPL-2.0-or-later */

#pragma once

/** \file
 * \ingroup bke
 * \brief A BVH for high poly meshes.
 */

<<<<<<< HEAD
#include "BKE_dyntopo_set.hh"
=======
#include <string>
>>>>>>> dd9a9278

#include "BLI_bitmap.h"
#include "BLI_compiler_compat.h"
#include "BLI_ghash.h"
#include "BLI_math_vector_types.hh"
#include "BLI_offset_indices.hh"
#include "BLI_vector.hh"

#include "DNA_brush_enums.h" /* for eAttrCorrectMode */
#include "DNA_customdata_types.h"

/* For embedding CCGKey in iterator. */
#include "BKE_attribute.h"
#include "BKE_ccg.h"
#include "BKE_pbvh.h"

#include "bmesh.h"
#include "bmesh_log.h"

#include <stdint.h>

struct BMesh;
struct BMVert;
struct BMEdge;
struct BMFace;
struct BMIdMap;
struct Scene;
struct CCGElem;
struct CCGKey;
struct CustomData;
struct DMFlagMat;
struct IsectRayPrecalc;
struct MLoopTri;
struct Mesh;
struct PBVH;
struct PBVHNode;
struct PBVHBatches;
struct PBVH_GPU_Args;
struct SculptSession;
struct SubdivCCG;
struct TaskParallelSettings;
struct Image;
struct ImageUser;

struct PBVHTri {
  int v[3];      /* References into PBVHTriBuf->verts. */
  int eflag;     /* Bitmask of which edges in the tri are real edges in the mesh. */
  intptr_t l[3]; /* Loops, currently just BMLoop pointers for now. */
  PBVHFaceRef f;
  float no[3];
};

struct PBVHTriBuf {
  blender::Vector<PBVHTri> tris;
  blender::Vector<PBVHVertRef> verts;
  blender::Vector<int> edges;
  blender::Vector<uintptr_t> loops;

  int mat_nr = 0;

  float min[3], max[3];
};

/*
 * These structs represent logical verts/edges/faces.
 * for PBVH_GRIDS and PBVH_FACES they store integer
 * offsets, PBVH_BMESH stores pointers.
 *
 * The idea is to enforce stronger type checking by encapsulating
 * intptr_t's in structs.
 */

/* A generic PBVH vertex.
 *
 * NOTE: in PBVH_GRIDS we consider the final grid points
 * to be vertices.  This is not true of edges or faces which are pulled from
 * the base mesh.
 */

struct PBVHProxyNode {
  float (*co)[3];
};

struct PBVHColorBufferNode {
<<<<<<< HEAD
  float (*color)[4];
  int size;
=======
  float (*color)[4] = nullptr;
>>>>>>> dd9a9278
};

struct PBVHPixels {
  /**
   * Storage for texture painting on PBVH level.
   *
   * Contains #blender::bke::pbvh::pixels::PBVHData
   */
  void *data;
};

struct PBVHPixelsNode {
  /**
   * Contains triangle/pixel data used during texture painting.
   *
   * Contains #blender::bke::pbvh::pixels::NodeData.
   */
  void *node_data = nullptr;
};

struct PBVHAttrReq {
  std::string name;
  eAttrDomain domain;
  eCustomDataType type;
};

struct PBVHFrustumPlanes {
  float (*planes)[4];
  int num_planes;
};

BLI_INLINE BMesh *BKE_pbvh_get_bmesh(PBVH *pbvh)
{
  return ((struct PBVHPublic *)pbvh)->bm;
}

BLI_INLINE PBVHVertRef BKE_pbvh_make_vref(intptr_t i)
{
  PBVHVertRef ret = {i};
  return ret;
}

BLI_INLINE PBVHEdgeRef BKE_pbvh_make_eref(intptr_t i)
{
  PBVHEdgeRef ret = {i};
  return ret;
}

BLI_INLINE PBVHFaceRef BKE_pbvh_make_fref(intptr_t i)
{
  PBVHFaceRef ret = {i};
  return ret;
}

BLI_INLINE int BKE_pbvh_vertex_to_index(PBVH *pbvh, PBVHVertRef v)
{
  return (BKE_pbvh_type(pbvh) == PBVH_BMESH && v.i != PBVH_REF_NONE ?
              BM_elem_index_get((BMVert *)(v.i)) :
              (v.i));
}

BLI_INLINE PBVHVertRef BKE_pbvh_index_to_vertex(PBVH *pbvh, int index)
{
  switch (BKE_pbvh_type(pbvh)) {
    case PBVH_FACES:
    case PBVH_GRIDS:
      return BKE_pbvh_make_vref(index);
    case PBVH_BMESH:
      return BKE_pbvh_make_vref((intptr_t)BKE_pbvh_get_bmesh(pbvh)->vtable[index]);
  }

  return BKE_pbvh_make_vref(PBVH_REF_NONE);
}

BLI_INLINE int BKE_pbvh_edge_to_index(PBVH *pbvh, PBVHEdgeRef e)
{
  return (BKE_pbvh_type(pbvh) == PBVH_BMESH && e.i != PBVH_REF_NONE ?
              BM_elem_index_get((BMEdge *)(e.i)) :
              (e.i));
}

BLI_INLINE PBVHEdgeRef BKE_pbvh_index_to_edge(PBVH *pbvh, int index)
{
  switch (BKE_pbvh_type(pbvh)) {
    case PBVH_FACES:
    case PBVH_GRIDS:
      return BKE_pbvh_make_eref(index);
    case PBVH_BMESH:
      return BKE_pbvh_make_eref((intptr_t)BKE_pbvh_get_bmesh(pbvh)->etable[index]);
  }

  return BKE_pbvh_make_eref(PBVH_REF_NONE);
}

BLI_INLINE int BKE_pbvh_face_to_index(PBVH *pbvh, PBVHFaceRef f)
{
  return (BKE_pbvh_type(pbvh) == PBVH_BMESH && f.i != PBVH_REF_NONE ?
              BM_elem_index_get((BMFace *)(f.i)) :
              (f.i));
}

BLI_INLINE PBVHFaceRef BKE_pbvh_index_to_face(PBVH *pbvh, int index)
{
  switch (BKE_pbvh_type(pbvh)) {
    case PBVH_FACES:
    case PBVH_GRIDS:
      return BKE_pbvh_make_fref(index);
    case PBVH_BMESH:
      return BKE_pbvh_make_fref((intptr_t)BKE_pbvh_get_bmesh(pbvh)->ftable[index]);
  }

  return BKE_pbvh_make_fref(PBVH_REF_NONE);
}

/* Callbacks */

/**
 * Returns true if the search should continue from this node, false otherwise.
 */
typedef bool (*BKE_pbvh_SearchCallback)(PBVHNode *node, void *data);

typedef void (*BKE_pbvh_HitCallback)(PBVHNode *node, void *data);
typedef void (*BKE_pbvh_HitOccludedCallback)(PBVHNode *node, void *data, float *tmin);

typedef void (*BKE_pbvh_SearchNearestCallback)(PBVHNode *node, void *data, float *tmin);

PBVHNode *BKE_pbvh_get_node(PBVH *pbvh, int node);

/* Building */

PBVH *BKE_pbvh_new(PBVHType type);

/**
 * Do a full rebuild with on Mesh data structure.
 */
void BKE_pbvh_build_mesh(PBVH *pbvh, Mesh *mesh);
void BKE_pbvh_update_mesh_pointers(PBVH *pbvh, Mesh *mesh);

/**
 * Do a full rebuild with on Grids data structure.
 */
void BKE_pbvh_build_grids(PBVH *pbvh,
                          CCGElem **grids,
                          int totgrid,
                          CCGKey *key,
                          void **gridfaces,
                          DMFlagMat *flagmats,
                          unsigned int **grid_hidden,
                          float *face_areas,
                          Mesh *me,
                          SubdivCCG *subdiv_ccg);
/**
 * Build a PBVH from a BMesh.
 */
<<<<<<< HEAD
void BKE_pbvh_build_bmesh(PBVH *pbvh,
                          Mesh *me,
                          BMesh *bm,
                          BMLog *log,
                          BMIdMap *idmap,
                          const int cd_vert_node_offset,
                          const int cd_face_node_offset,
                          const int cd_face_areas,
                          const int cd_boundary_flag,
                          const int cd_edge_boundary,
                          const int cd_flag,
                          const int cd_valence,
                          const int cd_origco,
                          const int cd_origno);

void BKE_pbvh_set_idmap(PBVH *pbvh, BMIdMap *idmap);

void BKE_pbvh_update_offsets(PBVH *pbvh,
                             const int cd_vert_node_offset,
                             const int cd_face_node_offset,
                             const int cd_face_areas,
                             const int cd_boudnary_flags,
                             const int cd_edge_boundary,
                             const int cd_flag,
                             const int cd_valence,
                             const int cd_origco,
                             const int cd_origno,
                             const int cd_curvature_dir);
=======
void BKE_pbvh_build_bmesh(
    PBVH *pbvh, BMesh *bm, BMLog *log, int cd_vert_node_offset, int cd_face_node_offset);
>>>>>>> dd9a9278

void BKE_pbvh_update_bmesh_offsets(PBVH *pbvh, int cd_vert_node_offset, int cd_face_node_offset);

void BKE_pbvh_build_pixels(PBVH *pbvh, Mesh *mesh, Image *image, ImageUser *image_user);
void BKE_pbvh_free(PBVH *pbvh);

void BKE_pbvh_set_bm_log(PBVH *pbvh, BMLog *log);
BMLog *BKE_pbvh_get_bm_log(PBVH *pbvh);

/**
checks if original data needs to be updated for v, and if so updates it.  Stroke_id
is provided by the sculpt code and is used to detect updates.  The reason we do it
inside the verts and not in the nodes is to allow splitting of the pbvh during the stroke.
*/
bool BKE_pbvh_bmesh_check_origdata(SculptSession *ss, BMVert *v, int stroke_id);

/** used so pbvh can differentiate between different strokes,
    see BKE_pbvh_bmesh_check_origdata */
void BKE_pbvh_set_stroke_id(PBVH *pbvh, int stroke_id);

/* Hierarchical Search in the BVH, two methods:
 * - For each hit calling a callback.
 * - Gather nodes in an array (easy to multi-thread) see blender::bke::pbvh::search_gather.
 */

void BKE_pbvh_search_callback(PBVH *pbvh,
                              BKE_pbvh_SearchCallback scb,
                              void *search_data,
                              BKE_pbvh_HitCallback hcb,
                              void *hit_data);

/* Ray-cast
 * the hit callback is called for all leaf nodes intersecting the ray;
 * it's up to the callback to find the primitive within the leaves that is
 * hit first */

void BKE_pbvh_raycast(PBVH *pbvh,
                      BKE_pbvh_HitOccludedCallback cb,
                      void *data,
                      const float ray_start[3],
                      const float ray_normal[3],
                      bool original,
                      int stroke_id);

bool BKE_pbvh_node_raycast(SculptSession *ss,
                           PBVH *pbvh,
                           PBVHNode *node,
                           float (*origco)[3],
                           bool use_origco,
                           const float ray_start[3],
                           const float ray_normal[3],
                           IsectRayPrecalc *isect_precalc,
                           int *hit_count,
                           float *depth,
                           float *back_depth,
                           PBVHVertRef *active_vertex_index,
                           PBVHFaceRef *active_face_grid_index,
                           float *face_normal,
                           int stroke_id);

bool BKE_pbvh_bmesh_node_raycast_detail(PBVH *pbvh,
                                        PBVHNode *node,
                                        const float ray_start[3],
                                        IsectRayPrecalc *isect_precalc,
                                        float *depth,
                                        float *r_edge_length);

/**
 * For orthographic cameras, project the far away ray segment points to the root node so
 * we can have better precision.
 *
 * Note: the interval is not guaranteed to lie between ray_start and ray_end; this is
 * not necessary for orthographic views and is impossible anyhow due to the necessity of
 * projecting the far clipping plane into the local object space.  This works out to
 * dividing view3d->clip_end by the object scale, which for small object and large
 * clip_end's can easily lead to floating-point overflows.
 *
 */
void BKE_pbvh_clip_ray_ortho(
    PBVH *pbvh, bool original, float ray_start[3], float ray_end[3], float ray_normal[3]);

void BKE_pbvh_find_nearest_to_ray(PBVH *pbvh,
                                  BKE_pbvh_HitOccludedCallback cb,
                                  void *data,
                                  const float ray_start[3],
                                  const float ray_normal[3],
                                  bool original);

bool BKE_pbvh_node_find_nearest_to_ray(SculptSession *ss,
                                       PBVH *pbvh,
                                       PBVHNode *node,
                                       float (*origco)[3],
                                       bool use_origco,
                                       const float ray_start[3],
                                       const float ray_normal[3],
                                       float *depth,
                                       float *dist_sq,
                                       int stroke_id);

/* Drawing */
void BKE_pbvh_set_frustum_planes(PBVH *pbvh, PBVHFrustumPlanes *planes);
void BKE_pbvh_get_frustum_planes(PBVH *pbvh, PBVHFrustumPlanes *planes);

void BKE_pbvh_draw_cb(PBVH *pbvh,
                      Mesh *me,
                      bool update_only_visible,
                      PBVHFrustumPlanes *update_frustum,
                      PBVHFrustumPlanes *draw_frustum,
                      void (*draw_fn)(void *user_data,
                                      PBVHBatches *batches,
                                      const PBVH_GPU_Args &args),
                      void *user_data,
                      bool full_render,
                      PBVHAttrReq *attrs,
                      int attrs_num);

/* PBVH Access */

bool BKE_pbvh_has_faces(const PBVH *pbvh);

/**
 * Get the PBVH root's bounding box.
 */
void BKE_pbvh_bounding_box(const PBVH *pbvh, float min[3], float max[3]);

/**
 * Multi-res hidden data, only valid for type == PBVH_GRIDS.
 */
unsigned int **BKE_pbvh_grid_hidden(const PBVH *pbvh);

void BKE_pbvh_sync_visibility_from_verts(PBVH *pbvh, Mesh *me);

/**
 * Returns the number of visible quads in the nodes' grids.
 */
int BKE_pbvh_count_grid_quads(BLI_bitmap **grid_hidden,
                              const int *grid_indices,
                              int totgrid,
                              int gridsize,
                              int display_gridsize);

/**
 * Multi-res level, only valid for type == #PBVH_GRIDS.
 */
const CCGKey *BKE_pbvh_get_grid_key(const PBVH *pbvh);

CCGElem **BKE_pbvh_get_grids(const PBVH *pbvh);
BLI_bitmap **BKE_pbvh_get_grid_visibility(const PBVH *pbvh);
int BKE_pbvh_get_grid_num_verts(const PBVH *pbvh);
int BKE_pbvh_get_grid_num_faces(const PBVH *pbvh);

/* Node Access */

void BKE_pbvh_check_tri_areas(PBVH *pbvh, PBVHNode *node);
void BKE_pbvh_face_areas_begin(PBVH *pbvh);

bool BKE_pbvh_bmesh_check_valence(PBVH *pbvh, PBVHVertRef vertex);
void BKE_pbvh_bmesh_update_valence(PBVH *pbvh, PBVHVertRef vertex);
void BKE_pbvh_bmesh_update_all_valence(PBVH *pbvh);
bool BKE_pbvh_bmesh_mark_update_valence(PBVH *pbvh, PBVHVertRef vertex);

/* if pbvh uses a split index buffer, will call BKE_pbvh_vert_tag_update_normal_triangulation;
   otherwise does nothing.  returns true if BKE_pbvh_vert_tag_update_normal_triangulation was
   called.*/
void BKE_pbvh_vert_tag_update_normal_triangulation(PBVHNode *node);
void BKE_pbvh_node_mark_original_update(PBVHNode *node);
void BKE_pbvh_vert_tag_update_normal_tri_area(PBVHNode *node);
void BKE_pbvh_update_all_tri_areas(PBVH *pbvh);
void BKE_pbvh_node_mark_update(PBVHNode *node);
void BKE_pbvh_node_mark_update_mask(PBVHNode *node);
void BKE_pbvh_node_mark_update_color(PBVHNode *node);
void BKE_pbvh_vert_tag_update_normal_visibility(PBVHNode *node);
void BKE_pbvh_node_mark_update_face_sets(PBVHNode *node);
void BKE_pbvh_node_mark_update_visibility(PBVHNode *node);
void BKE_pbvh_node_mark_rebuild_draw(PBVHNode *node);
void BKE_pbvh_node_mark_redraw(PBVHNode *node);
void BKE_pbvh_node_mark_normals_update(PBVHNode *node);
void BKE_pbvh_node_mark_topology_update(PBVHNode *node);
void BKE_pbvh_node_fully_hidden_set(PBVHNode *node, int fully_hidden);
bool BKE_pbvh_node_fully_hidden_get(PBVHNode *node);
void BKE_pbvh_node_fully_masked_set(PBVHNode *node, int fully_masked);
bool BKE_pbvh_node_fully_masked_get(PBVHNode *node);
void BKE_pbvh_node_fully_unmasked_set(PBVHNode *node, int fully_masked);
bool BKE_pbvh_node_fully_unmasked_get(PBVHNode *node);
void BKE_pbvh_node_mark_curvature_update(PBVHNode *node);

void BKE_pbvh_mark_rebuild_pixels(PBVH *pbvh);
void BKE_pbvh_vert_tag_update_normal(PBVH *pbvh, PBVHVertRef vertex);

void BKE_pbvh_node_get_grids(PBVH *pbvh,
                             PBVHNode *node,
                             const int **grid_indices,
                             int *totgrid,
                             int *maxgrid,
                             int *gridsize,
                             CCGElem ***r_griddata);
void BKE_pbvh_node_num_verts(PBVH *pbvh, PBVHNode *node, int *r_uniquevert, int *r_totvert);
const int *BKE_pbvh_node_get_vert_indices(PBVHNode *node);
void BKE_pbvh_node_get_loops(PBVH *pbvh,
                             PBVHNode *node,
                             const int **r_loop_indices,
                             const int **r_corner_verts);

/* Get number of faces in the mesh; for PBVH_GRIDS the
 * number of base mesh faces is returned.
 */
int BKE_pbvh_num_faces(const PBVH *pbvh);

void BKE_pbvh_node_get_BB(PBVHNode *node, float bb_min[3], float bb_max[3]);
void BKE_pbvh_node_get_original_BB(PBVHNode *node, float bb_min[3], float bb_max[3]);

float BKE_pbvh_node_get_tmin(PBVHNode *node);

/**
 * Test if AABB is at least partially inside the #PBVHFrustumPlanes volume.
 */
bool BKE_pbvh_node_frustum_contain_AABB(PBVHNode *node, void *frustum);
/**
 * Test if AABB is at least partially outside the #PBVHFrustumPlanes volume.
 */
bool BKE_pbvh_node_frustum_exclude_AABB(PBVHNode *node, void *frustum);

blender::bke::dyntopo::DyntopoSet<BMVert> *BKE_pbvh_bmesh_node_unique_verts(PBVHNode *node);
blender::bke::dyntopo::DyntopoSet<BMVert> *BKE_pbvh_bmesh_node_other_verts(PBVHNode *node);
blender::bke::dyntopo::DyntopoSet<BMFace> *BKE_pbvh_bmesh_node_faces(PBVHNode *node);

void BKE_pbvh_bmesh_regen_node_verts(PBVH *pbvh, bool report);
void BKE_pbvh_bmesh_mark_node_regen(PBVH *pbvh, PBVHNode *node);

/* Update Bounding Box/Redraw and clear flags. */

void BKE_pbvh_update_bounds(PBVH *pbvh, int flags);
void BKE_pbvh_update_vertex_data(PBVH *pbvh, int flags);
void BKE_pbvh_update_visibility(PBVH *pbvh);
void BKE_pbvh_update_normals(PBVH *pbvh, SubdivCCG *subdiv_ccg);
void BKE_pbvh_redraw_BB(PBVH *pbvh, float bb_min[3], float bb_max[3]);
void BKE_pbvh_get_grid_updates(PBVH *pbvh, bool clear, void ***r_gridfaces, int *r_totface);
void BKE_pbvh_grids_update(PBVH *pbvh,
                           CCGElem **grids,
                           void **gridfaces,
                           DMFlagMat *flagmats,
                           unsigned int **grid_hidden,
                           CCGKey *key);
void BKE_pbvh_subdiv_ccg_set(PBVH *pbvh, SubdivCCG *subdiv_ccg);
void BKE_pbvh_face_sets_set(PBVH *pbvh, int *face_sets);

/**
 * If an operation causes the hide status stored in the mesh to change, this must be called
 * to update the references to those attributes, since they are only added when necessary.
 */
void BKE_pbvh_update_hide_attributes_from_mesh(PBVH *pbvh);

void BKE_pbvh_face_sets_color_set(PBVH *pbvh, int seed, int color_default);

/* Vertex Deformer. */

float (*BKE_pbvh_vert_coords_alloc(PBVH *pbvh))[3];
void BKE_pbvh_vert_coords_apply(PBVH *pbvh, const float (*vertCos)[3], int totvert);
bool BKE_pbvh_is_deformed(PBVH *pbvh);

/* Vertex Iterator. */

/* This iterator has quite a lot of code, but it's designed to:
 * - allow the compiler to eliminate dead code and variables
 * - spend most of the time in the relatively simple inner loop */

/* NOTE: PBVH_ITER_ALL does not skip hidden vertices,
 * PBVH_ITER_UNIQUE does */
#define PBVH_ITER_ALL 0
#define PBVH_ITER_UNIQUE 1

struct PBVHVertexIter {
  /* iteration */
  int g;
  int width;
  int height;
  int gx;
  int gy;
  int i;
  int index;
  PBVHVertRef vertex;

  /* grid */
  CCGKey key;
  CCGElem **grids;
  CCGElem *grid;
  BLI_bitmap **grid_hidden, *gh;
  const int *grid_indices;
  int totgrid;
  int gridsize;

  /* mesh */
  blender::MutableSpan<blender::float3> vert_positions;
  blender::MutableSpan<blender::float3> vert_normals;
  const bool *hide_vert;
  int totvert;
  const int *vert_indices;
  float *vmask;
  bool is_mesh;

  /* bmesh */
  int bi;
  int bm_cur_set;
  blender::bke::dyntopo::DyntopoSet<BMVert> *bm_unique_verts, *bm_other_verts;
  blender::bke::dyntopo::DyntopoSet<BMVert>::iterator bm_iter, bm_iter_end;

  CustomData *bm_vdata;
  int cd_vert_mask_offset;
  int cd_vcol_offset;

  /* result: these are all computed in the macro, but we assume
   * that compiler optimization's will skip the ones we don't use */
  BMVert *bm_vert;
  float *co;
  float *no;
  float *fno;
  float *mask;
  bool visible;
};

void pbvh_vertex_iter_init(PBVH *pbvh, PBVHNode *node, PBVHVertexIter *vi, int mode);

#define BKE_pbvh_vertex_iter_begin(pbvh, node, vi, mode) \
  pbvh_vertex_iter_init(pbvh, node, &vi, mode); \
\
  for (vi.i = 0, vi.g = 0; vi.g < vi.totgrid; vi.g++) { \
    if (vi.grids) { \
      vi.width = vi.gridsize; \
      vi.height = vi.gridsize; \
      vi.index = vi.vertex.i = vi.grid_indices[vi.g] * vi.key.grid_area - 1; \
      vi.grid = vi.grids[vi.grid_indices[vi.g]]; \
      if (mode == PBVH_ITER_UNIQUE) { \
        vi.gh = vi.grid_hidden[vi.grid_indices[vi.g]]; \
      } \
    } \
    else { \
      vi.width = vi.totvert; \
      vi.height = 1; \
    } \
\
    for (vi.gy = 0; vi.gy < vi.height; vi.gy++) { \
      for (vi.gx = 0; vi.gx < vi.width; vi.gx++, vi.i++) { \
        if (vi.grid) { \
          vi.co = CCG_elem_co(&vi.key, vi.grid); \
          vi.fno = CCG_elem_no(&vi.key, vi.grid); \
          vi.mask = vi.key.has_mask ? CCG_elem_mask(&vi.key, vi.grid) : NULL; \
          vi.grid = CCG_elem_next(&vi.key, vi.grid); \
          vi.index++; \
          vi.vertex.i++; \
          vi.visible = true; \
          if (vi.gh) { \
            if (BLI_BITMAP_TEST(vi.gh, vi.gy * vi.gridsize + vi.gx)) { \
              continue; \
            } \
          } \
        } \
        else if (!vi.vert_positions.is_empty()) { \
          vi.visible = !(vi.hide_vert && vi.hide_vert[vi.vert_indices[vi.gx]]); \
          if (mode == PBVH_ITER_UNIQUE && !vi.visible) { \
            continue; \
          } \
          vi.co = vi.vert_positions[vi.vert_indices[vi.gx]]; \
          vi.no = vi.vert_normals[vi.vert_indices[vi.gx]]; \
          vi.index = vi.vertex.i = vi.vert_indices[vi.i]; \
          if (vi.vmask) { \
            vi.mask = &vi.vmask[vi.index]; \
          } \
        } \
        else { \
          if (vi.bm_iter == vi.bm_iter_end) { \
            if (vi.bm_cur_set == 0 && mode == PBVH_ITER_ALL) { \
              vi.bm_cur_set = 1; \
              vi.bm_iter = vi.bm_other_verts->begin(); \
              vi.bm_iter_end = vi.bm_other_verts->end(); \
              if (vi.bm_iter == vi.bm_iter_end) { \
                continue; \
              } \
            } \
            else { \
              continue; \
            } \
          } \
          BMVert *bv = *vi.bm_iter; \
          ++vi.bm_iter; \
          vi.bm_vert = bv; \
          vi.vertex.i = (intptr_t)bv; \
          vi.index = BM_elem_index_get(vi.bm_vert); \
          vi.visible = !BM_elem_flag_test_bool(vi.bm_vert, BM_ELEM_HIDDEN); \
          if (mode == PBVH_ITER_UNIQUE && !vi.visible) { \
            continue; \
          } \
          vi.co = vi.bm_vert->co; \
          vi.fno = vi.bm_vert->no; \
          vi.mask = vi.cd_vert_mask_offset != -1 ? \
                        (float *)BM_ELEM_CD_GET_VOID_P(vi.bm_vert, vi.cd_vert_mask_offset) : \
                        nullptr; \
        }

#define BKE_pbvh_vertex_iter_end \
  } \
  } \
  } \
  ((void)0)

#define PBVH_FACE_ITER_VERTS_RESERVED 8

struct PBVHFaceIter {
  PBVHFaceRef face;
  int index;
  bool *hide;
  int *face_set;
  int i;

  PBVHVertRef *verts;
  int verts_num;

  PBVHVertRef verts_reserved_[PBVH_FACE_ITER_VERTS_RESERVED];
  const PBVHNode *node_;
  PBVHType pbvh_type_;
  int verts_size_;
  blender::bke::dyntopo::DyntopoSet<BMFace>::iterator bm_iter_, bm_iter_end_;
  int cd_face_set_;
  bool *hide_poly_;
  int *face_sets_;
  blender::OffsetIndices<int> face_offsets_;
  blender::Span<int> looptri_faces_;
  blender::Span<int> corner_verts_;
  int prim_index_;
  const SubdivCCG *subdiv_ccg_;
  const BMesh *bm;
  CCGKey subdiv_key_;

  int last_face_index_;
};

void BKE_pbvh_face_iter_init(PBVH *pbvh, PBVHNode *node, PBVHFaceIter *fd);
void BKE_pbvh_face_iter_step(PBVHFaceIter *fd);
bool BKE_pbvh_face_iter_done(PBVHFaceIter *fd);
void BKE_pbvh_face_iter_finish(PBVHFaceIter *fd);

/**
 * Iterate over faces inside a #PBVHNode. These are either base mesh faces
 * (for PBVH_FACES and PBVH_GRIDS) or BMesh faces (for PBVH_BMESH).
 */
#define BKE_pbvh_face_iter_begin(pbvh, node, fd) \
  BKE_pbvh_face_iter_init(pbvh, node, &fd); \
  for (; !BKE_pbvh_face_iter_done(&fd); BKE_pbvh_face_iter_step(&fd)) {

#define BKE_pbvh_face_iter_end(fd) \
  } \
  BKE_pbvh_face_iter_finish(&fd)

void BKE_pbvh_node_get_proxies(PBVHNode *node, PBVHProxyNode **proxies, int *proxy_count);
void BKE_pbvh_node_free_proxies(PBVHNode *node);
PBVHProxyNode *BKE_pbvh_node_add_proxy(PBVH *pbvh, PBVHNode *node);

/**
 * \note doing a full search on all vertices here seems expensive,
 * however this is important to avoid having to recalculate bound-box & sync the buffers to the
 * GPU (which is far more expensive!) See: #47232.
 */
bool BKE_pbvh_node_has_vert_with_normal_update_tag(PBVH *pbvh, PBVHNode *node);

// void BKE_pbvh_node_BB_reset(PBVHNode *node);
// void BKE_pbvh_node_BB_expand(PBVHNode *node, float co[3]);

bool pbvh_has_mask(const PBVH *pbvh);

bool pbvh_has_face_sets(PBVH *pbvh);

void pbvh_show_mask_set(PBVH *pbvh, bool show_mask);
void pbvh_show_face_sets_set(PBVH *pbvh, bool show_face_sets);

/* Parallelization. */

void BKE_pbvh_parallel_range_settings(TaskParallelSettings *settings,
                                      bool use_threading,
                                      int totnode);

float (*BKE_pbvh_get_vert_positions(const PBVH *pbvh))[3];
const float (*BKE_pbvh_get_vert_normals(const PBVH *pbvh))[3];
const bool *BKE_pbvh_get_vert_hide(const PBVH *pbvh);
bool *BKE_pbvh_get_vert_hide_for_write(PBVH *pbvh);

const bool *BKE_pbvh_get_poly_hide(const PBVH *pbvh);

/* Get active color attribute; if pbvh is non-null
 * and is of type PBVH_BMESH the layer inside of
 * pbvh->header.bm will be returned, otherwise the
 * layer will be looked up inside of me.
 */
bool BKE_pbvh_get_color_layer(PBVH *pbvh,
                              Mesh *me,
                              CustomDataLayer **r_layer,
                              eAttrDomain *r_domain);

/* Swaps colors at each element in indices (of domain pbvh->vcol_domain)
 * with values in colors. PBVH_FACES only.*/
void BKE_pbvh_swap_colors(PBVH *pbvh,
                          const int *indices,
                          const int indices_num,
                          float (*colors)[4]);

/* Stores colors from the elements in indices (of domain pbvh->vcol_domain)
 * into colors. PBVH_FACES only.*/
void BKE_pbvh_store_colors(PBVH *pbvh,
                           const int *indices,
                           const int indices_num,
                           float (*colors)[4]);

/* Like BKE_pbvh_store_colors but handles loop->vert conversion. PBVH_FACES only. */
void BKE_pbvh_store_colors_vertex(PBVH *pbvh,
                                  const int *indices,
                                  const int indices_num,
                                  float (*colors)[4]);

bool BKE_pbvh_is_drawing(const PBVH *pbvh);

/* Do not call in PBVH_GRIDS mode */
void BKE_pbvh_node_num_loops(PBVH *pbvh, PBVHNode *node, int *r_totloop);

void BKE_pbvh_update_active_vcol(PBVH *pbvh, Mesh *mesh);

void BKE_pbvh_vertex_color_set(PBVH *pbvh, PBVHVertRef vertex, const float color[4]);
void BKE_pbvh_vertex_color_get(const PBVH *pbvh, PBVHVertRef vertex, float r_color[4]);

void BKE_pbvh_ensure_node_loops(PBVH *pbvh);
bool BKE_pbvh_draw_cache_invalid(const PBVH *pbvh);
int BKE_pbvh_debug_draw_gen_get(PBVHNode *node);

int BKE_pbvh_get_node_index(PBVH *pbvh, PBVHNode *node);
int BKE_pbvh_get_node_id(PBVH *pbvh, PBVHNode *node);

void BKE_pbvh_curvature_update_set(PBVHNode *node, bool state);
bool BKE_pbvh_curvature_update_get(PBVHNode *node);

int BKE_pbvh_get_totnodes(PBVH *pbvh);

bool BKE_pbvh_bmesh_check_tris(PBVH *pbvh, PBVHNode *node);
PBVHTriBuf *BKE_pbvh_bmesh_get_tris(PBVH *pbvh, PBVHNode *node);
void BKE_pbvh_bmesh_free_tris(PBVH *pbvh, PBVHNode *node);

/*recalculates boundary flags for *all* vertices.  used by
  symmetrize.*/
void BKE_pbvh_recalc_bmesh_boundary(PBVH *pbvh);
void BKE_pbvh_set_boundary_flags(PBVH *pbvh, int *boundary_flags);

/* saves all bmesh references to internal indices, to be restored later */
void BKE_pbvh_bmesh_save_indices(PBVH *pbvh);

/* restore bmesh references from previously indices saved by BKE_pbvh_bmesh_save_indices */
void BKE_pbvh_bmesh_from_saved_indices(PBVH *pbvh);

/* wraps calls to BM_mesh_toolflags_set in BKE_pbvh_bmesh_save_indices and
 * BKE_pbvh_bmesh_from_saved_indices */
void BKE_pbvh_bmesh_set_toolflags(PBVH *pbvh, bool use_toolflags);

void BKE_pbvh_bmesh_remove_face(PBVH *pbvh, BMFace *f, bool log_face);
void BKE_pbvh_bmesh_remove_edge(PBVH *pbvh, BMEdge *e, bool log_edge);
void BKE_pbvh_bmesh_remove_vertex(PBVH *pbvh, BMVert *v, bool log_vert);
void BKE_pbvh_bmesh_add_face(PBVH *pbvh, BMFace *f, bool log_face, bool force_tree_walk);

/* e_tri and f_example are allowed to be nullptr. */
BMFace *BKE_pbvh_face_create_bmesh(PBVH *pbvh,
                                   BMVert *v_tri[3],
                                   BMEdge *e_tri[3],
                                   const BMFace *f_example);

/* If node is nullptr then one will be found in the pbvh. */
BMVert *BKE_pbvh_vert_create_bmesh(
    PBVH *pbvh, float co[3], float no[3], PBVHNode *node, BMVert *v_example);
PBVHNode *BKE_pbvh_node_from_face_bmesh(PBVH *pbvh, BMFace *f);
PBVHNode *BKE_pbvh_node_from_index(PBVH *pbvh, int node_i);

PBVHNode *BKE_pbvh_get_node_leaf_safe(PBVH *pbvh, int i);

void BKE_pbvh_get_vert_face_areas(PBVH *pbvh, PBVHVertRef vertex, float *r_areas, int valence);
void BKE_pbvh_set_symmetry(PBVH *pbvh, int symmetry, int boundary_symmetry);

int BKE_pbvh_do_fset_symmetry(int fset, const int symflag, const float *co);

/*
Uses pmap to build an array of edge indices surrounding vertex
r_edges, r_edges_size, heap_alloc define an existing array to put data in.

final array is similarly put in these pointers.  note that calling code
may pass a stack allocated array (*heap_alloc should be false), and must
check if heap_alloc is true afterwards and free *r_edges.

r_polys is an array of integer pairs and must be same logical size as r_edges
*/
void BKE_pbvh_pmap_to_edges(PBVH *pbvh,
                            PBVHVertRef vertex,
                            int **r_edges,
                            int *r_edges_size,
                            bool *heap_alloc,
                            int **r_polys);

void BKE_pbvh_distort_correction_set(PBVH *pbvh, eAttrCorrectMode value);

void BKE_pbvh_set_face_areas(PBVH *pbvh, float *face_areas);
void BKE_pbvh_set_bmesh(PBVH *pbvh, BMesh *bm);
void BKE_pbvh_free_bmesh(PBVH *pbvh, BMesh *bm);

void BKE_pbvh_show_orig_set(PBVH *pbvh, bool show_orig);
bool BKE_pbvh_show_orig_get(PBVH *pbvh);

void BKE_pbvh_flush_tri_areas(PBVH *pbvh);
void BKE_pbvh_bmesh_check_nodes(PBVH *pbvh);

#include "BLI_math_vector.hh"

namespace blender::bke::pbvh {

void set_flags_valence(PBVH *pbvh, uint8_t *flags, int *valence);
void set_original(PBVH *pbvh, Span<float3> origco, Span<float3> origno);
void update_vert_boundary_bmesh(int cd_faceset_offset,
                                int cd_vert_node_offset,
                                int cd_face_node_offset,
                                int cd_vcol,
                                int cd_boundary_flag,
                                const int cd_flag,
                                const int cd_valence,
                                BMVert *v,
                                const CustomData *ldata,
                                float sharp_angle_limit);
void update_sharp_vertex_bmesh(BMVert *v, int cd_boundary_flag, const float sharp_angle_limit);

void update_vert_boundary_faces(int *boundary_flags,
                                const int *face_sets,
                                const bool *hide_poly,
                                const blender::int2 *medge,
                                const int *corner_verts,
                                const int *corner_edges,
                                blender::OffsetIndices<int> polys,
                                const blender::GroupedSpan<int> &pmap,
                                PBVHVertRef vertex,
                                const bool *sharp_edges,
                                const bool *seam_edges,
                                uint8_t *flags,
                                int *valence);
void update_edge_boundary_bmesh(BMEdge *e,
                                int cd_faceset_offset,
                                int cd_edge_boundary,
                                const int cd_flag,
                                const int cd_valence,
                                const CustomData *ldata,
                                float sharp_angle_limit);
void update_edge_boundary_faces(int edge,
                                Span<float3> vertex_positions,
                                Span<float3> vertex_normals,
                                Span<blender::int2> edges,
                                OffsetIndices<int> polys,
                                Span<float3> poly_normals,
                                int *edge_boundary_flags,
                                const int *vert_boundary_flags,
                                const int *face_sets,
                                const bool *sharp_edge,
                                const bool *seam_edge,
                                const GroupedSpan<int> &pmap,
                                const GroupedSpan<int> &epmap,
                                const CustomData *ldata,
                                float sharp_angle_limit,
                                blender::Span<int> corner_verts,
                                blender::Span<int> corner_edges);
void update_edge_boundary_grids(int edge,
                                Span<blender::int2> edges,
                                OffsetIndices<int> polys,
                                int *edge_boundary_flags,
                                const int *vert_boundary_flags,
                                const int *face_sets,
                                const bool *sharp_edge,
                                const bool *seam_edge,
                                const GroupedSpan<int> &pmap,
                                const GroupedSpan<int> &epmap,
                                const CustomData *ldata,
                                SubdivCCG *subdiv_ccg,
                                const CCGKey *key,
                                float sharp_angle_limit,
                                blender::Span<int> corner_verts,
                                blender::Span<int> corner_edges);
void update_vert_boundary_grids(PBVH *pbvh, int vertex);

bool check_vert_boundary(PBVH *pbvh, PBVHVertRef vertex);
bool check_edge_boundary(PBVH *pbvh, PBVHEdgeRef edge);

Vector<PBVHNode *> search_gather(PBVH *pbvh,
                                 BKE_pbvh_SearchCallback scb,
                                 void *search_data,
                                 PBVHNodeFlags leaf_flag = PBVH_Leaf);
Vector<PBVHNode *> gather_proxies(PBVH *pbvh);
Vector<PBVHNode *> get_flagged_nodes(PBVH *pbvh, int flag);
void set_pmap(PBVH *pbvh, GroupedSpan<int> pmap);
void set_vemap(PBVH *pbvh, GroupedSpan<int> vemap);
GroupedSpan<int> get_pmap(PBVH *pbvh);

void sharp_limit_set(PBVH *pbvh, float limit);
float test_sharp_faces_bmesh(BMFace *f1, BMFace *f2, float limit);
float test_sharp_faces_mesh(int f1,
                            int f2,
                            float limit,
                            blender::Span<blender::float3> positions,
                            blender::OffsetIndices<int> &polys,
                            blender::Span<blender::float3> poly_normals,
                            blender::Span<int> corner_verts);

blender::Span<blender::float3> get_poly_normals(const PBVH *pbvh);
void set_vert_boundary_map(PBVH *pbvh, BLI_bitmap *vert_boundary_map);
void on_stroke_start(PBVH *pbvh);

}  // namespace blender::bke::pbvh<|MERGE_RESOLUTION|>--- conflicted
+++ resolved
@@ -9,11 +9,8 @@
  * \brief A BVH for high poly meshes.
  */
 
-<<<<<<< HEAD
 #include "BKE_dyntopo_set.hh"
-=======
 #include <string>
->>>>>>> dd9a9278
 
 #include "BLI_bitmap.h"
 #include "BLI_compiler_compat.h"
@@ -97,15 +94,6 @@
   float (*co)[3];
 };
 
-struct PBVHColorBufferNode {
-<<<<<<< HEAD
-  float (*color)[4];
-  int size;
-=======
-  float (*color)[4] = nullptr;
->>>>>>> dd9a9278
-};
-
 struct PBVHPixels {
   /**
    * Storage for texture painting on PBVH level.
@@ -258,7 +246,6 @@
 /**
  * Build a PBVH from a BMesh.
  */
-<<<<<<< HEAD
 void BKE_pbvh_build_bmesh(PBVH *pbvh,
                           Mesh *me,
                           BMesh *bm,
@@ -287,10 +274,6 @@
                              const int cd_origco,
                              const int cd_origno,
                              const int cd_curvature_dir);
-=======
-void BKE_pbvh_build_bmesh(
-    PBVH *pbvh, BMesh *bm, BMLog *log, int cd_vert_node_offset, int cd_face_node_offset);
->>>>>>> dd9a9278
 
 void BKE_pbvh_update_bmesh_offsets(PBVH *pbvh, int cd_vert_node_offset, int cd_face_node_offset);
 
@@ -838,16 +821,6 @@
 void BKE_pbvh_recalc_bmesh_boundary(PBVH *pbvh);
 void BKE_pbvh_set_boundary_flags(PBVH *pbvh, int *boundary_flags);
 
-/* saves all bmesh references to internal indices, to be restored later */
-void BKE_pbvh_bmesh_save_indices(PBVH *pbvh);
-
-/* restore bmesh references from previously indices saved by BKE_pbvh_bmesh_save_indices */
-void BKE_pbvh_bmesh_from_saved_indices(PBVH *pbvh);
-
-/* wraps calls to BM_mesh_toolflags_set in BKE_pbvh_bmesh_save_indices and
- * BKE_pbvh_bmesh_from_saved_indices */
-void BKE_pbvh_bmesh_set_toolflags(PBVH *pbvh, bool use_toolflags);
-
 void BKE_pbvh_bmesh_remove_face(PBVH *pbvh, BMFace *f, bool log_face);
 void BKE_pbvh_bmesh_remove_edge(PBVH *pbvh, BMEdge *e, bool log_edge);
 void BKE_pbvh_bmesh_remove_vertex(PBVH *pbvh, BMVert *v, bool log_vert);

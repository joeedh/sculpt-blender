/*
 * ***** BEGIN GPL LICENSE BLOCK *****
 *
 * This program is free software; you can redistribute it and/or
 * modify it under the terms of the GNU General Public License
 * as published by the Free Software Foundation; either version 2
 * of the License, or (at your option) any later version.
 *
 * This program is distributed in the hope that it will be useful,
 * but WITHOUT ANY WARRANTY; without even the implied warranty of
 * MERCHANTABILITY or FITNESS FOR A PARTICULAR PURPOSE.  See the
 * GNU General Public License for more details.
 *
 * You should have received a copy of the GNU General Public License
 * along with this program; if not, write to the Free Software  Foundation,
 * Inc., 51 Franklin Street, Fifth Floor, Boston, MA 02110-1301, USA.
 *
 * The Original Code is Copyright (C) 2016 Kévin Dietrich.
 * All rights reserved.
 *
 * ***** END GPL LICENSE BLOCK *****
 *
 */

#include "abc_points.h"

#include "abc_mesh.h"
#include "abc_transform.h"
#include "abc_util.h"

extern "C" {
#include "DNA_mesh_types.h"
#include "DNA_object_types.h"

#include "BKE_cdderivedmesh.h"
#include "BKE_lattice.h"
#include "BKE_mesh.h"
#include "BKE_object.h"
#include "BKE_particle.h"
#include "BKE_scene.h"

#include "BLI_math.h"

#include "DEG_depsgraph_query.h"
}

using Alembic::AbcGeom::kVertexScope;
using Alembic::AbcGeom::kWrapExisting;
using Alembic::AbcGeom::P3fArraySamplePtr;
using Alembic::AbcGeom::N3fArraySamplePtr;

using Alembic::AbcGeom::ICompoundProperty;
using Alembic::AbcGeom::IN3fArrayProperty;
using Alembic::AbcGeom::IPoints;
using Alembic::AbcGeom::IPointsSchema;
using Alembic::AbcGeom::ISampleSelector;

using Alembic::AbcGeom::OPoints;
using Alembic::AbcGeom::OPointsSchema;

/* ************************************************************************** */

<<<<<<< HEAD
AbcPointsWriter::AbcPointsWriter(Object *ob,
	                             AbcTransformWriter *parent,
	                             uint32_t time_sampling,
	                             ExportSettings &settings,
	                             ParticleSystem *psys)
    : AbcObjectWriter(ob, time_sampling, settings, parent)
=======
AbcPointsWriter::AbcPointsWriter(Scene *scene,
                                 Object *ob,
                                 AbcTransformWriter *parent,
                                 uint32_t time_sampling,
                                 ExportSettings &settings,
                                 ParticleSystem *psys)
    : AbcObjectWriter(scene, ob, time_sampling, settings, parent)
>>>>>>> 0acc1b4c
{
	m_psys = psys;

	OPoints points(parent->alembicXform(), psys->name, m_time_sampling);
	m_schema = points.getSchema();
}

void AbcPointsWriter::do_write()
{
	if (!m_psys) {
		return;
	}

	std::vector<Imath::V3f> points;
	std::vector<Imath::V3f> velocities;
	std::vector<float> widths;
	std::vector<uint64_t> ids;

	ParticleKey state;

	ParticleSimulationData sim;
	sim.depsgraph = m_settings.depsgraph;
	sim.scene = m_settings.scene;
	sim.ob = m_object;
	sim.psys = m_psys;

	m_psys->lattice_deform_data = psys_create_lattice_deform_data(&sim);

	uint64_t index = 0;
	for (int p = 0; p < m_psys->totpart; p++) {
		float pos[3], vel[3];

		if (m_psys->particles[p].flag & (PARS_NO_DISP | PARS_UNEXIST)) {
			continue;
		}

		state.time = DEG_get_ctime(m_settings.depsgraph);

		if (psys_get_particle_state(&sim, p, &state, 0) == 0) {
			continue;
		}

		/* location */
		mul_v3_m4v3(pos, m_object->imat, state.co);

		/* velocity */
		sub_v3_v3v3(vel, state.co, m_psys->particles[p].prev_state.co);

		/* Convert Z-up to Y-up. */
		points.push_back(Imath::V3f(pos[0], pos[2], -pos[1]));
		velocities.push_back(Imath::V3f(vel[0], vel[2], -vel[1]));
		widths.push_back(m_psys->particles[p].size);
		ids.push_back(index++);
	}

	if (m_psys->lattice_deform_data) {
		end_latt_deform(m_psys->lattice_deform_data);
		m_psys->lattice_deform_data = NULL;
	}

	Alembic::Abc::P3fArraySample psample(points);
	Alembic::Abc::UInt64ArraySample idsample(ids);
	Alembic::Abc::V3fArraySample vsample(velocities);
	Alembic::Abc::FloatArraySample wsample_array(widths);
	Alembic::AbcGeom::OFloatGeomParam::Sample wsample(wsample_array, kVertexScope);

	m_sample = OPointsSchema::Sample(psample, idsample, vsample, wsample);
	m_sample.setSelfBounds(bounds());

	m_schema.set(m_sample);
}

/* ************************************************************************** */

AbcPointsReader::AbcPointsReader(const Alembic::Abc::IObject &object, ImportSettings &settings)
    : AbcObjectReader(object, settings)
{
	IPoints ipoints(m_iobject, kWrapExisting);
	m_schema = ipoints.getSchema();
	get_min_max_time(m_iobject, m_schema, m_min_time, m_max_time);
}

bool AbcPointsReader::valid() const
{
	return m_schema.valid();
}

bool AbcPointsReader::accepts_object_type(const Alembic::AbcCoreAbstract::ObjectHeader &alembic_header,
                                          const Object *const ob,
                                          const char **err_str) const
{
	if (!Alembic::AbcGeom::IPoints::matches(alembic_header)) {
		*err_str = "Object type mismatch, Alembic object path pointed to Points when importing, but not any more.";
		return false;
	}

	if (ob->type != OB_MESH) {
		*err_str = "Object type mismatch, Alembic object path points to Points.";
		return false;
	}

	return true;
}

void AbcPointsReader::readObjectData(Main *bmain, const Alembic::Abc::ISampleSelector &sample_sel)
{
	Mesh *mesh = BKE_mesh_add(bmain, m_data_name.c_str());
	Mesh *read_mesh = this->read_mesh(mesh, sample_sel, 0, NULL);

	BKE_mesh_nomain_to_mesh(read_mesh, mesh, m_object, CD_MASK_MESH, true);

	if (m_settings->validate_meshes) {
		BKE_mesh_validate(mesh, false, false);
	}

	m_object = BKE_object_add_only_object(bmain, OB_MESH, m_object_name.c_str());
	m_object->data = mesh;

	if (has_animations(m_schema, m_settings)) {
		addCacheModifier();
	}
}

void read_points_sample(const IPointsSchema &schema,
                        const ISampleSelector &selector,
                        CDStreamConfig &config)
{
	Alembic::AbcGeom::IPointsSchema::Sample sample = schema.getValue(selector);

	const P3fArraySamplePtr &positions = sample.getPositions();

	ICompoundProperty prop = schema.getArbGeomParams();
	N3fArraySamplePtr vnormals;

	if (has_property(prop, "N")) {
		const Alembic::Util::uint32_t itime = static_cast<Alembic::Util::uint32_t>(selector.getRequestedTime());
		const IN3fArrayProperty &normals_prop = IN3fArrayProperty(prop, "N", itime);

		if (normals_prop) {
			vnormals = normals_prop.getValue(selector);
		}
	}

	read_mverts(config.mvert, positions, vnormals);
}

struct Mesh *AbcPointsReader::read_mesh(struct Mesh *existing_mesh,
                                        const ISampleSelector &sample_sel,
                                        int /*read_flag*/,
                                        const char **err_str)
{
	IPointsSchema::Sample sample;
	try {
		sample = m_schema.getValue(sample_sel);
	}
	catch(Alembic::Util::Exception &ex) {
		*err_str = "Error reading points sample; more detail on the console";
		printf("Alembic: error reading points sample for '%s/%s' at time %f: %s\n",
			   m_iobject.getFullName().c_str(),
			   m_schema.getName().c_str(),
			   sample_sel.getRequestedTime(),
			   ex.what());
		return existing_mesh;
	}

	const P3fArraySamplePtr &positions = sample.getPositions();

	Mesh *new_mesh = NULL;

	if (existing_mesh->totvert != positions->size()) {
		new_mesh = BKE_mesh_new_nomain(positions->size(), 0, 0, 0, 0);
	}

	CDStreamConfig config = get_config(new_mesh ? new_mesh : existing_mesh);
	read_points_sample(m_schema, sample_sel, config);

	return new_mesh ? new_mesh : existing_mesh;
}<|MERGE_RESOLUTION|>--- conflicted
+++ resolved
@@ -60,22 +60,12 @@
 
 /* ************************************************************************** */
 
-<<<<<<< HEAD
 AbcPointsWriter::AbcPointsWriter(Object *ob,
-	                             AbcTransformWriter *parent,
-	                             uint32_t time_sampling,
-	                             ExportSettings &settings,
-	                             ParticleSystem *psys)
-    : AbcObjectWriter(ob, time_sampling, settings, parent)
-=======
-AbcPointsWriter::AbcPointsWriter(Scene *scene,
-                                 Object *ob,
                                  AbcTransformWriter *parent,
                                  uint32_t time_sampling,
                                  ExportSettings &settings,
                                  ParticleSystem *psys)
-    : AbcObjectWriter(scene, ob, time_sampling, settings, parent)
->>>>>>> 0acc1b4c
+    : AbcObjectWriter(ob, time_sampling, settings, parent)
 {
 	m_psys = psys;
 

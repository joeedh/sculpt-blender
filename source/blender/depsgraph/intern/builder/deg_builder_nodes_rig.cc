--- conflicted
+++ resolved
@@ -66,37 +66,22 @@
 
 namespace DEG {
 
-<<<<<<< HEAD
-void DepsgraphNodeBuilder::build_pose_constraints(Scene *scene,
-                                                  Object *ob,
-                                                  bPoseChannel *pchan)
+void DepsgraphNodeBuilder::build_pose_constraints(Object *ob, bPoseChannel *pchan)
 {
 	/* create node for constraint stack */
 	add_operation_node(&ob->id, DEG_NODE_TYPE_BONE, pchan->name,
 	                   function_bind(BKE_pose_constraints_evaluate,
 	                                 _1,
-	                                 get_cow_datablock(scene),
+	                                 get_cow_datablock(scene_),
 	                                 get_cow_datablock(ob),
 	                                 pchan),
-=======
-void DepsgraphNodeBuilder::build_pose_constraints(Object *ob, bPoseChannel *pchan)
-{
-	/* create node for constraint stack */
-	add_operation_node(&ob->id, DEG_NODE_TYPE_BONE, pchan->name,
-	                   function_bind(BKE_pose_constraints_evaluate, _1, scene_, ob, pchan),
->>>>>>> 8d7ec519
 	                   DEG_OPCODE_BONE_CONSTRAINTS);
 }
 
 /* IK Solver Eval Steps */
-<<<<<<< HEAD
-void DepsgraphNodeBuilder::build_ik_pose(Scene *scene,
-                                         Object *ob,
+void DepsgraphNodeBuilder::build_ik_pose(Object *ob,
                                          bPoseChannel *pchan,
                                          bConstraint *con)
-=======
-void DepsgraphNodeBuilder::build_ik_pose(Object *ob, bPoseChannel *pchan, bConstraint *con)
->>>>>>> 8d7ec519
 {
 	bKinematicConstraint *data = (bKinematicConstraint *)con->data;
 
@@ -114,26 +99,18 @@
 
 	/* Operation node for evaluating/running IK Solver. */
 	add_operation_node(&ob->id, DEG_NODE_TYPE_EVAL_POSE, rootchan->name,
-<<<<<<< HEAD
-	                   function_bind(BKE_pose_iktree_evaluate, _1,
-	                                 get_cow_datablock(scene),
+	                   function_bind(BKE_pose_iktree_evaluate,
+	                                 _1,
+	                                 get_cow_datablock(scene_),
 	                                 get_cow_datablock(ob),
 	                                 rootchan),
-=======
-	                   function_bind(BKE_pose_iktree_evaluate, _1, scene_, ob, rootchan),
->>>>>>> 8d7ec519
 	                   DEG_OPCODE_POSE_IK_SOLVER);
 }
 
 /* Spline IK Eval Steps */
-<<<<<<< HEAD
-void DepsgraphNodeBuilder::build_splineik_pose(Scene *scene,
-                                               Object *ob,
+void DepsgraphNodeBuilder::build_splineik_pose(Object *ob,
                                                bPoseChannel *pchan,
                                                bConstraint *con)
-=======
-void DepsgraphNodeBuilder::build_splineik_pose(Object *ob, bPoseChannel *pchan, bConstraint *con)
->>>>>>> 8d7ec519
 {
 	bSplineIKConstraint *data = (bSplineIKConstraint *)con->data;
 
@@ -145,24 +122,16 @@
 	 * start.
 	 */
 	add_operation_node(&ob->id, DEG_NODE_TYPE_EVAL_POSE, rootchan->name,
-<<<<<<< HEAD
 	                   function_bind(BKE_pose_splineik_evaluate,
 	                                 _1,
-	                                 get_cow_datablock(scene),
+	                                 get_cow_datablock(scene_),
 	                                 get_cow_datablock(ob),
 	                                 rootchan),
-=======
-	                   function_bind(BKE_pose_splineik_evaluate, _1, scene_, ob, rootchan),
->>>>>>> 8d7ec519
 	                   DEG_OPCODE_POSE_SPLINE_IK_SOLVER);
 }
 
 /* Pose/Armature Bones Graph */
-<<<<<<< HEAD
-void DepsgraphNodeBuilder::build_rig(Scene *scene, Object *object)
-=======
-void DepsgraphNodeBuilder::build_rig(Object *ob)
->>>>>>> 8d7ec519
+void DepsgraphNodeBuilder::build_rig(Object *object)
 {
 	bArmature *armature = (bArmature *)object->data;
 	const short armature_tag = armature->id.tag;
@@ -173,12 +142,12 @@
 		/* NOTE: We need to expand both object and armature, so this way we can
 		 * safely create object level pose.
 		 */
-		scene_cow = get_cow_datablock(scene);
+		scene_cow = get_cow_datablock(scene_);
 		object_cow = expand_cow_datablock(object);
 		armature_cow = expand_cow_datablock(armature);
 	}
 	else {
-		scene_cow = scene;
+		scene_cow = scene_;
 		object_cow = object;
 		armature_cow = armature;
 	}
@@ -249,42 +218,30 @@
 	/* pose eval context */
 	op_node = add_operation_node(&object->id,
 	                             DEG_NODE_TYPE_EVAL_POSE,
-<<<<<<< HEAD
 	                             function_bind(BKE_pose_eval_init,
 	                                           _1,
 	                                           scene_cow,
 	                                           object_cow,
 	                                           object_cow->pose),
-=======
-	                             function_bind(BKE_pose_eval_init, _1, scene_, ob, ob->pose),
->>>>>>> 8d7ec519
 	                             DEG_OPCODE_POSE_INIT);
 	op_node->set_as_entry();
 
 	op_node = add_operation_node(&object->id,
 	                             DEG_NODE_TYPE_EVAL_POSE,
-<<<<<<< HEAD
 	                             function_bind(BKE_pose_eval_init_ik,
 	                                           _1,
 	                                           scene_cow,
 	                                           object_cow,
 	                                           object_cow->pose),
-=======
-	                             function_bind(BKE_pose_eval_init_ik, _1, scene_, ob, ob->pose),
->>>>>>> 8d7ec519
 	                             DEG_OPCODE_POSE_INIT_IK);
 
 	op_node = add_operation_node(&object->id,
 	                             DEG_NODE_TYPE_EVAL_POSE,
-<<<<<<< HEAD
 	                             function_bind(BKE_pose_eval_flush,
 	                                           _1,
 	                                           scene_cow,
 	                                           object_cow,
 	                                           object_cow->pose),
-=======
-	                             function_bind(BKE_pose_eval_flush, _1, scene_, ob, ob->pose),
->>>>>>> 8d7ec519
 	                             DEG_OPCODE_POSE_DONE);
 	op_node->set_as_exit();
 
@@ -295,16 +252,11 @@
 		                             pchan->name, NULL, DEG_OPCODE_BONE_LOCAL);
 		op_node->set_as_entry();
 
-<<<<<<< HEAD
 		add_operation_node(&object->id, DEG_NODE_TYPE_BONE, pchan->name,
 		                   function_bind(BKE_pose_eval_bone, _1,
 		                                 scene_cow,
 		                                 object_cow,
 		                                 pchan),
-=======
-		add_operation_node(&ob->id, DEG_NODE_TYPE_BONE, pchan->name,
-		                   function_bind(BKE_pose_eval_bone, _1, scene_, ob, pchan),
->>>>>>> 8d7ec519
 		                   DEG_OPCODE_BONE_POSE_PARENT);
 
 		/* NOTE: Dedicated noop for easier relationship construction. */
@@ -318,11 +270,7 @@
 		op_node->set_as_exit();
 		/* Build constraints. */
 		if (pchan->constraints.first != NULL) {
-<<<<<<< HEAD
-			build_pose_constraints(scene, object, pchan);
-=======
-			build_pose_constraints(ob, pchan);
->>>>>>> 8d7ec519
+			build_pose_constraints(object, pchan);
 		}
 		/**
 		 * IK Solvers.
@@ -339,19 +287,11 @@
 		LINKLIST_FOREACH (bConstraint *, con, &pchan->constraints) {
 			switch (con->type) {
 				case CONSTRAINT_TYPE_KINEMATIC:
-<<<<<<< HEAD
-					build_ik_pose(scene, object, pchan, con);
+					build_ik_pose(object, pchan, con);
 					break;
 
 				case CONSTRAINT_TYPE_SPLINEIK:
-					build_splineik_pose(scene, object, pchan, con);
-=======
-					build_ik_pose(ob, pchan, con);
-					break;
-
-				case CONSTRAINT_TYPE_SPLINEIK:
-					build_splineik_pose(ob, pchan, con);
->>>>>>> 8d7ec519
+					build_splineik_pose(object, pchan, con);
 					break;
 
 				default:
@@ -361,7 +301,7 @@
 		/* Custom shape. */
 		/* NOTE: Custom shape datablock is already remapped to CoW version. */
 		if (pchan->custom != NULL) {
-			build_object(scene, get_orig_datablock(pchan->custom), DEG_ID_LINKED_INDIRECTLY);
+			build_object(get_orig_datablock(pchan->custom), DEG_ID_LINKED_INDIRECTLY);
 		}
 	}
 }

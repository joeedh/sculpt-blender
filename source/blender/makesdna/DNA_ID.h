/*
 * ***** BEGIN GPL LICENSE BLOCK *****
 *
 * This program is free software; you can redistribute it and/or
 * modify it under the terms of the GNU General Public License
 * as published by the Free Software Foundation; either version 2
 * of the License, or (at your option) any later version.
 *
 * This program is distributed in the hope that it will be useful,
 * but WITHOUT ANY WARRANTY; without even the implied warranty of
 * MERCHANTABILITY or FITNESS FOR A PARTICULAR PURPOSE.  See the
 * GNU General Public License for more details.
 *
 * You should have received a copy of the GNU General Public License
 * along with this program; if not, write to the Free Software Foundation,
 * Inc., 51 Franklin Street, Fifth Floor, Boston, MA 02110-1301, USA.
 *
 * The Original Code is Copyright (C) 2001-2002 by NaN Holding BV.
 * All rights reserved.
 *
 * The Original Code is: all of this file.
 *
 * Contributor(s): none yet.
 *
 * ***** END GPL LICENSE BLOCK *****
 */
#ifndef DNA_ID_H
#define DNA_ID_H

/** \file DNA_ID.h
 *  \ingroup DNA
 *  \brief ID and Library types, which are fundamental for sdna.
 */

#include "DNA_listBase.h"

#ifdef __cplusplus
extern "C" {
#endif

struct Library;
struct FileData;
struct ID;

typedef struct IDPropertyData {
	void *pointer;
	ListBase group;
	int val, val2; /*note, we actually fit a double into these two ints*/
} IDPropertyData;

typedef struct IDProperty {
	struct IDProperty *next, *prev;
	char type, subtype;
	short flag;
	char name[32];
	int saved; /*saved is used to indicate if this struct has been saved yet.
				seemed like a good idea as a pad var was needed anyway :)*/
	IDPropertyData data;	/* note, alignment for 64 bits */
	int len; /* array length, also (this is important!) string length + 1.
				the idea is to be able to reuse array realloc functions on strings.*/
	/*totallen is total length of allocated array/string, including a buffer.
	  Note that the buffering is mild; the code comes from python's list implementation.*/
	int totallen; /*strings and arrays are both buffered, though the buffer isn't
					saved.*/
} IDProperty;

#define MAX_IDPROP_NAME	32
#define DEFAULT_ALLOC_FOR_NULL_STRINGS	64

/*->type*/
#define IDP_STRING		0
#define IDP_INT			1
#define IDP_FLOAT		2
#define IDP_ARRAY		5
#define IDP_GROUP		6
/* the ID link property type hasn't been implemented yet, this will require
   some cleanup of blenkernel, most likely.*/
#define IDP_ID			7
#define IDP_DOUBLE		8
#define IDP_IDPARRAY	9
#define IDP_NUMTYPES	10

/* add any future new id property types here.*/

/* watch it: Sequence has identical beginning. */
/**
 * ID is the first thing included in all serializable types. It
 * provides a common handle to place all data in double-linked lists.
 * */

#define MAX_ID_NAME	24

/* There's a nasty circular dependency here.... void* to the rescue! I
 * really wonder why this is needed. */
typedef struct ID {
	void *next, *prev;
	struct ID *newid;
	struct Library *lib;
	char name[24];
	short us;
	/**
	 * LIB_... flags report on status of the datablock this ID belongs
	 * to.
	 */
	short flag;
	int icon_id;
	IDProperty *properties;
} ID;

/**
 * For each library file used, a Library struct is added to Main
 * WARNING: readfile.c, expand_doit() reads this struct without DNA check!
 */
typedef struct Library {
	ID id;
	ID *idblock;
	struct FileData *filedata;
	char name[240];			/* path name used for reading, can be relative and edited in the outliner */
	char filepath[240];		/* absolute filepath, this is only for convenience,
							 * 'name' is the real path used on file read but in
							 * some cases its useful to access the absolute one,
							 * This is set on file read.
							 * Use BKE_library_filepath_set() rather than
							 * setting 'name' directly and it will be kepk in
							 * sync - campbell */
	int tot, pad;			/* tot, idblock and filedata are only fo read and write */
	struct Library *parent;	/* set for indirectly linked libs, used in the outliner and while reading */
} Library;

enum eIconSizes {
	ICON_SIZE_ICON,
	ICON_SIZE_PREVIEW
};
#define NUM_ICON_SIZES (ICON_SIZE_PREVIEW + 1)

typedef struct PreviewImage {
	/* All values of 2 are really NUM_ICON_SIZES */
	unsigned int w[2];
	unsigned int h[2];
	short changed[2];
	short changed_timestamp[2];
	unsigned int * rect[2];
} PreviewImage;

/**
 * Defines for working with IDs.
 *
 * The tags represent types! This is a dirty way of enabling RTTI. The
 * sig_byte end endian defines aren't really used much.
 *
 **/

#ifdef __BIG_ENDIAN__
   /* big endian */
#  define MAKE_ID2(c, d)		( (c)<<8 | (d) )
#  define MOST_SIG_BYTE			0
#  define BBIG_ENDIAN
#else
   /* little endian  */
#  define MAKE_ID2(c, d)		( (d)<<8 | (c) )
#  define MOST_SIG_BYTE			1
#  define BLITTLE_ENDIAN
#endif

/* ID from database */
#define ID_SCE		MAKE_ID2('S', 'C') /* Scene */
#define ID_LI		MAKE_ID2('L', 'I') /* Library */
#define ID_OB		MAKE_ID2('O', 'B') /* Object */
#define ID_ME		MAKE_ID2('M', 'E') /* Mesh */
#define ID_CU		MAKE_ID2('C', 'U') /* Curve */
#define ID_MB		MAKE_ID2('M', 'B') /* MetaBall */
#define ID_MA		MAKE_ID2('M', 'A') /* Material */
#define ID_TE		MAKE_ID2('T', 'E') /* Texture */
#define ID_IM		MAKE_ID2('I', 'M') /* Image */
#define ID_LT		MAKE_ID2('L', 'T') /* Lattice */
#define ID_LA		MAKE_ID2('L', 'A') /* Lamp */
#define ID_CA		MAKE_ID2('C', 'A') /* Camera */
#define ID_IP		MAKE_ID2('I', 'P') /* Ipo (depreciated, replaced by FCurves) */
#define ID_KE		MAKE_ID2('K', 'E') /* Key (shape key) */
#define ID_WO		MAKE_ID2('W', 'O') /* World */
#define ID_SCR		MAKE_ID2('S', 'R') /* Screen */
#define ID_SCRN		MAKE_ID2('S', 'N') /* (depreciated?) */
#define ID_VF		MAKE_ID2('V', 'F') /* VectorFont */
#define ID_TXT		MAKE_ID2('T', 'X') /* Text */
#define ID_SPK		MAKE_ID2('S', 'K') /* Speaker */
#define ID_SO		MAKE_ID2('S', 'O') /* Sound */
#define ID_GR		MAKE_ID2('G', 'R') /* Group */
#define ID_ID		MAKE_ID2('I', 'D') /* (internal use only) */
#define ID_AR		MAKE_ID2('A', 'R') /* Armature */
#define ID_AC		MAKE_ID2('A', 'C') /* Action */
#define ID_SCRIPT	MAKE_ID2('P', 'Y') /* Script (depreciated) */
#define ID_NT		MAKE_ID2('N', 'T') /* NodeTree */
#define ID_BR		MAKE_ID2('B', 'R') /* Brush */
#define ID_PA		MAKE_ID2('P', 'A') /* ParticleSettings */
#define ID_GD		MAKE_ID2('G', 'D') /* GreasePencil */
#define ID_WM		MAKE_ID2('W', 'M') /* WindowManager */
<<<<<<< HEAD
#define ID_LS		MAKE_ID2('L', 'S') /* FreestyleLineStyle */
=======
#define ID_MC		MAKE_ID2('M', 'C') /* MovieClip */
>>>>>>> f0862015

	/* NOTE! Fake IDs, needed for g.sipo->blocktype or outliner */
#define ID_SEQ		MAKE_ID2('S', 'Q')
			/* constraint */
#define ID_CO		MAKE_ID2('C', 'O')
			/* pose (action channel, used to be ID_AC in code, so we keep code for backwards compat) */
#define ID_PO		MAKE_ID2('A', 'C')
			/* used in outliner... */
#define ID_NLA		MAKE_ID2('N', 'L')
			/* fluidsim Ipo */
#define ID_FLUIDSIM	MAKE_ID2('F', 'S')

#define ID_REAL_USERS(id) (((ID *)id)->us - ((((ID *)id)->flag & LIB_FAKEUSER) ? 1:0))

#define ID_CHECK_UNDO(id) ((GS((id)->name) != ID_SCR) && (GS((id)->name) != ID_WM))

#define ID_BLEND_PATH(_bmain, _id) ((_id)->lib ? (_id)->lib->filepath : (_bmain)->name)

#ifdef GS
#undef GS
#endif
#define GS(a)	(*((short *)(a)))

/* id->flag: set frist 8 bits always at zero while reading */
#define LIB_LOCAL		0
#define LIB_EXTERN		1
#define LIB_INDIRECT	2
#define LIB_TEST		8
#define LIB_TESTEXT		(LIB_TEST | LIB_EXTERN)
#define LIB_TESTIND		(LIB_TEST | LIB_INDIRECT)
#define LIB_READ		16
#define LIB_NEEDLINK	32

#define LIB_NEW			256
#define LIB_FAKEUSER	512
/* free test flag */
#define LIB_DOIT		1024
/* tag existing data before linking so we know what is new */
#define LIB_PRE_EXISTING	2048
/* runtime */
#define LIB_ID_RECALC		4096
#define LIB_ID_RECALC_DATA	8192

#ifdef __cplusplus
}
#endif

#endif
<|MERGE_RESOLUTION|>--- conflicted
+++ resolved
@@ -194,11 +194,8 @@
 #define ID_PA		MAKE_ID2('P', 'A') /* ParticleSettings */
 #define ID_GD		MAKE_ID2('G', 'D') /* GreasePencil */
 #define ID_WM		MAKE_ID2('W', 'M') /* WindowManager */
-<<<<<<< HEAD
+#define ID_MC		MAKE_ID2('M', 'C') /* MovieClip */
 #define ID_LS		MAKE_ID2('L', 'S') /* FreestyleLineStyle */
-=======
-#define ID_MC		MAKE_ID2('M', 'C') /* MovieClip */
->>>>>>> f0862015
 
 	/* NOTE! Fake IDs, needed for g.sipo->blocktype or outliner */
 #define ID_SEQ		MAKE_ID2('S', 'Q')

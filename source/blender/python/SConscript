#!/usr/bin/python

# TODO, split into 3 files.

Import ('env')

incs = '. ../editors/include ../makesdna ../makesrna ../blenfont ../blenlib ../blenkernel ../nodes'
<<<<<<< HEAD
incs += ' ../imbuf ../blenloader ../gpu ../render/extern/include ../windowmanager'
incs += ' ../freestyle/intern/python'
=======
incs += ' ../imbuf ../blenloader ../bmesh ../gpu ../render/extern/include ../windowmanager'
>>>>>>> 2d8227f2
incs += ' #intern/guardedalloc #intern/memutil #extern/glew/include #intern/cycles/blender'
incs += ' #intern/audaspace/intern ' + env['BF_PYTHON_INC']

is_debug = (env['OURPLATFORM'] in ('win32-mingw', 'win32-vc','win64-vc') and env['BF_DEBUG'])

# bmesh
defs = []

sources = env.Glob('bmesh/*.c')
env.BlenderLib( libname = 'bf_python_bmesh', sources = Split(sources), includes = Split(incs), defines = defs, libtype = ['core','player'], priority = [362,165])

# generic
defs = []

if is_debug:
    defs.append('_DEBUG')

sources = env.Glob('generic/*.c')
env.BlenderLib( libname = 'bf_python_ext', sources = Split(sources), includes = Split(incs), defines = defs, libtype = ['core','player'], priority = [363,165]) # ketsji is 360


# mathutils
defs = []

sources = env.Glob('mathutils/*.c')
env.BlenderLib( libname = 'bf_python_mathutils', sources = Split(sources), includes = Split(incs), defines = defs, libtype = ['core','player'], priority = [362,165])


# bpy
defs = []

if is_debug:
    defs.append('_DEBUG')

if env['WITH_BF_PYTHON_SAFETY']:
    defs.append('WITH_PYTHON_SAFETY')

if env['BF_BUILDINFO']:
    defs.append('BUILD_DATE')

if env['WITH_BF_INTERNATIONAL']:
    defs.append('WITH_INTERNATIONAL')

if env['WITH_BF_CYCLES']:
    defs.append('WITH_CYCLES')

if env['WITH_BF_FFMPEG']:
    defs.append('WITH_FFMPEG')
    incs += ' ' + env['BF_FFMPEG_INC']

sources = env.Glob('intern/*.c')
env.BlenderLib( libname = 'bf_python', sources = Split(sources), includes = Split(incs), defines = defs, libtype = ['core'], priority = [361])<|MERGE_RESOLUTION|>--- conflicted
+++ resolved
@@ -5,12 +5,8 @@
 Import ('env')
 
 incs = '. ../editors/include ../makesdna ../makesrna ../blenfont ../blenlib ../blenkernel ../nodes'
-<<<<<<< HEAD
-incs += ' ../imbuf ../blenloader ../gpu ../render/extern/include ../windowmanager'
+incs += ' ../imbuf ../blenloader ../bmesh ../gpu ../render/extern/include ../windowmanager'
 incs += ' ../freestyle/intern/python'
-=======
-incs += ' ../imbuf ../blenloader ../bmesh ../gpu ../render/extern/include ../windowmanager'
->>>>>>> 2d8227f2
 incs += ' #intern/guardedalloc #intern/memutil #extern/glew/include #intern/cycles/blender'
 incs += ' #intern/audaspace/intern ' + env['BF_PYTHON_INC']
 

--- conflicted
+++ resolved
@@ -1,8 +1,4 @@
 /*
-<<<<<<< HEAD
- * $Id: mathutils_geometry.c 38409 2011-07-15 04:01:47Z campbellbarton $
-=======
->>>>>>> 82c84f4b
  *
  * ***** BEGIN GPL LICENSE BLOCK *****
  *

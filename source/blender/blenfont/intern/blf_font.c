/*
 * ***** BEGIN GPL LICENSE BLOCK *****
 *
 * This program is free software; you can redistribute it and/or
 * modify it under the terms of the GNU General Public License
 * as published by the Free Software Foundation; either version 2
 * of the License, or (at your option) any later version. 
 *
 * This program is distributed in the hope that it will be useful,
 * but WITHOUT ANY WARRANTY; without even the implied warranty of
 * MERCHANTABILITY or FITNESS FOR A PARTICULAR PURPOSE.  See the
 * GNU General Public License for more details.
 *
 * You should have received a copy of the GNU General Public License
 * along with this program; if not, write to the Free Software Foundation,
 * Inc., 51 Franklin Street, Fifth Floor, Boston, MA 02110-1301, USA.
 *
 * The Original Code is Copyright (C) 2009 Blender Foundation.
 * All rights reserved.
 *
 * 
 * Contributor(s): Blender Foundation
 *
 * ***** END GPL LICENSE BLOCK *****
 */

/** \file blender/blenfont/intern/blf_font.c
 *  \ingroup blf
 *
 * Deals with drawing text to OpenGL or bitmap buffers.
 *
 * Also low level functions for managing \a FontBLF.
 */


#include <stdio.h>
#include <stdlib.h>
#include <string.h>
#include <math.h>

#include <ft2build.h>

#include FT_FREETYPE_H
#include FT_GLYPH_H

#include "MEM_guardedalloc.h"

#include "DNA_vec_types.h"

#include "BLI_listbase.h"
#include "BLI_math.h"
#include "BLI_rect.h"
#include "BLI_string.h"
#include "BLI_string_utf8.h"
#include "BLI_threads.h"
#include "BLI_alloca.h"

#include "BIF_gl.h"
#include "BLF_api.h"

#include "GPU_immediate.h"
#include "GPU_matrix.h"
#include "GPU_batch.h"

#include "blf_internal_types.h"
#include "blf_internal.h"

#include "BLI_strict_flags.h"

#ifdef WIN32
#  define FT_New_Face FT_New_Face__win32_compat
#endif

/* Batching buffer for drawing. */
BatchBLF g_batch;

/* freetype2 handle ONLY for this file!. */
static FT_Library ft_lib;
static SpinLock ft_lib_mutex;

/* -------------------------------------------------------------------- */
/** \name Glyph Batching
 * \{ */
/**
 * Drawcalls are precious! make them count!
 * Since most of the Text elems are not covered by other UI elements, we can
 * group some strings together and render them in one drawcall. This behaviour
 * is on demand only, between BLF_batch_start() and BLF_batch_end().
 **/
static void blf_batch_draw_init(void)
{
	Gwn_VertFormat format = {0};
	g_batch.pos_loc = GWN_vertformat_attr_add(&format, "pos", GWN_COMP_F32, 4, GWN_FETCH_FLOAT);
	g_batch.tex_loc = GWN_vertformat_attr_add(&format, "tex", GWN_COMP_F32, 4, GWN_FETCH_FLOAT);
	g_batch.col_loc = GWN_vertformat_attr_add(&format, "col", GWN_COMP_U8, 4, GWN_FETCH_INT_TO_FLOAT_UNIT);

	g_batch.verts = GWN_vertbuf_create_with_format_ex(&format, GWN_USAGE_STREAM);
	GWN_vertbuf_data_alloc(g_batch.verts, BLF_BATCH_DRAW_LEN_MAX);

	GWN_vertbuf_attr_get_raw_data(g_batch.verts, g_batch.pos_loc, &g_batch.pos_step);
	GWN_vertbuf_attr_get_raw_data(g_batch.verts, g_batch.tex_loc, &g_batch.tex_step);
	GWN_vertbuf_attr_get_raw_data(g_batch.verts, g_batch.col_loc, &g_batch.col_step);
	g_batch.glyph_len = 0;

	g_batch.batch = GWN_batch_create_ex(GWN_PRIM_POINTS, g_batch.verts, NULL, GWN_BATCH_OWNS_VBO);
}

static void blf_batch_draw_exit(void)
{
	GWN_BATCH_DISCARD_SAFE(g_batch.batch);
}

void blf_batch_draw_vao_clear(void)
{
	if (g_batch.batch) {
		gwn_batch_vao_cache_clear(g_batch.batch);
	}
}

void blf_batch_draw_begin(FontBLF *font)
{
	if (g_batch.batch == NULL) {
		blf_batch_draw_init();
	}

	const bool font_changed = (g_batch.font != font);
	const bool simple_shader = ((font->flags & (BLF_ROTATION | BLF_MATRIX | BLF_ASPECT)) == 0);
	const bool shader_changed = (simple_shader != g_batch.simple_shader);

	g_batch.active = g_batch.enabled && simple_shader;

	if (simple_shader) {
		/* Offset is applied to each glyph. */
		copy_v2_v2(g_batch.ofs, font->pos);
	}
	else {
		/* Offset is baked in modelview mat. */
		zero_v2(g_batch.ofs);
	}

	if (g_batch.active) {
		float gpumat[4][4];
		gpuGetModelViewMatrix(gpumat);

		bool mat_changed = (memcmp(gpumat, g_batch.mat, sizeof(g_batch.mat)) != 0);

		if (mat_changed) {
			/* Modelviewmat is no longer the same.
			 * Flush cache but with the previous mat. */
			gpuPushMatrix();
			gpuLoadMatrix(g_batch.mat);
		}

		/* flush cache if config is not the same. */
		if (mat_changed || font_changed || shader_changed) {
			blf_batch_draw();
			g_batch.simple_shader = simple_shader;
			g_batch.font = font;
		}
		else {
			/* Nothing changed continue batching. */
			return;
		}

		if (mat_changed) {
			gpuPopMatrix();
			/* Save for next memcmp. */
			memcpy(g_batch.mat, gpumat, sizeof(g_batch.mat));
		}
	}
	else {
		/* flush cache */
		blf_batch_draw();
		g_batch.font = font;
		g_batch.simple_shader = simple_shader;
	}
}

void blf_batch_draw(void)
{
	if (g_batch.glyph_len == 0)
		return;

	glEnable(GL_BLEND);
	glBlendFuncSeparate(GL_SRC_ALPHA, GL_ONE_MINUS_SRC_ALPHA, GL_ONE, GL_ONE_MINUS_SRC_ALPHA);

	BLI_assert(g_batch.font->tex_bind_state != 0); /* must still be valid */
	glActiveTexture(GL_TEXTURE0);
	glBindTexture(GL_TEXTURE_2D, g_batch.font->tex_bind_state);

	GWN_vertbuf_vertex_count_set(g_batch.verts, g_batch.glyph_len);
	GWN_vertbuf_use(g_batch.verts); /* send data */

	GPUBuiltinShader shader = (g_batch.simple_shader) ? GPU_SHADER_TEXT_SIMPLE : GPU_SHADER_TEXT;
	GWN_batch_program_set_builtin(g_batch.batch, shader);
	GWN_batch_uniform_1i(g_batch.batch, "glyph", 0);
	GWN_batch_draw(g_batch.batch);

	glDisable(GL_BLEND);

	/* restart to 1st vertex data pointers */
	GWN_vertbuf_attr_get_raw_data(g_batch.verts, g_batch.pos_loc, &g_batch.pos_step);
	GWN_vertbuf_attr_get_raw_data(g_batch.verts, g_batch.tex_loc, &g_batch.tex_step);
	GWN_vertbuf_attr_get_raw_data(g_batch.verts, g_batch.col_loc, &g_batch.col_step);
	g_batch.glyph_len = 0;
}

static void blf_batch_draw_end(void)
{
	if (!g_batch.active) {
		blf_batch_draw();
	}
}

/** \} */

/* -------------------------------------------------------------------- */

int blf_font_init(void)
{
	memset(&g_batch, 0, sizeof(g_batch));
	BLI_spin_init(&ft_lib_mutex);
	return FT_Init_FreeType(&ft_lib);
}

void blf_font_exit(void)
{
	FT_Done_FreeType(ft_lib);
	BLI_spin_end(&ft_lib_mutex);
	blf_batch_draw_exit();
}

void blf_font_size(FontBLF *font, unsigned int size, unsigned int dpi)
{
	GlyphCacheBLF *gc;
	FT_Error err;

	gc = blf_glyph_cache_find(font, size, dpi);
	if (gc) {
		font->glyph_cache = gc;
		/* Optimization: do not call FT_Set_Char_Size if size did not change. */
		if (font->size == size && font->dpi == dpi)
			return;
	}

	err = FT_Set_Char_Size(font->face, 0, (FT_F26Dot6)(size * 64), dpi, dpi);
	if (err) {
		/* FIXME: here we can go through the fixed size and choice a close one */
		printf("The current font don't support the size, %u and dpi, %u\n", size, dpi);
		return;
	}

	font->size = size;
	font->dpi = dpi;

	if (!gc) {
		gc = blf_glyph_cache_new(font);
		if (gc)
			font->glyph_cache = gc;
		else
			font->glyph_cache = NULL;
	}
}

static void blf_font_ensure_ascii_table(FontBLF *font)
{
	GlyphBLF **glyph_ascii_table = font->glyph_cache->glyph_ascii_table;

	/* build ascii on demand */
	if (glyph_ascii_table['0'] == NULL) {
		GlyphBLF *g;
		unsigned int i;
		for (i = 0; i < 256; i++) {
			g = blf_glyph_search(font->glyph_cache, i);
			if (!g) {
				FT_UInt glyph_index = FT_Get_Char_Index(font->face, i);
				g = blf_glyph_add(font, glyph_index, i);
			}
			glyph_ascii_table[i] = g;
		}
	}
}

static void blf_font_ensure_ascii_kerning(FontBLF *font, const FT_UInt kern_mode)
{
	KerningCacheBLF *kc = font->kerning_cache;

	font->kerning_mode = kern_mode;

	if (!kc || kc->mode != kern_mode) {
		font->kerning_cache = kc = blf_kerning_cache_find(font);
		if (!kc) {
			font->kerning_cache = kc = blf_kerning_cache_new(font);
		}
	}
}

/* Fast path for runs of ASCII characters. Given that common UTF-8
 * input will consist of an overwhelming majority of ASCII
 * characters.
 */

/* Note,
 * blf_font_ensure_ascii_table(font); must be called before this macro */

#define BLF_UTF8_NEXT_FAST(_font, _g, _str, _i, _c, _glyph_ascii_table)          \
	if (((_c) = (_str)[_i]) < 0x80) {                                            \
		_g = (_glyph_ascii_table)[_c];                                           \
		_i++;                                                                    \
	}                                                                            \
	else if ((_c = BLI_str_utf8_as_unicode_step(_str, &(_i))) != BLI_UTF8_ERR) { \
		if ((_g = blf_glyph_search((_font)->glyph_cache, _c)) == NULL) {         \
			_g = blf_glyph_add(_font,                                            \
			                  FT_Get_Char_Index((_font)->face, _c), _c);         \
		}                                                                        \
	} (void)0


#define BLF_KERNING_VARS(_font, _has_kerning, _kern_mode)                        \
	const bool _has_kerning = FT_HAS_KERNING((_font)->face) != 0;                \
	const FT_UInt _kern_mode = (_has_kerning == 0) ? 0 :                         \
	                         (((_font)->flags & BLF_KERNING_DEFAULT) ?           \
	                          ft_kerning_default : (FT_UInt)FT_KERNING_UNFITTED) \

/* Note,
 * blf_font_ensure_ascii_kerning(font, kern_mode); must be called before this macro */

#define BLF_KERNING_STEP_FAST(_font, _kern_mode, _g_prev, _g, _c_prev, _c, _pen_x) \
{                                                                                \
	if (_g_prev) {                                                               \
		FT_Vector _delta;                                                        \
		if (_c_prev < 0x80 && _c < 0x80) {                                       \
			_pen_x += (_font)->kerning_cache->table[_c][_c_prev];                 \
		}                                                                        \
		else if (FT_Get_Kerning((_font)->face,                                   \
		                        (_g_prev)->idx,                                  \
		                        (_g)->idx,                                       \
		                        _kern_mode,                                      \
		                        &(_delta)) == 0)                                 \
		{                                                                        \
			_pen_x += (int)_delta.x >> 6;                                        \
		}                                                                        \
	}                                                                            \
} (void)0

#define BLF_KERNING_STEP(_font, _kern_mode, _g_prev, _g, _delta, _pen_x)         \
{                                                                                \
	if (_g_prev) {                                                               \
		_delta.x = _delta.y = 0;                                                 \
		if (FT_Get_Kerning((_font)->face,                                        \
		                   (_g_prev)->idx,                                       \
		                   (_g)->idx,                                            \
		                   _kern_mode,                                           \
		                   &(_delta)) == 0)                                      \
		{                                                                        \
			_pen_x += (int)_delta.x >> 6;                                        \
		}                                                                        \
	}                                                                            \
} (void)0

static void blf_font_draw_ex(
        FontBLF *font, const char *str, size_t len, struct ResultBLF *r_info,
        int pen_y)
{
	unsigned int c, c_prev = BLI_UTF8_ERR;
	GlyphBLF *g, *g_prev = NULL;
	int pen_x = 0;
	size_t i = 0;
	GlyphBLF **glyph_ascii_table = font->glyph_cache->glyph_ascii_table;

	if (len == 0) {
		/* early output, don't do any IMM OpenGL. */
		return;
	}

	BLF_KERNING_VARS(font, has_kerning, kern_mode);

	blf_font_ensure_ascii_table(font);
	blf_font_ensure_ascii_kerning(font, kern_mode);

	blf_batch_draw_begin(font);

	while ((i < len) && str[i]) {
		BLF_UTF8_NEXT_FAST(font, g, str, i, c, glyph_ascii_table);

		if (UNLIKELY(c == BLI_UTF8_ERR))
			break;
		if (UNLIKELY(g == NULL))
			continue;
		if (has_kerning)
			BLF_KERNING_STEP_FAST(font, kern_mode, g_prev, g, c_prev, c, pen_x);

		/* do not return this loop if clipped, we want every character tested */
		blf_glyph_render(font, g, (float)pen_x, (float)pen_y);

		pen_x += g->advance_i;
		g_prev = g;
		c_prev = c;
	}

	blf_batch_draw_end();

	if (r_info) {
		r_info->lines = 1;
		r_info->width = pen_x;
	}
}
void blf_font_draw(FontBLF *font, const char *str, size_t len, struct ResultBLF *r_info)
{
	blf_font_draw_ex(font, str, len, r_info, 0);
}

/* faster version of blf_font_draw, ascii only for view dimensions */
static void blf_font_draw_ascii_ex(
        FontBLF *font, const char *str, size_t len, struct ResultBLF *r_info,
        int pen_y)
{
	unsigned char c;
	GlyphBLF *g, *g_prev = NULL;
	FT_Vector delta;
	int pen_x = 0;
	GlyphBLF **glyph_ascii_table = font->glyph_cache->glyph_ascii_table;

	BLF_KERNING_VARS(font, has_kerning, kern_mode);

	blf_font_ensure_ascii_table(font);

	blf_batch_draw_begin(font);

	while ((c = *(str++)) && len--) {
		BLI_assert(c < 128);
		if ((g = glyph_ascii_table[c]) == NULL)
			continue;
		if (has_kerning)
			BLF_KERNING_STEP(font, kern_mode, g_prev, g, delta, pen_x);

		/* do not return this loop if clipped, we want every character tested */
		blf_glyph_render(font, g, (float)pen_x, (float)pen_y);

		pen_x += g->advance_i;
		g_prev = g;
	}

	blf_batch_draw_end();

	if (r_info) {
		r_info->lines = 1;
		r_info->width = pen_x;
	}
}
void blf_font_draw_ascii(FontBLF *font, const char *str, size_t len, struct ResultBLF *r_info)
{
	blf_font_draw_ascii_ex(font, str, len, r_info, 0);
}

/* use fixed column width, but an utf8 character may occupy multiple columns */
int blf_font_draw_mono(FontBLF *font, const char *str, size_t len, int cwidth)
{
	unsigned int c;
	GlyphBLF *g;
	int col, columns = 0;
	int pen_x = 0, pen_y = 0;
	size_t i = 0;
	GlyphBLF **glyph_ascii_table = font->glyph_cache->glyph_ascii_table;

	blf_font_ensure_ascii_table(font);

	blf_batch_draw_begin(font);

	while ((i < len) && str[i]) {
		BLF_UTF8_NEXT_FAST(font, g, str, i, c, glyph_ascii_table);

		if (UNLIKELY(c == BLI_UTF8_ERR))
			break;
		if (UNLIKELY(g == NULL))
			continue;

		/* do not return this loop if clipped, we want every character tested */
		blf_glyph_render(font, g, (float)pen_x, (float)pen_y);

		col = BLI_wcwidth((wchar_t)c);
		if (col < 0)
			col = 1;

		columns += col;
		pen_x += cwidth * col;
	}

	blf_batch_draw_end();

	return columns;
}

/* Sanity checks are done by BLF_draw_buffer() */
static void blf_font_draw_buffer_ex(
        FontBLF *font, const char *str, size_t len, struct ResultBLF *r_info,
        int pen_y)
{
	unsigned int c;
	GlyphBLF *g, *g_prev = NULL;
	FT_Vector delta;
	int pen_x = (int)font->pos[0];
	int pen_y_basis = (int)font->pos[1] + pen_y;
	size_t i = 0;
	GlyphBLF **glyph_ascii_table = font->glyph_cache->glyph_ascii_table;

	/* buffer specific vars */
	FontBufInfoBLF *buf_info = &font->buf_info;
	const float *b_col_float = buf_info->col_float;
	const unsigned char *b_col_char = buf_info->col_char;
	int chx, chy;
	int y, x;

	BLF_KERNING_VARS(font, has_kerning, kern_mode);

	blf_font_ensure_ascii_table(font);

	/* another buffer specific call for color conversion */

	while ((i < len) && str[i]) {
		BLF_UTF8_NEXT_FAST(font, g, str, i, c, glyph_ascii_table);

		if (UNLIKELY(c == BLI_UTF8_ERR))
			break;
		if (UNLIKELY(g == NULL))
			continue;
		if (has_kerning)
			BLF_KERNING_STEP(font, kern_mode, g_prev, g, delta, pen_x);

		chx = pen_x + ((int)g->pos_x);
		chy = pen_y_basis + g->height;

		if (g->pitch < 0) {
			pen_y = pen_y_basis + (g->height - (int)g->pos_y);
		}
		else {
			pen_y = pen_y_basis - (g->height - (int)g->pos_y);
		}

		if ((chx + g->width) >= 0 && chx < buf_info->w && (pen_y + g->height) >= 0 && pen_y < buf_info->h) {
			/* don't draw beyond the buffer bounds */
			int width_clip = g->width;
			int height_clip = g->height;
			int yb_start = g->pitch < 0 ? 0 : g->height - 1;

			if (width_clip + chx > buf_info->w)
				width_clip -= chx + width_clip - buf_info->w;
			if (height_clip + pen_y > buf_info->h)
				height_clip -= pen_y + height_clip - buf_info->h;
			
			/* drawing below the image? */
			if (pen_y < 0) {
				yb_start += (g->pitch < 0) ? -pen_y : pen_y;
				height_clip += pen_y;
				pen_y = 0;
			}

			if (buf_info->fbuf) {
				int yb = yb_start;
				for (y = ((chy >= 0) ? 0 : -chy); y < height_clip; y++) {
					for (x = ((chx >= 0) ? 0 : -chx); x < width_clip; x++) {
						const char a_byte = *(g->bitmap + x + (yb * g->pitch));
						if (a_byte) {
							const float a = (a_byte / 255.0f) * b_col_float[3];
							const size_t buf_ofs = (
							        ((size_t)(chx + x) + ((size_t)(pen_y + y) * (size_t)buf_info->w)) *
							        (size_t)buf_info->ch);
							float *fbuf = buf_info->fbuf + buf_ofs;

							if (a >= 1.0f) {
								fbuf[0] = b_col_float[0];
								fbuf[1] = b_col_float[1];
								fbuf[2] = b_col_float[2];
								fbuf[3] = 1.0f;
							}
							else {
								fbuf[0] = (b_col_float[0] * a) + (fbuf[0] * (1.0f - a));
								fbuf[1] = (b_col_float[1] * a) + (fbuf[1] * (1.0f - a));
								fbuf[2] = (b_col_float[2] * a) + (fbuf[2] * (1.0f - a));
								fbuf[3] = MIN2(fbuf[3] + a, 1.0f); /* clamp to 1.0 */
							}
						}
					}

					if (g->pitch < 0)
						yb++;
					else
						yb--;
				}
			}

			if (buf_info->cbuf) {
				int yb = yb_start;
				for (y = ((chy >= 0) ? 0 : -chy); y < height_clip; y++) {
					for (x = ((chx >= 0) ? 0 : -chx); x < width_clip; x++) {
						const char a_byte = *(g->bitmap + x + (yb * g->pitch));

						if (a_byte) {
							const float a = (a_byte / 255.0f) * b_col_float[3];
							const size_t buf_ofs = (
							        ((size_t)(chx + x) + ((size_t)(pen_y + y) * (size_t)buf_info->w)) *
							        (size_t)buf_info->ch);
							unsigned char *cbuf = buf_info->cbuf + buf_ofs;

							if (a >= 1.0f) {
								cbuf[0] = b_col_char[0];
								cbuf[1] = b_col_char[1];
								cbuf[2] = b_col_char[2];
								cbuf[3] = 255;
							}
							else {
								cbuf[0] = (unsigned char)((b_col_char[0] * a) + (cbuf[0] * (1.0f - a)));
								cbuf[1] = (unsigned char)((b_col_char[1] * a) + (cbuf[1] * (1.0f - a)));
								cbuf[2] = (unsigned char)((b_col_char[2] * a) + (cbuf[2] * (1.0f - a)));
								cbuf[3] = (unsigned char)MIN2((int)cbuf[3] + (int)(a * 255), 255); /* clamp to 255 */
							}
						}
					}

					if (g->pitch < 0)
						yb++;
					else
						yb--;
				}
			}
		}

		pen_x += g->advance_i;
		g_prev = g;
	}

	if (r_info) {
		r_info->lines = 1;
		r_info->width = pen_x;
	}
}
void blf_font_draw_buffer(
        FontBLF *font, const char *str, size_t len, struct ResultBLF *r_info)
{
	blf_font_draw_buffer_ex(font, str, len, r_info, 0);
}

size_t blf_font_width_to_strlen(FontBLF *font, const char *str, size_t len, float width, float *r_width)
{
	unsigned int c;
	GlyphBLF *g, *g_prev = NULL;
	FT_Vector delta;
	int pen_x = 0;
	size_t i = 0, i_prev;
	GlyphBLF **glyph_ascii_table = font->glyph_cache->glyph_ascii_table;
	const int width_i = (int)width + 1;
	int width_new;

	BLF_KERNING_VARS(font, has_kerning, kern_mode);

	blf_font_ensure_ascii_table(font);

	while ((void)(i_prev = i),
	       (void)(width_new = pen_x),
	       ((i < len) && str[i]))
	{
		BLF_UTF8_NEXT_FAST(font, g, str, i, c, glyph_ascii_table);

		if (UNLIKELY(c == BLI_UTF8_ERR))
			break;
		if (UNLIKELY(g == NULL))
			continue;
		if (has_kerning)
			BLF_KERNING_STEP(font, kern_mode, g_prev, g, delta, pen_x);

		pen_x += g->advance_i;

		if (width_i < pen_x) {
			break;
		}

		g_prev = g;
	}

	if (r_width) {
		*r_width = (float)width_new;
	}

	return i_prev;
}

size_t blf_font_width_to_rstrlen(FontBLF *font, const char *str, size_t len, float width, float *r_width)
{
	unsigned int c;
	GlyphBLF *g, *g_prev = NULL;
	FT_Vector delta;
	int pen_x = 0;
	size_t i = 0, i_prev;
	GlyphBLF **glyph_ascii_table = font->glyph_cache->glyph_ascii_table;
	const int width_i = (int)width + 1;
	int width_new;

	bool is_malloc;
	int (*width_accum)[2];
	int width_accum_ofs = 0;

	BLF_KERNING_VARS(font, has_kerning, kern_mode);

	/* skip allocs in simple cases */
	len = BLI_strnlen(str, len);
	if (width_i <= 1 || len == 0) {
		if (r_width) {
			*r_width = 0.0f;
		}
		return len;
	}

	if (len < 2048) {
		width_accum = BLI_array_alloca(width_accum, len);
		is_malloc = false;
	}
	else {
		width_accum = MEM_mallocN(sizeof(*width_accum) * len, __func__);
		is_malloc = true;
	}

	blf_font_ensure_ascii_table(font);

	while ((i < len) && str[i]) {
		BLF_UTF8_NEXT_FAST(font, g, str, i, c, glyph_ascii_table);

		if (UNLIKELY(c == BLI_UTF8_ERR))
			break;
		if (UNLIKELY(g == NULL))
			continue;
		if (has_kerning)
			BLF_KERNING_STEP(font, kern_mode, g_prev, g, delta, pen_x);

		pen_x += g->advance_i;

		width_accum[width_accum_ofs][0] = (int)i;
		width_accum[width_accum_ofs][1] = pen_x;
		width_accum_ofs++;

		g_prev = g;
	}

	if (pen_x > width_i && width_accum_ofs != 0) {
		const int min_x = pen_x - width_i;

		/* search backwards */
		width_new = pen_x;
		while (width_accum_ofs-- > 0) {
			if (min_x > width_accum[width_accum_ofs][1]) {
				break;
			}
		}
		width_accum_ofs++;
		width_new = pen_x - width_accum[width_accum_ofs][1];
		i_prev = (size_t)width_accum[width_accum_ofs][0];
	}
	else {
		width_new = pen_x;
		i_prev = 0;
	}

	if (is_malloc) {
		MEM_freeN(width_accum);
	}

	if (r_width) {
		*r_width = (float)width_new;
	}

	return i_prev;
}

static void blf_font_boundbox_ex(
        FontBLF *font, const char *str, size_t len, rctf *box, struct ResultBLF *r_info,
        int pen_y)
{
	unsigned int c, c_prev = BLI_UTF8_ERR;
	GlyphBLF *g, *g_prev = NULL;
	int pen_x = 0;
	size_t i = 0;
	GlyphBLF **glyph_ascii_table = font->glyph_cache->glyph_ascii_table;

	rctf gbox;

	BLF_KERNING_VARS(font, has_kerning, kern_mode);

	box->xmin = 32000.0f;
	box->xmax = -32000.0f;
	box->ymin = 32000.0f;
	box->ymax = -32000.0f;

	blf_font_ensure_ascii_table(font);
	blf_font_ensure_ascii_kerning(font, kern_mode);

	while ((i < len) && str[i]) {
		BLF_UTF8_NEXT_FAST(font, g, str, i, c, glyph_ascii_table);

		if (UNLIKELY(c == BLI_UTF8_ERR))
			break;
		if (UNLIKELY(g == NULL))
			continue;
		if (has_kerning)
			BLF_KERNING_STEP_FAST(font, kern_mode, g_prev, g, c_prev, c, pen_x);

		gbox.xmin = (float)pen_x;
		gbox.xmax = (float)pen_x + g->advance;
		gbox.ymin = g->box.ymin + (float)pen_y;
		gbox.ymax = g->box.ymax + (float)pen_y;

		if (gbox.xmin < box->xmin) box->xmin = gbox.xmin;
		if (gbox.ymin < box->ymin) box->ymin = gbox.ymin;

		if (gbox.xmax > box->xmax) box->xmax = gbox.xmax;
		if (gbox.ymax > box->ymax) box->ymax = gbox.ymax;

		pen_x += g->advance_i;
		g_prev = g;
		c_prev = c;
	}

	if (box->xmin > box->xmax) {
		box->xmin = 0.0f;
		box->ymin = 0.0f;
		box->xmax = 0.0f;
		box->ymax = 0.0f;
	}

	if (r_info) {
		r_info->lines = 1;
		r_info->width = pen_x;
	}
}
void blf_font_boundbox(FontBLF *font, const char *str, size_t len, rctf *r_box, struct ResultBLF *r_info)
{
	blf_font_boundbox_ex(font, str, len, r_box, r_info, 0);
}


/* -------------------------------------------------------------------- */
/** \name Word-Wrap Support
 * \{ */


/**
 * Generic function to add word-wrap support for other existing functions.
 *
 * Wraps on spaces and respects newlines.
 * Intentionally ignores non-unix newlines, tabs and more advanced text formatting.
 *
 * \note If we want rich text - we better have a higher level API to handle that
 * (color, bold, switching fonts... etc).
 */
static void blf_font_wrap_apply(
        FontBLF *font, const char *str, size_t len, struct ResultBLF *r_info,
        void (*callback)(FontBLF *font, const char *str, size_t len, int pen_y, void *userdata),
        void *userdata)
{
	unsigned int c;
	GlyphBLF *g, *g_prev = NULL;
	FT_Vector delta;
	int pen_x = 0, pen_y = 0;
	size_t i = 0;
	GlyphBLF **glyph_ascii_table = font->glyph_cache->glyph_ascii_table;
	int lines = 0;
	int pen_x_next = 0;

	BLF_KERNING_VARS(font, has_kerning, kern_mode);

	struct WordWrapVars {
		int wrap_width;
		size_t start, last[2];
	} wrap = {font->wrap_width != -1 ? font->wrap_width : INT_MAX, 0, {0, 0}};

	blf_font_ensure_ascii_table(font);
	// printf("%s wrapping (%d, %d) `%s`:\n", __func__, len, strlen(str), str);
	while ((i < len) && str[i]) {

		/* wrap vars */
		size_t i_curr = i;
		bool do_draw = false;

		BLF_UTF8_NEXT_FAST(font, g, str, i, c, glyph_ascii_table);

		if (UNLIKELY(c == BLI_UTF8_ERR))
			break;
		if (UNLIKELY(g == NULL))
			continue;
		if (has_kerning)
			BLF_KERNING_STEP(font, kern_mode, g_prev, g, delta, pen_x);

		/**
		 * Implementation Detail (utf8).
		 *
		 * Take care with single byte offsets here,
		 * since this is utf8 we can't be sure a single byte is a single character.
		 *
		 * This is _only_ done when we know for sure the character is ascii (newline or a space).
		 */
		pen_x_next = pen_x + g->advance_i;
		if (UNLIKELY((pen_x_next >= wrap.wrap_width) && (wrap.start != wrap.last[0]))) {
			do_draw = true;
		}
		else if (UNLIKELY(((i < len) && str[i]) == 0)) {
			/* need check here for trailing newline, else we draw it */
			wrap.last[0] = i + ((g->c != '\n') ? 1 : 0);
			wrap.last[1] = i;
			do_draw = true;
		}
		else if (UNLIKELY(g->c == '\n')) {
			wrap.last[0] = i_curr + 1;
			wrap.last[1] = i;
			do_draw = true;
		}
		else if (UNLIKELY(g->c != ' ' && (g_prev ? g_prev->c == ' ' : false))) {
			wrap.last[0] = i_curr;
			wrap.last[1] = i_curr;
		}

		if (UNLIKELY(do_draw)) {
			// printf("(%03d..%03d)  `%.*s`\n",
			//        wrap.start, wrap.last[0], (wrap.last[0] - wrap.start) - 1, &str[wrap.start]);

			callback(font, &str[wrap.start], (wrap.last[0] - wrap.start) - 1, pen_y, userdata);
			wrap.start = wrap.last[0];
			i = wrap.last[1];
			pen_x = 0;
			pen_y -= font->glyph_cache->glyph_height_max;
			g_prev = NULL;
			lines += 1;
			continue;
		}

		pen_x = pen_x_next;
		g_prev = g;
	}

	// printf("done! lines: %d, width, %d\n", lines, pen_x_next);

	if (r_info) {
		r_info->lines = lines;
		/* width of last line only (with wrapped lines) */
		r_info->width = pen_x_next;
	}
}

/* blf_font_draw__wrap */
static void blf_font_draw__wrap_cb(FontBLF *font, const char *str, size_t len, int pen_y, void *UNUSED(userdata))
{
	blf_font_draw_ex(font, str, len, NULL, pen_y);
}
void blf_font_draw__wrap(FontBLF *font, const char *str, size_t len, struct ResultBLF *r_info)
{
	blf_font_wrap_apply(font, str, len, r_info, blf_font_draw__wrap_cb, NULL);
}

/* blf_font_boundbox__wrap */
static void blf_font_boundbox_wrap_cb(FontBLF *font, const char *str, size_t len, int pen_y, void *userdata)
{
	rctf *box = userdata;
	rctf box_single;

	blf_font_boundbox_ex(font, str, len, &box_single, NULL, pen_y);
	BLI_rctf_union(box, &box_single);
}
void blf_font_boundbox__wrap(FontBLF *font, const char *str, size_t len, rctf *box, struct ResultBLF *r_info)
{
	box->xmin = 32000.0f;
	box->xmax = -32000.0f;
	box->ymin = 32000.0f;
	box->ymax = -32000.0f;

	blf_font_wrap_apply(font, str, len, r_info, blf_font_boundbox_wrap_cb, box);
}

/* blf_font_draw_buffer__wrap */
static void blf_font_draw_buffer__wrap_cb(FontBLF *font, const char *str, size_t len, int pen_y, void *UNUSED(userdata))
{
	blf_font_draw_buffer_ex(font, str, len, NULL, pen_y);
}
void blf_font_draw_buffer__wrap(FontBLF *font, const char *str, size_t len, struct ResultBLF *r_info)
{
	blf_font_wrap_apply(font, str, len, r_info, blf_font_draw_buffer__wrap_cb, NULL);
}

/** \} */


void blf_font_width_and_height(
        FontBLF *font, const char *str, size_t len,
        float *r_width, float *r_height, struct ResultBLF *r_info)
{
	float xa, ya;
	rctf box;

	if (font->flags & BLF_ASPECT) {
		xa = font->aspect[0];
		ya = font->aspect[1];
	}
	else {
		xa = 1.0f;
		ya = 1.0f;
	}

	if (font->flags & BLF_WORD_WRAP) {
		blf_font_boundbox__wrap(font, str, len, &box, r_info);
	}
	else {
		blf_font_boundbox(font, str, len, &box, r_info);
	}
	*r_width  = (BLI_rctf_size_x(&box) * xa);
	*r_height = (BLI_rctf_size_y(&box) * ya);
}

float blf_font_width(FontBLF *font, const char *str, size_t len, struct ResultBLF *r_info)
{
	float xa;
	rctf box;

	if (font->flags & BLF_ASPECT)
		xa = font->aspect[0];
	else
		xa = 1.0f;

	if (font->flags & BLF_WORD_WRAP) {
		blf_font_boundbox__wrap(font, str, len, &box, r_info);
	}
	else {
		blf_font_boundbox(font, str, len, &box, r_info);
	}
	return BLI_rctf_size_x(&box) * xa;
}

float blf_font_height(FontBLF *font, const char *str, size_t len, struct ResultBLF *r_info)
{
	float ya;
	rctf box;

	if (font->flags & BLF_ASPECT)
		ya = font->aspect[1];
	else
		ya = 1.0f;

	if (font->flags & BLF_WORD_WRAP) {
		blf_font_boundbox__wrap(font, str, len, &box, r_info);
	}
	else {
		blf_font_boundbox(font, str, len, &box, r_info);
	}
	return BLI_rctf_size_y(&box) * ya;
}

float blf_font_fixed_width(FontBLF *font)
{
	const unsigned int c = ' ';
	GlyphBLF *g = blf_glyph_search(font->glyph_cache, c);
	if (!g) {
		g = blf_glyph_add(font, FT_Get_Char_Index(font->face, c), c);

		/* if we don't find the glyph. */
		if (!g) {
			return 0.0f;
		}
	}

	return g->advance;
}

int blf_font_count_missing_chars(FontBLF *font, const char *str, const size_t len, int *r_tot_chars)
{
	int missing = 0;
	size_t i = 0;

	*r_tot_chars = 0;
	while (i < len) {
		unsigned int c;

		if ((c = str[i]) < 0x80) {
			i++;
		}
		else if ((c = BLI_str_utf8_as_unicode_step(str, &i)) != BLI_UTF8_ERR) {
			if (FT_Get_Char_Index((font)->face, c) == 0) {
				missing++;
			}
		}
		(*r_tot_chars)++;
	}
	return missing;
}

void blf_font_free(FontBLF *font)
{
	GlyphCacheBLF *gc;

	font->glyph_cache = NULL;
	while ((gc = BLI_pophead(&font->cache))) {
		blf_glyph_cache_free(gc);
	}

	blf_kerning_cache_clear(font);

	FT_Done_Face(font->face);
	if (font->filename)
		MEM_freeN(font->filename);
	if (font->name)
		MEM_freeN(font->name);
	MEM_freeN(font);
}

static void blf_font_fill(FontBLF *font)
{
	font->aspect[0] = 1.0f;
	font->aspect[1] = 1.0f;
	font->aspect[2] = 1.0f;
	font->pos[0] = 0.0f;
	font->pos[1] = 0.0f;
	font->angle = 0.0f;

	for (int i = 0; i < 16; i++)
		font->m[i] = 0;

	/* annoying bright color so we can see where to add BLF_color calls */
	font->color[0] = 255;
	font->color[1] = 255;
	font->color[2] = 0;
	font->color[3] = 255;

	font->clip_rec.xmin = 0.0f;
	font->clip_rec.xmax = 0.0f;
	font->clip_rec.ymin = 0.0f;
	font->clip_rec.ymax = 0.0f;
	font->flags = 0;
	font->dpi = 0;
	font->size = 0;
	BLI_listbase_clear(&font->cache);
	BLI_listbase_clear(&font->kerning_caches);
	font->glyph_cache = NULL;
	font->kerning_cache = NULL;
#if BLF_BLUR_ENABLE
	font->blur = 0;
<<<<<<< HEAD
#endif
	font->max_tex_size = -1;
=======
	font->tex_size_max = -1;
>>>>>>> 473f17b3

	font->buf_info.fbuf = NULL;
	font->buf_info.cbuf = NULL;
	font->buf_info.w = 0;
	font->buf_info.h = 0;
	font->buf_info.ch = 0;
	font->buf_info.col_init[0] = 0;
	font->buf_info.col_init[1] = 0;
	font->buf_info.col_init[2] = 0;
	font->buf_info.col_init[3] = 0;

	font->ft_lib = ft_lib;
	font->ft_lib_mutex = &ft_lib_mutex;
}

FontBLF *blf_font_new(const char *name, const char *filename)
{
	FontBLF *font;
	FT_Error err;
	char *mfile;

	font = (FontBLF *)MEM_callocN(sizeof(FontBLF), "blf_font_new");
	err = FT_New_Face(ft_lib, filename, 0, &font->face);
	if (err) {
		MEM_freeN(font);
		return NULL;
	}

	err = FT_Select_Charmap(font->face, ft_encoding_unicode);
	if (err) {
		printf("Can't set the unicode character map!\n");
		FT_Done_Face(font->face);
		MEM_freeN(font);
		return NULL;
	}

	mfile = blf_dir_metrics_search(filename);
	if (mfile) {
		err = FT_Attach_File(font->face, mfile);
		if (err) {
			fprintf(stderr, "FT_Attach_File failed to load '%s' with error %d\n", filename, (int)err);
		}
		MEM_freeN(mfile);
	}

	font->name = BLI_strdup(name);
	font->filename = BLI_strdup(filename);
	blf_font_fill(font);
	return font;
}

void blf_font_attach_from_mem(FontBLF *font, const unsigned char *mem, int mem_size)
{
	FT_Open_Args open;

	open.flags = FT_OPEN_MEMORY;
	open.memory_base = (const FT_Byte *)mem;
	open.memory_size = mem_size;
	FT_Attach_Stream(font->face, &open);
}

FontBLF *blf_font_new_from_mem(const char *name, const unsigned char *mem, int mem_size)
{
	FontBLF *font;
	FT_Error err;

	font = (FontBLF *)MEM_callocN(sizeof(FontBLF), "blf_font_new_from_mem");
	err = FT_New_Memory_Face(ft_lib, mem, mem_size, 0, &font->face);
	if (err) {
		MEM_freeN(font);
		return NULL;
	}

	err = FT_Select_Charmap(font->face, ft_encoding_unicode);
	if (err) {
		printf("Can't set the unicode character map!\n");
		FT_Done_Face(font->face);
		MEM_freeN(font);
		return NULL;
	}

	font->name = BLI_strdup(name);
	font->filename = NULL;
	blf_font_fill(font);
	return font;
}<|MERGE_RESOLUTION|>--- conflicted
+++ resolved
@@ -1137,12 +1137,8 @@
 	font->kerning_cache = NULL;
 #if BLF_BLUR_ENABLE
 	font->blur = 0;
-<<<<<<< HEAD
 #endif
-	font->max_tex_size = -1;
-=======
 	font->tex_size_max = -1;
->>>>>>> 473f17b3
 
 	font->buf_info.fbuf = NULL;
 	font->buf_info.cbuf = NULL;

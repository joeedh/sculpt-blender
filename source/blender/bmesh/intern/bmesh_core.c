--- conflicted
+++ resolved
@@ -1976,11 +1976,7 @@
 }
 #undef _
 
-<<<<<<< HEAD
-char *bm_get_err_str(int err)
-=======
 const char *bm_get_error_str(int err)
->>>>>>> 9cd4f0d4
 {
   static char buf[1024];
   buf[0] = 0;
@@ -1995,1144 +1991,6 @@
   return buf;
 }
 
-<<<<<<< HEAD
-static void bm_local_obj_free(char *str, char *fixed)
-{
-  if (str != fixed) {
-    MEM_freeN(str);
-  }
-}
-
-#  define LOCAL_OBJ_SIZE 512
-
-static char *obj_append_line(const char *line, char *str, char *fixed, int *size, int *i)
-{
-  int len = (int)strlen(line);
-
-  if (*i + len + 1 >= *size) {
-    *size += len + ((*size) >> 1);
-
-    if (str == fixed) {
-      str = MEM_mallocN(*size, "buf");
-      memcpy(str, fixed, LOCAL_OBJ_SIZE);
-    }
-    else {
-      str = MEM_reallocN(str, *size);
-    }
-  }
-
-  memcpy(str + *i, line, len);
-  str[*i + len] = 0;
-
-  *i += len;
-
-  return str;
-}
-
-/* NotForPr: saves an obj of the neighborhood around an edge prior to collapse
- *           into a buffer that can be read from a debugger.
- */
-static char *bm_save_local_obj_text(
-    BMesh *UNUSED(bm), int depth, char buf[LOCAL_OBJ_SIZE], const char *fmt, ...)
-{
-  va_list vl;
-  va_start(vl, fmt);
-
-  buf[0] = 0;
-
-  BMVert **vs = NULL, **initial_vs = NULL;
-  BMEdge **es = NULL, **initial_es = NULL;
-  BMFace **fs = NULL, **initial_fs = NULL;
-
-  BLI_array_staticdeclare(vs, 64);
-  BLI_array_staticdeclare(es, 64);
-  BLI_array_staticdeclare(fs, 64);
-
-  BLI_array_staticdeclare(initial_vs, 8);
-  BLI_array_staticdeclare(initial_es, 8);
-  BLI_array_staticdeclare(initial_fs, 8);
-
-  SmallHash visit;
-  BLI_smallhash_init(&visit);
-
-  const char *c = fmt;
-  while (*c) {
-    if (*c == ' ' || *c == '\t') {
-      c++;
-      continue;
-    }
-
-    void *ptr = va_arg(vl, void *);
-
-    switch (*c) {
-      case 'v':
-        BLI_array_append(vs, (BMVert *)ptr);
-        BLI_array_append(initial_vs, (BMVert *)ptr);
-        break;
-      case 'e':
-        BLI_array_append(es, (BMEdge *)ptr);
-        BLI_array_append(initial_es, (BMEdge *)ptr);
-        break;
-      case 'f':
-        BLI_array_append(fs, (BMFace *)ptr);
-        BLI_array_append(initial_fs, (BMFace *)ptr);
-        break;
-    }
-
-    c++;
-  }
-
-  va_end(vl);
-
-  int tag = 4;
-  for (int i = 0; i < BLI_array_len(fs); i++) {
-    BMFace *f = fs[i];
-    BMLoop *l = f->l_first;
-
-    do {
-      l->v->head.api_flag &= ~tag;
-      l->e->head.api_flag &= ~tag;
-    } while ((l = l->next) != f->l_first);
-  }
-
-  for (int i = 0; i < BLI_array_len(es); i++) {
-    BMEdge *e = es[i];
-
-    e->v1->head.api_flag &= ~tag;
-    e->v2->head.api_flag &= ~tag;
-  }
-
-  for (int i = 0; i < BLI_array_len(vs); i++) {
-    vs[i]->head.api_flag |= tag;
-  }
-  for (int i = 0; i < BLI_array_len(es); i++) {
-    BMEdge *e = es[i];
-
-    if (!(e->v1->head.api_flag & tag)) {
-      BLI_array_append(vs, e->v1);
-      e->v1->head.api_flag |= tag;
-    }
-
-    if (!(e->v2->head.api_flag & tag)) {
-      BLI_array_append(vs, e->v2);
-      e->v2->head.api_flag |= tag;
-    }
-
-    e->head.api_flag |= tag;
-  }
-
-  for (int i = 0; i < BLI_array_len(fs); i++) {
-    BMFace *f = fs[i];
-    BMLoop *l = f->l_first;
-
-    do {
-      if (!(l->v->head.api_flag & tag)) {
-        BLI_array_append(vs, l->v);
-        l->v->head.api_flag |= tag;
-      }
-
-      if (!(l->e->head.api_flag & tag)) {
-        BLI_array_append(es, l->e);
-        l->e->head.api_flag |= tag;
-      }
-    } while ((l = l->next) != f->l_first);
-  }
-
-  struct stack {
-    BMVert *v;
-    int depth;
-  } *stack = NULL;
-  BLI_array_staticdeclare(stack, 256);
-
-  SmallHash elemset;
-  BLI_smallhash_init(&elemset);
-
-  for (int i = 0; i < BLI_array_len(vs); i++) {
-    BLI_smallhash_insert(&elemset, (uintptr_t)vs[i], NULL);
-  }
-  for (int i = 0; i < BLI_array_len(es); i++) {
-    BLI_smallhash_insert(&elemset, (uintptr_t)es[i], NULL);
-  }
-  for (int i = 0; i < BLI_array_len(fs); i++) {
-    BLI_smallhash_insert(&elemset, (uintptr_t)fs[i], NULL);
-  }
-
-  for (int i = 0; i < BLI_array_len(vs); i++) {
-    int si = 0;
-
-    BLI_array_clear(stack);
-
-    // connected islands only
-    if (i > 0) {
-      break;
-    }
-
-    BLI_array_grow_one(stack);
-
-    stack[si].v = vs[i];
-    stack[si].depth = 0;
-    si++;
-
-    while (si > 0) {
-      BLI_array_len_set(stack, BLI_array_len(stack) - 1);
-
-      if (si >= 8192) {
-        printf("%s: stack error\n", __func__);
-      }
-
-      si--;
-
-      BMVert *v = stack[si].v;
-      int startdepth = stack[si].depth;
-
-      if (!BLI_smallhash_haskey(&elemset, (uintptr_t)v)) {
-        BLI_smallhash_insert(&elemset, (uintptr_t)v, NULL);
-        BLI_array_append(vs, v);
-      }
-
-      if (!v->e || stack[si].depth > depth) {
-        continue;
-      }
-
-      BMEdge *e = v->e;
-      do {
-        if (!BLI_smallhash_haskey(&visit, (uintptr_t)e)) {
-          BLI_smallhash_insert(&visit, (uintptr_t)e, NULL);
-          BLI_array_grow_one(stack);
-
-          stack[si].v = e->v1;
-          stack[si].depth = startdepth + 1;
-          si++;
-
-          BLI_array_grow_one(stack);
-
-          stack[si].v = e->v2;
-          stack[si].depth = startdepth + 1;
-          si++;
-        }
-
-        if (!e->l) {
-          continue;
-        }
-
-        BMLoop *l = e->l;
-        do {
-          if (!BLI_smallhash_haskey(&visit, (uintptr_t)l->f)) {
-            if (!BLI_smallhash_haskey(&elemset, (uintptr_t)l->f)) {
-              BLI_smallhash_insert(&elemset, (uintptr_t)l->f, NULL);
-              BLI_array_append(fs, l->f);
-            }
-
-            BMLoop *l2 = l;
-            do {
-              if (BLI_smallhash_haskey(&visit, (uintptr_t)l->v)) {
-                BLI_smallhash_insert(&visit, (uintptr_t)l->f, NULL);
-                BLI_array_grow_one(stack);
-
-                stack[si].v = l->v;
-                stack[si].depth = startdepth + 1;
-                si++;
-              }
-            } while ((l2 = l2->next) != l);
-          }
-        } while ((l = l->radial_next) != e->l);
-      } while ((e = BM_DISK_EDGE_NEXT(e, v)) != v->e);
-    }
-  }
-
-  char *str = buf;
-  int size = LOCAL_OBJ_SIZE - 1;
-  int stri = 0;
-
-  for (int i = 0; i < BLI_array_len(es); i++) {
-    es[i]->head.api_flag &= ~tag;
-  }
-
-  char line[128];
-  line[0] = 0;
-
-  for (int i = 0; i < BLI_array_len(vs); i++) {
-    vs[i]->head.api_flag &= ~tag;
-  }
-  for (int i = 0; i < BLI_array_len(es); i++) {
-    es[i]->head.api_flag &= ~tag;
-  }
-  for (int i = 0; i < BLI_array_len(fs); i++) {
-    fs[i]->head.api_flag &= ~tag;
-  }
-
-  for (int i = 0; i < BLI_array_len(initial_vs); i++) {
-    initial_vs[i]->head.api_flag |= tag;
-  }
-
-  for (int i = 0; i < BLI_array_len(initial_es); i++) {
-    initial_es[i]->head.api_flag |= tag;
-    initial_es[i]->v1->head.api_flag |= tag;
-    initial_es[i]->v2->head.api_flag |= tag;
-  }
-
-  for (int i = 0; i < BLI_array_len(initial_fs); i++) {
-    BMFace *f = initial_fs[i];
-
-    f->head.api_flag |= tag;
-    BMLoop *l = f->l_first;
-
-    do {
-      l->v->head.api_flag |= tag;
-    } while ((l = l->next) != f->l_first);
-  }
-
-  for (int i = 0; i < BLI_array_len(vs); i++) {
-    BMVert *v = vs[i];
-
-    if (v->head.api_flag & tag) {
-      sprintf(line, "#select\n");
-      str = obj_append_line(line, str, buf, &size, &stri);
-    }
-
-    v->head.index = i + 1;
-    sprintf(line, "v %.4f %.4f %.4f\n", v->co[0], v->co[1], v->co[2]);
-
-    str = obj_append_line(line, str, buf, &size, &stri);
-  }
-
-  /* save wire edges */
-  for (int i = 0; i < BLI_array_len(es); i++) {
-    BMEdge *e = es[i];
-
-    if (e->l) {
-      continue;
-    }
-
-    sprintf(line, "l %d %d\n", e->v1->head.index, e->v2->head.index);
-    str = obj_append_line(line, str, buf, &size, &stri);
-  }
-
-  for (int i = 0; i < BLI_array_len(fs); i++) {
-    BMFace *f = fs[i];
-    BMLoop *l = f->l_first;
-
-    sprintf(line, "f");
-    str = obj_append_line(line, str, buf, &size, &stri);
-
-    do {
-      sprintf(line, " %d", l->v->head.index);
-
-      str = obj_append_line(line, str, buf, &size, &stri);
-    } while ((l = l->next) != f->l_first);
-
-    str = obj_append_line("\n", str, buf, &size, &stri);
-  }
-
-  BLI_smallhash_release(&visit);
-  BLI_smallhash_release(&elemset);
-
-  BLI_array_free(vs);
-  BLI_array_free(es);
-  BLI_array_free(fs);
-  BLI_array_free(stack);
-
-  BLI_array_free(initial_vs);
-  BLI_array_free(initial_es);
-  BLI_array_free(initial_fs);
-
-  return str;
-}
-
-static void trigger_jvke_error(int err, char *obj_text)
-{
-  printf("========= ERROR %s============\n\n%s\n\n", bm_get_err_str(err), obj_text);
-}
-
-int bmesh_elem_check_all(void *elem, char htype)
-{
-  int err = 0;
-
-  if (BM_elem_is_free((BMElem *)elem, htype)) {
-    printf("Element was freed!\n");
-    return 1;
-  }
-
-  switch (htype) {
-    case BM_VERT: {
-      BMVert *v = (BMVert *)elem;
-      if ((err = bmesh_elem_check(v, BM_VERT))) {
-        return err;
-      }
-
-      if (!v->e) {
-        break;
-      }
-
-      BMEdge *e = v->e;
-      do {
-        if ((err = bmesh_elem_check(e, BM_EDGE))) {
-          return err;
-        }
-
-        BMLoop *l = e->l;
-        if (!l) {
-          continue;
-        }
-
-        do {
-          if ((err = bmesh_elem_check(l, BM_LOOP))) {
-            return err;
-          }
-          if ((err = bmesh_elem_check(l->f, BM_FACE))) {
-            return err;
-          }
-
-          BMLoop *l2 = l;
-          do {
-            if ((err = bmesh_elem_check(l2, BM_LOOP))) {
-              return err;
-            }
-            if ((err = bmesh_elem_check(l2->e, BM_EDGE))) {
-              return err;
-            }
-            if ((err = bmesh_elem_check(l2->v, BM_VERT))) {
-              return err;
-            }
-            if ((err = bmesh_elem_check(l2->radial_next->e, BM_EDGE))) {
-              return err;
-            }
-            if ((err = bmesh_elem_check(l2->radial_next->v, BM_VERT))) {
-              return err;
-            }
-            if ((err = bmesh_elem_check(l2->radial_next->f, BM_FACE))) {
-              return err;
-            }
-          } while ((l2 = l2->next) != l);
-        } while ((l = l->radial_next) != e->l);
-      } while ((e = BM_DISK_EDGE_NEXT(e, v)) != v->e);
-
-      break;
-    }
-    case BM_EDGE: {
-      BMEdge *e = elem;
-
-      if ((err = bmesh_elem_check(elem, htype))) {
-        return err;
-      }
-
-      BMLoop *l = e->l;
-      if (!l) {
-        break;
-      }
-
-      int count = 0;
-      do {
-        if (count++ > 10) {
-          return 1 << IS_LOOP_WRONG_RADIAL_LENGTH;
-        }
-      } while ((l = l->radial_next) != e->l);
-
-      break;
-    }
-    case BM_LOOP: {
-      if ((err = bmesh_elem_check(elem, htype))) {
-        return err;
-      }
-      break;
-    }
-    case BM_FACE: {
-      if ((err = bmesh_elem_check(elem, htype))) {
-        return err;
-      }
-      break;
-    }
-  }
-
-  return err;
-}
-
-static void jvke_check_recursive(BMVert *v, int depth, char *saved_obj, SmallHash *visit);
-
-char *_last_local_obj = NULL;
-
-#  define JVKE_CHECK_ELEMENT(elem) \
-    { \
-      if (0 && elem->head.htype == BM_VERT) { \
-        jvke_check_recursive((BMVert *)elem, 2, saved_obj, NULL); \
-      } \
-      else { \
-        int err = 0; \
-        if ((err = bmesh_elem_check_all(elem, (elem)->head.htype))) { \
-          trigger_jvke_error(err, saved_obj); \
-        } \
-      } \
-    }
-#else
-#  define JVKE_CHECK_ELEMENT(elem)
-#endif
-
-static bool cleanup_vert(BMesh *bm, BMVert *v)
-{
-  BMEdge *e = v->e;
-
-  if (!e->l || e->l->f == e->l->radial_next->f) {
-    return false;
-  }
-
-  bm_logstack_push();
-
-  BMFace *f_example = NULL;
-
-  do {
-    BMLoop *l = e->l;
-    if (!l) {
-      continue;
-    }
-
-    f_example = l->f;
-    break;
-  } while ((e = BM_DISK_EDGE_NEXT(e, v)) != v->e);
-
-  BMVert *v1 = BM_edge_other_vert(v->e, v);
-  BMVert *v2 = BM_edge_other_vert(BM_DISK_EDGE_NEXT(v->e, v), v);
-  BMVert *v3 = BM_edge_other_vert(BM_DISK_EDGE_NEXT(BM_DISK_EDGE_NEXT(v->e, v), v), v);
-
-  BMFace *f = BM_face_create_quad_tri(bm, v1, v2, v3, NULL, f_example, BM_CREATE_NOP);
-  BMLoop *l = f->l_first;
-
-  // ensure correct winding
-  do {
-    if (l->radial_next != l && l->radial_next->v == l->v) {
-      BM_face_normal_flip(bm, f);
-      break;
-    }
-  } while ((l = l->next) != f->l_first);
-
-  BM_vert_kill(bm, v);
-
-  bm_logstack_pop();
-  return true;
-}
-
-static void bmesh_kernel_check_val3_vert(BMesh *bm, BMEdge *e)
-{
-  if (!e->l) {
-    return;
-  }
-
-  bm_logstack_push();
-
-  bool stop;
-
-  do {
-    stop = true;
-
-    BMLoop *l = e->l;
-
-    if (!l) {
-      break;
-    }
-
-    do {
-      BMLoop *l2 = l->prev;
-
-      if (l2 == l2->radial_next) {
-        continue;
-      }
-
-      if (BM_vert_edge_count(l2->v) == 3) {
-        if (cleanup_vert(bm, l2->v)) {
-          stop = false;
-          break;
-        }
-      }
-    } while ((l = l->radial_next) != e->l);
-  } while (!stop);
-
-  bm_logstack_pop();
-}
-
-#ifdef JVKE_DEBUG
-static void check_visit(void *velem, SmallHash *visit, char *saved_obj)
-{
-  if (BLI_smallhash_haskey(visit, (uintptr_t)velem)) {
-    return;
-  }
-  BLI_smallhash_insert(visit, (uintptr_t)velem, NULL);
-
-  BMElem *elem = (BMElem *)velem;
-  bmesh_elem_check_all(elem, elem->head.htype);
-}
-
-#  define JVKE_CHECK_ELEMENT_REC(elem) check_visit(elem, visit, saved_obj)
-
-static void jvke_check_recursive(BMVert *v, int depth, char *saved_obj, SmallHash *visit)
-{
-  SmallHash sh;
-  bool was_first = false;
-
-  if (!v->e) {
-    return;
-  }
-
-  if (!visit) {
-    visit = &sh;
-    BLI_smallhash_init(&sh);
-    was_first = true;
-  }
-
-  BMEdge *e2 = v->e;
-  do {
-    JVKE_CHECK_ELEMENT_REC(e2);
-    if (depth > 0) {
-      jvke_check_recursive(BM_edge_other_vert(e2, v), depth - 1, saved_obj, visit);
-    }
-
-    if (e2->l) {
-      JVKE_CHECK_ELEMENT_REC(e2->l->f);
-
-      BMLoop *l = e2->l;
-      do {
-        JVKE_CHECK_ELEMENT_REC(l->v);
-        JVKE_CHECK_ELEMENT_REC(l->e);
-        JVKE_CHECK_ELEMENT_REC(l->f);
-
-        if (depth > 0) {
-          jvke_check_recursive(l->v, depth - 1, saved_obj, visit);
-        }
-      } while ((l = l->radial_next) != e2->l);
-    }
-  } while ((e2 = BM_DISK_EDGE_NEXT(e2, v)) != v->e);
-
-  if (was_first) {
-    BLI_smallhash_release(visit);
-  }
-}
-#endif
-
-static void check_mesh_radial(BMesh *bm)
-{
-  return;
-  BMIter iter;
-  BMEdge *e;
-  BM_ITER_MESH (e, &iter, bm, BM_EDGES_OF_MESH) {
-    int count = 0;
-    BMLoop *l = e->l;
-
-    if (!l) {
-      continue;
-    }
-
-    do {
-      if (BM_elem_is_free((BMElem *)l, BM_LOOP)) {
-        printf("Freed loop in edge %p radial cycle\n", e);
-      }
-
-      if (count++ > 100) {
-        printf("Corrupted radial cycle for %p\n", e);
-        break;
-      }
-    } while ((l = l->radial_next) != e->l);
-  }
-}
-
-/**
- * \brief Join Vert Kill Edge (JVKE)
- *
- * Collapse an edge, merging surrounding data.
- *
- * Unlike #BM_vert_collapse_edge & #bmesh_kernel_join_edge_kill_vert
- * which only handle 2 valence verts,
- * this can handle any number of connected edges/faces.
- *
- * <pre>
- * Before: -> After:
- * +-+-+-+    +-+-+-+
- * | | | |    | \ / |
- * +-+-+-+    +--+--+
- * | | | |    | / \ |
- * +-+-+-+    +-+-+-+
- * </pre>
- */
-ATTR_NO_OPT BMVert *bmesh_kernel_join_vert_kill_edge(
-    BMesh *bm, BMEdge *e, BMVert *v_kill, const bool do_del, const bool combine_flags)
-{
-  BMVert *v_conn = BM_edge_other_vert(e, v_kill);
-
-#ifdef JVKE_DEBUG
-  char buf[LOCAL_OBJ_SIZE];
-
-  bool have_boundary = false;
-
-  if (_last_local_obj) {
-    free(_last_local_obj);
-  }
-
-  char *saved_obj = bm_save_local_obj_text(bm, 2, buf, "e", e);
-  _last_local_obj = strdup(saved_obj);
-#endif
-
-  /* Free any surrounding valence-3 rings disconnected from the edge. */
-  // XXX bmesh_kernel_check_val3_vert(bm, e);
-
-  if (BM_elem_is_free((BMElem *)e, BM_EDGE)) {
-    printf("%s: error: e was freed\n", __func__);
-    return NULL;
-  }
-
-  BMFace **fs = NULL;
-  BMEdge **deles = NULL;
-  BLI_array_staticdeclare(fs, 32);
-  BLI_array_staticdeclare(deles, 32);
-
-  BMVert *v_del = BM_edge_other_vert(e, v_conn);
-  const int tag = _FLAG_WALK_ALT;  // using bmhead.api_flag here
-  const int dup_tag = _FLAG_OVERLAP;
-  const int final_tag = _FLAG_JF;
-
-  JVKE_CHECK_ELEMENT(v_conn);
-  JVKE_CHECK_ELEMENT(v_del);
-
-  check_mesh_radial(bm);
-
-  /* first clear tags */
-  for (int i = 0; i < 2; i++) {
-    BMVert *v = i ? v_del : v_conn;
-
-    if (!v->e) {
-      continue;
-    }
-
-    BMEdge *e2 = v->e;
-    do {
-      if (!e2->l) {
-        continue;
-      }
-
-      BMLoop *l = e2->l;
-      do {
-        BM_ELEM_API_FLAG_DISABLE(l->f, tag);
-
-#ifdef JVKE_DEBUG
-        if (l->radial_next == l) {
-          have_boundary = true;
-        }
-#endif
-
-        BM_ELEM_API_FLAG_DISABLE(l->f, dup_tag);
-        BM_ELEM_API_FLAG_DISABLE(l->e, dup_tag);
-        BM_ELEM_API_FLAG_DISABLE(l->v, dup_tag);
-      } while ((l = l->radial_next) != e2->l);
-    } while ((e2 = BM_DISK_EDGE_NEXT(e2, v)) != v->e);
-  }
-
-  check_mesh_radial(bm);
-
-  /* now build face list */
-  for (int i = 0; i < 2; i++) {
-    BMVert *v = i ? v_del : v_conn;
-    BMEdge *e2 = v->e;
-
-    if (!e2 || !e2->l) {
-      continue;
-    }
-
-    do {
-      BMLoop *l = e2->l;
-
-      if (!l) {
-        continue;
-      }
-
-      do {
-        if (!BM_ELEM_API_FLAG_TEST(l->f, tag)) {
-          BM_ELEM_API_FLAG_ENABLE(l->f, tag);
-
-          BMLoop *l2 = l;
-          do {
-            BM_ELEM_API_FLAG_DISABLE(l2->e, tag);
-          } while ((l2 = l2->next) != l);
-
-          BLI_array_append(fs, l->f);
-        }
-      } while ((l = l->radial_next) != e2->l);
-    } while ((e2 = BM_DISK_EDGE_NEXT(e2, v)) != v->e);
-  }
-
-  check_mesh_radial(bm);
-
-  /* Unlink loops. */
-  for (int i = 0; i < BLI_array_len(fs); i++) {
-    BMFace *f = fs[i];
-    BMLoop *l = f->l_first;
-
-    do {
-      BMEdge *e2 = l->e;
-
-      l->radial_next->radial_prev = l->radial_prev;
-      l->radial_prev->radial_next = l->radial_next;
-      BMLoop *ln = l->radial_prev;
-
-      if (l == e2->l) {
-        e2->l = l->radial_next;
-      }
-
-      if (l == e2->l) {
-        e2->l = NULL;
-      }
-
-      if (ln != l) {
-        BMLoop *l2 = ln;
-        int count = 0;
-
-        do {
-          if (count++ > 20) {
-            printf("radial error\n");
-            break;
-          }
-        } while ((l2 = l2->radial_next) != ln);
-      }
-    } while ((l = l->next) != f->l_first);
-  }
-
-  check_mesh_radial(bm);
-
-  /* Swap verts. */
-  for (int i = 0; i < BLI_array_len(fs); i++) {
-    BMFace *f = fs[i];
-    BMLoop *l = f->l_first, *lnext = NULL;
-
-    do {
-      lnext = l->next;
-
-      if (l->v == v_del) {
-        l->v = v_conn;
-      }
-
-      BM_ELEM_API_FLAG_DISABLE(l->v, tag);
-
-      for (int step = 0; step < 2; step++) {
-        BMVert *v_edge = step ? l->e->v2 : l->e->v1;
-        BMVert *v_other = BM_edge_other_vert(l->e, v_edge);
-
-        if (v_edge != v_del) {
-          continue;
-        }
-
-        if (v_other == v_conn) {
-          /* Flag for later selection. */
-          if (!BM_ELEM_API_FLAG_TEST(l->e, tag)) {
-            BLI_array_append(deles, l->e);
-          }
-
-          BM_ELEM_API_FLAG_ENABLE(l->e, tag);
-        }
-        else {
-          BMEdge *e3;
-
-          if ((e3 = BM_edge_exists(v_conn, v_other))) {
-            if (combine_flags) {
-              bool remove_smooth = !BM_elem_flag_test(l->e, BM_ELEM_SMOOTH);
-              remove_smooth = remove_smooth || !BM_elem_flag_test(e3, BM_ELEM_SMOOTH);
-
-              e3->head.hflag |= l->e->head.hflag;
-
-              if (remove_smooth) {
-                BM_elem_flag_disable(e3, BM_ELEM_SMOOTH);
-              }
-            }
-
-            /* Flag for later deletion. */
-            if (!BM_ELEM_API_FLAG_TEST(l->e, tag)) {
-              BLI_array_append(deles, l->e);
-            }
-
-            BM_ELEM_API_FLAG_ENABLE(l->e, tag);
-
-            l->e = e3;
-          }
-          else {
-            bmesh_disk_vert_replace(l->e, v_conn, v_del);
-          }
-        }
-      }
-    } while ((l = lnext) != f->l_first);
-  }
-
-  check_mesh_radial(bm);
-
-  for (int i = 0; i < BLI_array_len(deles); i++) {
-    BMEdge *e2 = deles[i];
-
-    if (e2->l != NULL) {
-      printf("%s: e2->l was not null!\n", __func__);
-      continue;
-    }
-
-    BM_edge_kill(bm, e2);
-  }
-
-  check_mesh_radial(bm);
-
-  for (int i = 0; i < BLI_array_len(fs); i++) {
-    BMFace *f = fs[i];
-    BMLoop *l, *lnext;
-
-    /* validate */
-    l = f->l_first;
-    do {
-      lnext = l == l->next ? NULL : l->next;
-
-      if (l->v == l->next->v) {
-        l->prev->next = l->next;
-        l->next->prev = l->prev;
-
-        if (l == l->f->l_first) {
-          l->f->l_first = l->next;
-        }
-
-        l->f->len--;
-
-        if (l == l->f->l_first) {
-          l->f->l_first = NULL;
-        }
-
-        if (l != l->radial_next || (l->e && l->e->l)) {
-          // printf("error!\n");
-        }
-
-        bm_kill_only_loop(bm, l);
-      }
-    } while (lnext && (l = lnext) != f->l_first);
-
-    if (f->len <= 2) {
-      /* Kill face. */
-      while (f->l_first) {
-        BMLoop *l2 = f->l_first;
-
-        l2->prev->next = l2->next;
-        l2->next->prev = l2->prev;
-        f->l_first = l2->next;
-
-        bm_kill_only_loop(bm, l2);
-
-        if (f->l_first == l2) {
-          f->l_first = NULL;
-        }
-      }
-
-      bm_kill_only_face(bm, f);
-      fs[i] = NULL;
-    }
-  }
-
-  check_mesh_radial(bm);
-
-  bm->elem_index_dirty |= BM_VERT | BM_EDGE | BM_FACE;
-  bm->elem_table_dirty |= BM_VERT | BM_EDGE | BM_FACE;
-
-  /* Relink loops. */
-  for (int i = 0; i < BLI_array_len(fs); i++) {
-    BMFace *f = fs[i];
-
-    if (!f) {
-      continue;
-    }
-
-    if (BM_elem_is_free((BMElem *)f, BM_FACE)) {
-      printf("freed face!\n");
-      continue;
-    }
-
-    BM_ELEM_API_FLAG_ENABLE(f, final_tag);
-
-    BMLoop *l = f->l_first;
-    do {
-      l->e = BM_edge_exists(l->v, l->next->v);
-
-      if (BM_elem_is_free((BMElem *)l->e, BM_EDGE)) {
-        printf("%s: error, freed edge!\n", __func__);
-      }
-
-      if (!l->e) {
-        printf("warning: missing edge! %p %p\n", l->v, l->next->v);
-        l->e = BM_edge_create(bm, l->v, l->next->v, NULL, BM_CREATE_NOP);
-      }
-
-      if (BM_elem_is_free((BMElem *)l->e, BM_EDGE)) {
-        printf("ERROR!\n");
-      }
-      bmesh_radial_loop_append(l->e, l);
-      JVKE_CHECK_ELEMENT(l->e);
-
-      BM_ELEM_API_FLAG_DISABLE(l->e, dup_tag);
-      BM_ELEM_API_FLAG_DISABLE(l->v, dup_tag);
-      BM_ELEM_API_FLAG_DISABLE(l->f, dup_tag);
-    } while ((l = l->next) != f->l_first);
-  }
-
-  check_mesh_radial(bm);
-  JVKE_CHECK_ELEMENT(v_conn);
-
-#ifdef JVKE_DEBUG
-  for (int step = 0; step < 2; step++) {
-    BMVert *v = step ? v_conn : v_del;
-    BMEdge *e1 = v->e;
-
-    if (e1) {
-      do {
-        JVKE_CHECK_ELEMENT(e1);
-
-        BMLoop *l = e1->l;
-
-        if (!l) {
-          continue;
-        }
-
-        /* boundary? */
-        if (l == l->radial_next && !have_boundary) {
-          trigger_jvke_error(IS_LOOP_WRONG_RADIAL_LENGTH, saved_obj);
-        }
-
-        if (!l) {
-          continue;
-        }
-
-        do {
-          JVKE_CHECK_ELEMENT(l);
-          JVKE_CHECK_ELEMENT(l->v);
-          JVKE_CHECK_ELEMENT(l->e);
-          JVKE_CHECK_ELEMENT(l->radial_next->e);
-          JVKE_CHECK_ELEMENT(l->f);
-        } while ((l = l->radial_next) != e1->l);
-      } while ((e1 = BM_DISK_EDGE_NEXT(e1, v)) != v->e);
-    }
-  }
-#endif
-
-  /* use euler criteria to check for duplicate faces */
-  if (0 && do_del && v_conn->e) {  // XXX
-    int tote = 0, totv = 0, totf = 0;
-
-    BMVert *v = v_conn;
-    BMEdge *e2 = v->e;
-
-    if (!BM_ELEM_API_FLAG_TEST(v, dup_tag)) {
-      BM_ELEM_API_FLAG_ENABLE(v, dup_tag);
-      totv++;
-    }
-
-    do {
-      BMVert *v2 = BM_edge_other_vert(e2, v);
-
-      if (!BM_ELEM_API_FLAG_TEST(e2, dup_tag)) {
-        BM_ELEM_API_FLAG_ENABLE(e2, dup_tag);
-        tote++;
-      }
-      if (!BM_ELEM_API_FLAG_TEST(v2, dup_tag)) {
-        BM_ELEM_API_FLAG_ENABLE(v2, dup_tag);
-        totv++;
-      }
-
-      if (e2->l) {
-        BMLoop *l_radial = e2->l;
-        do {
-          if (BM_ELEM_API_FLAG_TEST(l_radial->f, dup_tag)) {
-            continue;
-          }
-
-          totf++;
-
-          BM_ELEM_API_FLAG_ENABLE(l_radial->f, dup_tag);
-          BMLoop *l = l_radial;
-
-          do {
-            if (!BM_ELEM_API_FLAG_TEST(l->v, dup_tag)) {
-              BM_ELEM_API_FLAG_ENABLE(l->v, dup_tag);
-              totv++;
-            }
-
-            if (!BM_ELEM_API_FLAG_TEST(l->e, dup_tag)) {
-              BM_ELEM_API_FLAG_ENABLE(l->e, dup_tag);
-              tote++;
-            }
-          } while ((l = l->next) != l_radial);
-        } while ((l_radial = l_radial->radial_next) != e2->l);
-      }
-    } while ((e2 = BM_DISK_EDGE_NEXT(e2, v)) != v->e);
-
-    int eul = totv - tote + totf;
-    if (eul != 1) {
-      // printf("%s: possible duplicate geometry! %d\n", __func__, eul);
-      e2 = v->e;
-
-      do {
-        BMLoop *l = e2->l;
-
-        if (!l) {
-          continue;
-        }
-
-        BMLoop *l_next = l;
-
-        do {
-          /* no guarantee each face has only one loop in radial
-             list */
-          l_next = l->radial_next;
-
-          while (l_next != l && l_next->f == l->f) {
-            l_next = l->radial_next;
-          }
-
-          if (l_next->f == l->f) {
-            l_next = NULL;
-          }
-
-          BMFace *f;
-
-          if ((f = BM_face_find_double(l->f))) {
-            BM_face_kill(bm, l->f);
-          }
-        } while (e2->l && (l = l_next) != e2->l);
-      } while ((e2 = BM_DISK_EDGE_NEXT(e2, v)) != v->e);
-    }
-  }
-  // printf("v_del: %p, v_conn: %p\n", v_del->e, v_conn->e);
-  if (do_del) {
-    JVKE_CHECK_ELEMENT(v_del);
-
-    if (v_del->e && v_del->e->l) {
-      printf("%s: vert is not cleared\n", __func__);
-    }
-
-#ifdef JVKE_DEBUG
-    if (v_conn && v_conn->e) {
-      jvke_check_recursive(v_conn, 2, saved_obj, NULL);
-    }
-#endif
-
-    if (!(v_del->e && v_del->e->l)) {
-      BM_vert_kill(bm, v_del);
-    }
-
-#ifdef JVKE_DEBUG
-    if (v_conn && v_conn->e) {
-      jvke_check_recursive(v_conn, 2, saved_obj, NULL);
-    }
-#endif
-  }
-
-#ifdef JVKE_DEBUG
-  bm_local_obj_free(saved_obj, buf);
-#endif
-
-  BLI_array_free(deles);
-  BLI_array_free(fs);
-
-  return v_conn;
-}
-#ifdef _OTHER_TRACES
-#  undef _OTHER_TRACES
-#endif
-
-=======
->>>>>>> 9cd4f0d4
 /*original version of bmesh_kernel_join_vert_kill_edge*/
 BMVert *bmesh_kernel_join_vert_kill_edge_fast(BMesh *bm,
                                               BMEdge *e_kill,

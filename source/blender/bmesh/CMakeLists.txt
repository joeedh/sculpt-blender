# SPDX-FileCopyrightText: 2006 Blender Foundation
#
# SPDX-License-Identifier: GPL-2.0-or-later

set(INC
  .
  ../blenkernel
  ../blentranslation
  ../depsgraph
  ../../../intern/clog
  ../../../intern/eigen
  ../../../extern/rangetree
)

set(INC_SYS

)

set(SRC
  # Naming convention for BMesh operators is: bmo_*action*_*details*.cc
  operators/bmo_beautify.cc
  operators/bmo_bevel.cc
  operators/bmo_bisect_plane.cc
  operators/bmo_bridge.cc
  operators/bmo_connect.cc
  operators/bmo_connect_concave.cc
  operators/bmo_connect_nonplanar.cc
  operators/bmo_connect_pair.cc
  operators/bmo_create.cc
  operators/bmo_dissolve.cc
  operators/bmo_dupe.cc
  operators/bmo_edgenet.cc
  operators/bmo_extrude.cc
  operators/bmo_fill_attribute.cc
  operators/bmo_fill_edgeloop.cc
  operators/bmo_fill_grid.cc
  operators/bmo_fill_holes.cc
  operators/bmo_hull.cc
  operators/bmo_inset.cc
  operators/bmo_join_triangles.cc
  operators/bmo_mesh_convert.cc
  operators/bmo_mirror.cc
  operators/bmo_normals.cc
  operators/bmo_offset_edgeloops.cc
  operators/bmo_planar_faces.cc
  operators/bmo_poke.cc
  operators/bmo_primitive.cc
  operators/bmo_removedoubles.cc
  operators/bmo_rotate_edges.cc
  operators/bmo_smooth_laplacian.cc
  operators/bmo_split_edges.cc
  operators/bmo_subdivide.cc
  operators/bmo_subdivide_edgering.cc
  operators/bmo_symmetrize.cc
  operators/bmo_triangulate.cc
  operators/bmo_unsubdivide.cc
  operators/bmo_utils.cc
  operators/bmo_wireframe.cc

  intern/bmesh_callback_generic.cc
  intern/bmesh_callback_generic.h
<<<<<<< HEAD
  intern/bmesh_collapse.cc
  intern/bmesh_collapse.hh
  intern/bmesh_construct.c
=======
  intern/bmesh_construct.cc
>>>>>>> dd9a9278
  intern/bmesh_construct.h
  intern/bmesh_core.cc
  intern/bmesh_core.h
  intern/bmesh_delete.cc
  intern/bmesh_delete.h
  intern/bmesh_edgeloop.cc
  intern/bmesh_edgeloop.h
  intern/bmesh_idmap.cc
  intern/bmesh_idmap.h
  intern/bmesh_inline.h
  intern/bmesh_interp.cc
  intern/bmesh_interp.h
  intern/bmesh_iterators.cc
  intern/bmesh_iterators.h
  intern/bmesh_iterators_inline.h
  intern/bmesh_log.cc
<<<<<<< HEAD
  intern/bmesh_log_intern.h
  intern/bmesh_marking.c
=======
  intern/bmesh_log.h
  intern/bmesh_marking.cc
>>>>>>> dd9a9278
  intern/bmesh_marking.h
  intern/bmesh_mesh.cc
  intern/bmesh_mesh.h
  intern/bmesh_mesh_convert.cc
  intern/bmesh_mesh_convert.h
  intern/bmesh_mesh_debug.cc
  intern/bmesh_mesh_debug.h
  intern/bmesh_mesh_duplicate.cc
  intern/bmesh_mesh_duplicate.h
  intern/bmesh_mesh_normals.cc
  intern/bmesh_mesh_normals.h
  intern/bmesh_mesh_partial_update.cc
  intern/bmesh_mesh_partial_update.h
  intern/bmesh_mesh_tessellate.cc
  intern/bmesh_mesh_tessellate.h
  intern/bmesh_mesh_validate.cc
  intern/bmesh_mesh_validate.h
  intern/bmesh_mods.cc
  intern/bmesh_mods.h
  intern/bmesh_opdefines.cc
  intern/bmesh_operator_api_inline.h
  intern/bmesh_operators.cc
  intern/bmesh_operators.h
  intern/bmesh_operators_private.h
  intern/bmesh_polygon.cc
  intern/bmesh_polygon.h
  intern/bmesh_polygon_edgenet.cc
  intern/bmesh_polygon_edgenet.h
  intern/bmesh_private.h
  intern/bmesh_query.cc
  intern/bmesh_query.h
  intern/bmesh_query_inline.h
  intern/bmesh_query_uv.cc
  intern/bmesh_query_uv.h
  intern/bmesh_structure.cc
  intern/bmesh_structure.h
  intern/bmesh_structure_inline.h
  intern/bmesh_walkers.cc
  intern/bmesh_walkers.h
  intern/bmesh_walkers_impl.cc
  intern/bmesh_walkers_private.h

  intern/bmesh_error.h
  intern/bmesh_operator_api.h

  tools/bmesh_beautify.cc
  tools/bmesh_beautify.h
  tools/bmesh_bevel.cc
  tools/bmesh_bevel.h
  tools/bmesh_bisect_plane.cc
  tools/bmesh_bisect_plane.h
  tools/bmesh_boolean.cc
  tools/bmesh_boolean.h
  tools/bmesh_decimate.h
  tools/bmesh_decimate_collapse.cc
  tools/bmesh_decimate_dissolve.cc
  tools/bmesh_decimate_unsubdivide.cc
  tools/bmesh_edgenet.cc
  tools/bmesh_edgenet.h
  tools/bmesh_edgesplit.cc
  tools/bmesh_edgesplit.h
  tools/bmesh_intersect.cc
  tools/bmesh_intersect.h
  tools/bmesh_intersect_edges.cc
  tools/bmesh_intersect_edges.h
  tools/bmesh_path.cc
  tools/bmesh_path.h
  tools/bmesh_path_region.cc
  tools/bmesh_path_region.h
  tools/bmesh_path_region_uv.cc
  tools/bmesh_path_region_uv.h
  tools/bmesh_path_uv.cc
  tools/bmesh_path_uv.h
  tools/bmesh_region_match.cc
  tools/bmesh_region_match.h
  tools/bmesh_separate.cc
  tools/bmesh_separate.h
  tools/bmesh_triangulate.cc
  tools/bmesh_triangulate.h
  tools/bmesh_wireframe.cc
  tools/bmesh_wireframe.h

  bmesh_class.h
  bmesh_log.h

  # public includes
  bmesh.h
  bmesh_tools.h
  bmesh_varray.hh
)

set(LIB
  bf_blenkernel
  PRIVATE bf::blenlib
  PRIVATE bf::dna
  PRIVATE bf::intern::guardedalloc
  PRIVATE bf::intern::atomic
)

if(WITH_BULLET)
  list(APPEND INC_SYS
    ${BULLET_INCLUDE_DIRS}
    ../../../intern/rigidbody
  )
  list(APPEND LIB
    ${BULLET_LIBRARIES}
  )
  add_definitions(-DWITH_BULLET)
endif()

if(WITH_FREESTYLE)
  add_definitions(-DWITH_FREESTYLE)
endif()

if(WITH_GMP)
  add_definitions(-DWITH_GMP)

  list(APPEND INC_SYS
    ${GMP_INCLUDE_DIRS}
  )

  list(APPEND LIB
    ${GMP_LIBRARIES}
  )
endif()

if(WITH_TBB)
  add_definitions(-DWITH_TBB)
  if(WIN32)
    # TBB includes Windows.h which will define min/max macros
    # that will collide with the stl versions.
    add_definitions(-DNOMINMAX)
  endif()
  list(APPEND INC_SYS
    ${TBB_INCLUDE_DIRS}
  )

  list(APPEND LIB
    ${TBB_LIBRARIES}
  )
endif()

blender_add_lib(bf_bmesh "${SRC}" "${INC}" "${INC_SYS}" "${LIB}")

if(MSVC AND NOT MSVC_CLANG)
  target_compile_options(bf_bmesh PRIVATE /WX /wd4101)
endif()

if(WITH_GTESTS)
  set(TEST_SRC
    tests/bmesh_core_test.cc
  )
  set(TEST_INC
  )
  set(TEST_LIB
    bf_bmesh
  )
  include(GTestTesting)
  blender_add_test_lib(bf_bmesh_tests "${TEST_SRC}" "${INC};${TEST_INC}" "${INC_SYS}" "${LIB};${TEST_LIB}")
endif()<|MERGE_RESOLUTION|>--- conflicted
+++ resolved
@@ -59,13 +59,9 @@
 
   intern/bmesh_callback_generic.cc
   intern/bmesh_callback_generic.h
-<<<<<<< HEAD
   intern/bmesh_collapse.cc
   intern/bmesh_collapse.hh
-  intern/bmesh_construct.c
-=======
   intern/bmesh_construct.cc
->>>>>>> dd9a9278
   intern/bmesh_construct.h
   intern/bmesh_core.cc
   intern/bmesh_core.h
@@ -82,13 +78,9 @@
   intern/bmesh_iterators.h
   intern/bmesh_iterators_inline.h
   intern/bmesh_log.cc
-<<<<<<< HEAD
   intern/bmesh_log_intern.h
-  intern/bmesh_marking.c
-=======
   intern/bmesh_log.h
   intern/bmesh_marking.cc
->>>>>>> dd9a9278
   intern/bmesh_marking.h
   intern/bmesh_mesh.cc
   intern/bmesh_mesh.h

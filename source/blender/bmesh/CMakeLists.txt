--- conflicted
+++ resolved
@@ -63,10 +63,7 @@
   intern/bmesh_callback_generic.c
   intern/bmesh_callback_generic.h
   intern/bmesh_collapse.cc
-<<<<<<< HEAD
-=======
   intern/bmesh_collapse.hh
->>>>>>> 9cd4f0d4
   intern/bmesh_construct.c
   intern/bmesh_construct.h
   intern/bmesh_core.c

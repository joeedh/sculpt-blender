# SPDX-FileCopyrightText: 2006 Blender Foundation
#
# SPDX-License-Identifier: GPL-2.0-or-later

set(INC
  .
  ../blenkernel
  ../blenlib
  ../blentranslation
  ../depsgraph
  ../makesdna
  ../../../intern/clog
  ../../../intern/eigen
  ../../../intern/guardedalloc
  ../../../extern/rangetree
)

set(INC_SYS

)

set(SRC
  # Naming convention for BMesh operators is: bmo_*action*_*details*.c
  operators/bmo_beautify.c
  operators/bmo_bevel.c
  operators/bmo_bisect_plane.c
  operators/bmo_bridge.c
  operators/bmo_connect.c
  operators/bmo_connect_concave.c
  operators/bmo_connect_nonplanar.c
  operators/bmo_connect_pair.c
  operators/bmo_create.c
  operators/bmo_dissolve.c
  operators/bmo_dupe.c
  operators/bmo_edgenet.c
  operators/bmo_extrude.c
  operators/bmo_fill_attribute.c
  operators/bmo_fill_edgeloop.c
  operators/bmo_fill_grid.c
  operators/bmo_fill_holes.c
  operators/bmo_hull.c
  operators/bmo_inset.c
  operators/bmo_join_triangles.c
  operators/bmo_mesh_convert.c
  operators/bmo_mirror.c
  operators/bmo_normals.c
  operators/bmo_offset_edgeloops.c
  operators/bmo_planar_faces.c
  operators/bmo_poke.c
  operators/bmo_primitive.c
  operators/bmo_removedoubles.c
  operators/bmo_rotate_edges.c
  operators/bmo_smooth_laplacian.c
  operators/bmo_split_edges.c
  operators/bmo_subdivide.c
  operators/bmo_subdivide_edgering.c
  operators/bmo_symmetrize.c
  operators/bmo_triangulate.c
  operators/bmo_unsubdivide.c
  operators/bmo_utils.c
  operators/bmo_wireframe.c

  intern/bmesh_callback_generic.c
  intern/bmesh_callback_generic.h
  intern/bmesh_collapse.cc
  intern/bmesh_collapse.hh
  intern/bmesh_construct.c
  intern/bmesh_construct.h
  intern/bmesh_core.c
  intern/bmesh_core.h
  intern/bmesh_delete.c
  intern/bmesh_delete.h
  intern/bmesh_edgeloop.c
  intern/bmesh_edgeloop.h
  intern/bmesh_idmap.cc
  intern/bmesh_idmap.h
  intern/bmesh_inline.h
  intern/bmesh_interp.cc
  intern/bmesh_interp.h
  intern/bmesh_iterators.cc
  intern/bmesh_iterators.h
  intern/bmesh_iterators_inline.h
  intern/bmesh_log.cc
  intern/bmesh_log_intern.h
  intern/bmesh_marking.c
  intern/bmesh_marking.h
  intern/bmesh_mesh.cc
  intern/bmesh_mesh.h
  intern/bmesh_mesh_convert.cc
  intern/bmesh_mesh_convert.h
  intern/bmesh_mesh_debug.c
  intern/bmesh_mesh_debug.h
  intern/bmesh_mesh_duplicate.c
  intern/bmesh_mesh_duplicate.h
  intern/bmesh_mesh_normals.cc
  intern/bmesh_mesh_normals.h
  intern/bmesh_mesh_partial_update.c
  intern/bmesh_mesh_partial_update.h
  intern/bmesh_mesh_tessellate.c
  intern/bmesh_mesh_tessellate.h
  intern/bmesh_mesh_validate.c
  intern/bmesh_mesh_validate.h
  intern/bmesh_mods.c
  intern/bmesh_mods.h
  intern/bmesh_opdefines.c
  intern/bmesh_operator_api_inline.h
  intern/bmesh_operators.c
  intern/bmesh_operators.h
  intern/bmesh_operators_private.h
  intern/bmesh_polygon.c
  intern/bmesh_polygon.h
  intern/bmesh_polygon_edgenet.c
  intern/bmesh_polygon_edgenet.h
  intern/bmesh_private.h
  intern/bmesh_query.c
  intern/bmesh_query.h
  intern/bmesh_query_inline.h
  intern/bmesh_query_uv.cc
  intern/bmesh_query_uv.h
  intern/bmesh_structure.c
  intern/bmesh_structure.h
  intern/bmesh_structure_inline.h
  intern/bmesh_walkers.c
  intern/bmesh_walkers.h
  intern/bmesh_walkers_impl.c
  intern/bmesh_walkers_private.h

  intern/bmesh_error.h
  intern/bmesh_operator_api.h

  tools/bmesh_beautify.c
  tools/bmesh_beautify.h
  tools/bmesh_bevel.c
  tools/bmesh_bevel.h
  tools/bmesh_bisect_plane.c
  tools/bmesh_bisect_plane.h
  tools/bmesh_boolean.cc
  tools/bmesh_boolean.h
  tools/bmesh_decimate.h
  tools/bmesh_decimate_collapse.c
  tools/bmesh_decimate_dissolve.c
  tools/bmesh_decimate_unsubdivide.c
  tools/bmesh_edgenet.c
  tools/bmesh_edgenet.h
  tools/bmesh_edgesplit.c
  tools/bmesh_edgesplit.h
  tools/bmesh_intersect.c
  tools/bmesh_intersect.h
  tools/bmesh_intersect_edges.c
  tools/bmesh_intersect_edges.h
  tools/bmesh_path.c
  tools/bmesh_path.h
  tools/bmesh_path_region.c
  tools/bmesh_path_region.h
  tools/bmesh_path_region_uv.c
  tools/bmesh_path_region_uv.h
  tools/bmesh_path_uv.c
  tools/bmesh_path_uv.h
  tools/bmesh_region_match.c
  tools/bmesh_region_match.h
  tools/bmesh_separate.c
  tools/bmesh_separate.h
  tools/bmesh_triangulate.c
  tools/bmesh_triangulate.h
  tools/bmesh_wireframe.c
  tools/bmesh_wireframe.h

  bmesh_class.h
  bmesh_log.h

  # public includes
  bmesh.h
  bmesh_tools.h
)

set(LIB
  bf_blenkernel
  bf_blenlib
<<<<<<< HEAD
=======
  extern_rangetree
  PRIVATE bf_intern_atomic
>>>>>>> 7e2659e4
)

if(WITH_BULLET)
  list(APPEND INC_SYS
    ${BULLET_INCLUDE_DIRS}
    ../../../intern/rigidbody
  )
  list(APPEND LIB
    ${BULLET_LIBRARIES}
  )
  add_definitions(-DWITH_BULLET)
endif()

if(WITH_FREESTYLE)
  add_definitions(-DWITH_FREESTYLE)
endif()

if(WITH_GMP)
  add_definitions(-DWITH_GMP)

  list(APPEND INC_SYS
    ${GMP_INCLUDE_DIRS}
  )

  list(APPEND LIB
    ${GMP_LIBRARIES}
  )
endif()

if(WITH_TBB)
  add_definitions(-DWITH_TBB)
  if(WIN32)
    # TBB includes Windows.h which will define min/max macros
    # that will collide with the stl versions.
    add_definitions(-DNOMINMAX)
  endif()
  list(APPEND INC_SYS
    ${TBB_INCLUDE_DIRS}
  )

  list(APPEND LIB
    ${TBB_LIBRARIES}
  )
endif()

blender_add_lib(bf_bmesh "${SRC}" "${INC}" "${INC_SYS}" "${LIB}")

if(MSVC AND NOT MSVC_CLANG)
  target_compile_options(bf_bmesh PRIVATE /WX /wd4101)
endif()

if(WITH_GTESTS)
  set(TEST_SRC
    tests/bmesh_core_test.cc
  )
  set(TEST_INC
  )
  set(TEST_LIB
    bf_bmesh
  )
  include(GTestTesting)
  blender_add_test_lib(bf_bmesh_tests "${TEST_SRC}" "${INC};${TEST_INC}" "${INC_SYS}" "${LIB};${TEST_LIB}")
endif()<|MERGE_RESOLUTION|>--- conflicted
+++ resolved
@@ -176,11 +176,7 @@
 set(LIB
   bf_blenkernel
   bf_blenlib
-<<<<<<< HEAD
-=======
-  extern_rangetree
   PRIVATE bf_intern_atomic
->>>>>>> 7e2659e4
 )
 
 if(WITH_BULLET)

/*
 * This program is free software; you can redistribute it and/or
 * modify it under the terms of the GNU General Public License
 * as published by the Free Software Foundation; either version 2
 * of the License, or (at your option) any later version.
 *
 * This program is distributed in the hope that it will be useful,
 * but WITHOUT ANY WARRANTY; without even the implied warranty of
 * MERCHANTABILITY or FITNESS FOR A PARTICULAR PURPOSE.  See the
 * GNU General Public License for more details.
 *
 * You should have received a copy of the GNU General Public License
 * along with this program; if not, write to the Free Software Foundation,
 * Inc., 51 Franklin Street, Fifth Floor, Boston, MA 02110-1301, USA.
 *
 * The Original Code is Copyright (C) 2006 Blender Foundation.
 * All rights reserved.
 */

/** \file
 * \ingroup render
 */

#ifndef __RE_ENGINE_H__
#define __RE_ENGINE_H__

#include "DNA_listBase.h"
#include "DNA_scene_types.h"
#include "RNA_types.h"
#include "RE_bake.h"

#include "BLI_threads.h"

struct BakePixel;
struct Depsgraph;
struct IDProperty;
struct Main;
struct Object;
struct Render;
struct RenderData;
struct RenderEngine;
struct RenderEngineType;
struct RenderLayer;
struct RenderResult;
struct ReportList;
struct Scene;
struct ViewLayer;
struct bNode;
struct bNodeTree;

/* External Engine */

/* RenderEngineType.flag */
#define RE_INTERNAL				1
/* #define RE_FLAG_DEPRECATED	2 */
#define RE_USE_PREVIEW			4
#define RE_USE_POSTPROCESS		8
#define RE_USE_SHADING_NODES	16
#define RE_USE_EXCLUDE_LAYERS	32
#define RE_USE_SAVE_BUFFERS		64
#define RE_USE_TEXTURE_PREVIEW		128
#define RE_USE_SHADING_NODES_CUSTOM 	256
#define RE_USE_SPHERICAL_STEREO 512

/* RenderEngine.flag */
#define RE_ENGINE_ANIMATION		1
#define RE_ENGINE_PREVIEW		2
#define RE_ENGINE_DO_DRAW		4
#define RE_ENGINE_DO_UPDATE		8
#define RE_ENGINE_RENDERING		16
#define RE_ENGINE_HIGHLIGHT_TILES	32
#define RE_ENGINE_USED_FOR_VIEWPORT	64

extern ListBase R_engines;

typedef struct RenderEngineType {
	struct RenderEngineType *next, *prev;

	/* type info */
	char idname[64]; // best keep the same size as BKE_ST_MAXNAME
	char name[64];
	int flag;

	void (*update)(struct RenderEngine *engine, struct Main *bmain, struct Depsgraph *depsgraph);
	void (*render)(struct RenderEngine *engine, struct Depsgraph *depsgraph);
	void (*bake)(struct RenderEngine *engine, struct Depsgraph *depsgraph,
	             struct Object *object, const int pass_type,
	             const int pass_filter, const int object_id, const struct BakePixel *pixel_array, const int num_pixels,
	             const int depth, void *result);

	void (*view_update)(struct RenderEngine *engine, const struct bContext *context);
	void (*view_draw)(struct RenderEngine *engine, const struct bContext *context);

	void (*update_script_node)(struct RenderEngine *engine, struct bNodeTree *ntree, struct bNode *node);
	void (*update_render_passes)(struct RenderEngine *engine, struct Scene *scene, struct ViewLayer *view_layer);

	struct DrawEngineType *draw_engine;

	/* RNA integration */
	ExtensionRNA ext;
} RenderEngineType;

<<<<<<< HEAD
typedef void (*update_render_passes_cb_t)(struct RenderEngine *engine, struct Scene *scene, struct ViewLayer *view_layer,
=======
typedef void (*update_render_passes_cb_t)(void *userdata, struct Scene *scene, struct SceneRenderLayer *srl,
>>>>>>> 4c3be0bf
                                          const char *name, int channels, const char *chanid, int type);

typedef struct RenderEngine {
	RenderEngineType *type;
	void *py_instance;

	int flag;
	struct Object *camera_override;
	unsigned int layer_override;

	int tile_x;
	int tile_y;

	struct Render *re;
	ListBase fullresult;
	char text[512]; /* IMA_MAX_RENDER_TEXT */

	int resolution_x, resolution_y;

	struct ReportList *reports;

	/* Depsgraph */
	struct Depsgraph *depsgraph;

	/* callback for render pass query */
	ThreadMutex update_render_passes_mutex;
	update_render_passes_cb_t update_render_passes_cb;
	void *update_render_passes_data;

	rctf last_viewplane;
	rcti last_disprect;
	float last_viewmat[4][4];
	int last_winx, last_winy;
} RenderEngine;

RenderEngine *RE_engine_create(RenderEngineType *type);
RenderEngine *RE_engine_create_ex(RenderEngineType *type, bool use_for_viewport);
void RE_engine_free(RenderEngine *engine);

void RE_layer_load_from_file(struct RenderLayer *layer, struct ReportList *reports, const char *filename, int x, int y);
void RE_result_load_from_file(struct RenderResult *result, struct ReportList *reports, const char *filename);

struct RenderResult *RE_engine_begin_result(RenderEngine *engine, int x, int y, int w, int h, const char *layername, const char *viewname);
void RE_engine_update_result(RenderEngine *engine, struct RenderResult *result);
void RE_engine_add_pass(RenderEngine *engine, const char *name, int channels, const char *chan_id, const char *layername);
void RE_engine_end_result(RenderEngine *engine, struct RenderResult *result, bool cancel, bool highlight, bool merge_results);
struct RenderResult *RE_engine_get_result(struct RenderEngine *engine);

const char *RE_engine_active_view_get(RenderEngine *engine);
void RE_engine_active_view_set(RenderEngine *engine, const char *viewname);
float RE_engine_get_camera_shift_x(RenderEngine *engine, struct Object *camera, bool use_spherical_stereo);
void RE_engine_get_camera_model_matrix(RenderEngine *engine, struct Object *camera, bool use_spherical_stereo, float *r_modelmat);
bool RE_engine_get_spherical_stereo(RenderEngine *engine, struct Object *camera);

bool RE_engine_test_break(RenderEngine *engine);
void RE_engine_update_stats(RenderEngine *engine, const char *stats, const char *info);
void RE_engine_update_progress(RenderEngine *engine, float progress);
void RE_engine_update_memory_stats(RenderEngine *engine, float mem_used, float mem_peak);
void RE_engine_report(RenderEngine *engine, int type, const char *msg);
void RE_engine_set_error_message(RenderEngine *engine, const char *msg);

int RE_engine_render(struct Render *re, int do_all);

bool RE_engine_is_external(struct Render *re);

void RE_engine_frame_set(struct RenderEngine *engine, int frame, float subframe);

<<<<<<< HEAD
void RE_engine_update_render_passes(struct RenderEngine *engine, struct Scene *scene, struct ViewLayer *view_layer,
                                    update_render_passes_cb_t callback);
void RE_engine_register_pass(struct RenderEngine *engine, struct Scene *scene, struct ViewLayer *view_layer,
=======
void RE_engine_update_render_passes(struct RenderEngine *engine, struct Scene *scene, struct SceneRenderLayer *srl,
                                    update_render_passes_cb_t callback, void *callback_data);
void RE_engine_register_pass(struct RenderEngine *engine, struct Scene *scene, struct SceneRenderLayer *srl,
>>>>>>> 4c3be0bf
                             const char *name, int channels, const char *chanid, int type);

/* Engine Types */

void RE_engines_init(void);
void RE_engines_exit(void);
void RE_engines_register(RenderEngineType *render_type);

bool RE_engine_is_opengl(RenderEngineType *render_type);

RenderEngineType *RE_engines_find(const char *idname);

rcti* RE_engine_get_current_tiles(struct Render *re, int *r_total_tiles, bool *r_needs_free);
struct RenderData *RE_engine_get_render_data(struct Render *re);
void RE_bake_engine_set_engine_parameters(
        struct Render *re, struct Main *bmain, struct Scene *scene);

void RE_engine_free_blender_memory(struct RenderEngine *engine);

#endif /* __RE_ENGINE_H__ */<|MERGE_RESOLUTION|>--- conflicted
+++ resolved
@@ -100,11 +100,7 @@
 	ExtensionRNA ext;
 } RenderEngineType;
 
-<<<<<<< HEAD
-typedef void (*update_render_passes_cb_t)(struct RenderEngine *engine, struct Scene *scene, struct ViewLayer *view_layer,
-=======
-typedef void (*update_render_passes_cb_t)(void *userdata, struct Scene *scene, struct SceneRenderLayer *srl,
->>>>>>> 4c3be0bf
+typedef void (*update_render_passes_cb_t)(void *userdata, struct Scene *scene, struct ViewLayer *view_layer,
                                           const char *name, int channels, const char *chanid, int type);
 
 typedef struct RenderEngine {
@@ -172,15 +168,9 @@
 
 void RE_engine_frame_set(struct RenderEngine *engine, int frame, float subframe);
 
-<<<<<<< HEAD
 void RE_engine_update_render_passes(struct RenderEngine *engine, struct Scene *scene, struct ViewLayer *view_layer,
-                                    update_render_passes_cb_t callback);
+                                    update_render_passes_cb_t callback, void *callback_data);
 void RE_engine_register_pass(struct RenderEngine *engine, struct Scene *scene, struct ViewLayer *view_layer,
-=======
-void RE_engine_update_render_passes(struct RenderEngine *engine, struct Scene *scene, struct SceneRenderLayer *srl,
-                                    update_render_passes_cb_t callback, void *callback_data);
-void RE_engine_register_pass(struct RenderEngine *engine, struct Scene *scene, struct SceneRenderLayer *srl,
->>>>>>> 4c3be0bf
                              const char *name, int channels, const char *chanid, int type);
 
 /* Engine Types */

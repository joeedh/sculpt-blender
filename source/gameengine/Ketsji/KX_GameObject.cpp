--- conflicted
+++ resolved
@@ -343,27 +343,7 @@
 	m_state = 0;
 	if(m_attr_dict)
 		m_attr_dict= PyDict_Copy(m_attr_dict);
-<<<<<<< HEAD
 		
-}
-
-static void setGraphicController_recursive(SG_Node* node)
-{
-	NodeList& children = node->GetSGChildren();
-
-	for (NodeList::iterator childit = children.begin();!(childit==children.end());++childit)
-	{
-		SG_Node* childnode = (*childit);
-		KX_GameObject *clientgameobj = static_cast<KX_GameObject*>( (*childit)->GetSGClientObject());
-		if (clientgameobj != NULL) // This is a GameObject
-			clientgameobj->ActivateGraphicController(false);
-=======
->>>>>>> 2f1e118c
-		
-		// if the childobj is NULL then this may be an inverse parent link
-		// so a non recursive search should still look down this node.
-		setGraphicController_recursive(childnode);
-	}
 }
 
 static void setGraphicController_recursive(SG_Node* node)
@@ -396,18 +376,6 @@
 	}
 }
 
-void KX_GameObject::ActivateGraphicController(bool recurse)
-{
-	if (m_pGraphicController)
-	{
-		m_pGraphicController->Activate(m_bVisible);
-	}
-	if (recurse)
-	{
-		setGraphicController_recursive(GetSGNode());
-	}
-}
-
 
 CValue* KX_GameObject::GetReplica()
 {
@@ -527,17 +495,10 @@
 {
 	if (GetSGNode()) {
 		RAS_MeshSlot *ms;
-<<<<<<< HEAD
 
 		if (GetSGNode()->IsDirty())
 			GetOpenGLMatrix();
 
-=======
-
-		if (GetSGNode()->IsDirty())
-			GetOpenGLMatrix();
-
->>>>>>> 2f1e118c
 		SG_QList::iterator<RAS_MeshSlot> mit(m_meshSlots);
 		for(mit.begin(); !mit.end(); ++mit)
 		{
@@ -1326,11 +1287,7 @@
 	return PyObjectFrom(NodeGetWorldPosition());
 }
 
-<<<<<<< HEAD
-PyObject *KX_GameObject::Map_GetItem(PyObject *self_v, PyObject *item)
-=======
 static PyObject *Map_GetItem(PyObject *self_v, PyObject *item)
->>>>>>> 2f1e118c
 {
 	KX_GameObject* self= static_cast<KX_GameObject*>BGE_PROXY_REF(self_v);
 	const char *attr_str= PyString_AsString(item);
@@ -1338,11 +1295,7 @@
 	PyObject* pyconvert;
 	
 	if (self==NULL) {
-<<<<<<< HEAD
-		PyErr_SetString(PyExc_SystemError, BGE_PROXY_ERROR_MSG);
-=======
 		PyErr_SetString(PyExc_SystemError, "val = gameOb[key]: KX_GameObject, "BGE_PROXY_ERROR_MSG);
->>>>>>> 2f1e118c
 		return NULL;
 	}
 	
@@ -1376,11 +1329,7 @@
 		PyErr_Clear();
 	
 	if (self==NULL) {
-<<<<<<< HEAD
-		PyErr_SetString(PyExc_SystemError, BGE_PROXY_ERROR_MSG);
-=======
 		PyErr_SetString(PyExc_SystemError, "gameOb[key] = value: KX_GameObject, "BGE_PROXY_ERROR_MSG);
->>>>>>> 2f1e118c
 		return -1;
 	}
 	
@@ -1460,15 +1409,6 @@
 	return 0; /* success */
 }
 
-<<<<<<< HEAD
-/* Cant set the len otherwise it can evaluate as false */
-PyMappingMethods KX_GameObject::Mapping = {
-	(lenfunc)NULL					, 			/*inquiry mp_length */
-	(binaryfunc)KX_GameObject::Map_GetItem,		/*binaryfunc mp_subscript */
-	(objobjargproc)KX_GameObject::Map_SetItem,	/*objobjargproc mp_ass_subscript */
-};
-
-=======
 static int Seq_Contains(PyObject *self_v, PyObject *value)
 {
 	KX_GameObject* self= static_cast<KX_GameObject*>BGE_PROXY_REF(self_v);
@@ -1505,7 +1445,6 @@
 	(objobjproc)Seq_Contains,	/* sq_contains */
 };
 
->>>>>>> 2f1e118c
 PyTypeObject KX_GameObject::Type = {
 #if (PY_VERSION_HEX >= 0x02060000)
 	PyVarObject_HEAD_INIT(NULL, 0)
@@ -1880,17 +1819,10 @@
 PyObject* KX_GameObject::pyattr_get_attrDict(void *self_v, const KX_PYATTRIBUTE_DEF *attrdef)
 {
 	KX_GameObject* self= static_cast<KX_GameObject*>(self_v);
-<<<<<<< HEAD
 	
 	if(self->m_attr_dict==NULL)
 		self->m_attr_dict= PyDict_New();
 	
-=======
-	
-	if(self->m_attr_dict==NULL)
-		self->m_attr_dict= PyDict_New();
-	
->>>>>>> 2f1e118c
 	Py_INCREF(self->m_attr_dict);
 	return self->m_attr_dict;
 }
@@ -2879,21 +2811,10 @@
 /* Matches python dict.has_key() */
 PyObject* KX_GameObject::Pyhas_key(PyObject* value)
 {
-<<<<<<< HEAD
-	if(PyString_Check(value) && GetProperty(PyString_AsString(value)))
-		Py_RETURN_TRUE;
-	
-	if (m_attr_dict && PyDict_GetItem(m_attr_dict, value))
-		Py_RETURN_TRUE;
-	
-	Py_RETURN_FALSE;
-=======
 	// the ONLY error case is invalid data, this is checked by the macro'd static function
 	// that calls this one. but make sure Seq_Contains doesnt add extra errors later on.
 	return PyBool_FromLong(Seq_Contains((PyObject *)this, value));
->>>>>>> 2f1e118c
-}
-
+}
 
 /* --------------------------------------------------------------------- 
  * Some stuff taken from the header

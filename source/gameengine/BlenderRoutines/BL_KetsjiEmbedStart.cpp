/**
 * $Id$
 *
 * ***** BEGIN GPL LICENSE BLOCK *****
 *
 * This program is free software; you can redistribute it and/or
 * modify it under the terms of the GNU General Public License
 * as published by the Free Software Foundation; either version 2
 * of the License, or (at your option) any later version.
 *
 * This program is distributed in the hope that it will be useful,
 * but WITHOUT ANY WARRANTY; without even the implied warranty of
 * MERCHANTABILITY or FITNESS FOR A PARTICULAR PURPOSE.  See the
 * GNU General Public License for more details.
 *
 * You should have received a copy of the GNU General Public License
 * along with this program; if not, write to the Free Software Foundation,
 * Inc., 59 Temple Place - Suite 330, Boston, MA  02111-1307, USA.
 *
 * The Original Code is Copyright (C) 2001-2002 by NaN Holding BV.
 * All rights reserved.
 *
 * The Original Code is: all of this file.
 *
 * Contributor(s): none yet.
 *
 * ***** END GPL LICENSE BLOCK *****
 * Blender's Ketsji startpoint
 */

#ifdef HAVE_CONFIG_H
#include <config.h>
#endif

#include <signal.h>
#include <stdlib.h>
#include <stdio.h>

#ifdef WIN32
// don't show stl-warnings
#pragma warning (disable:4786)
#endif

#include "GL/glew.h"

#include "KX_BlenderGL.h"
#include "KX_BlenderCanvas.h"
#include "KX_BlenderKeyboardDevice.h"
#include "KX_BlenderMouseDevice.h"
#include "KX_BlenderRenderTools.h"
#include "KX_BlenderSystem.h"
#include "BL_Material.h"

#include "KX_KetsjiEngine.h"
#include "KX_BlenderSceneConverter.h"
#include "KX_PythonInit.h"
#include "KX_PyConstraintBinding.h"

#include "RAS_GLExtensionManager.h"
#include "RAS_OpenGLRasterizer.h"
#include "RAS_VAOpenGLRasterizer.h"
#include "RAS_ListRasterizer.h"

#include "NG_LoopBackNetworkDeviceInterface.h"

#include "SYS_System.h"

#include "GPU_extensions.h"
#include "Value.h"

<<<<<<< HEAD


=======


>>>>>>> 16c1a294
#ifdef __cplusplus
extern "C" {
#endif
	/***/
#include "DNA_view3d_types.h"
#include "DNA_screen_types.h"
#include "DNA_windowmanager_types.h"
#include "BKE_global.h"
#include "BKE_report.h"

#include "BKE_utildefines.h"
//XXX #include "BIF_screen.h"
//XXX #include "BIF_scrarea.h"

#include "BKE_main.h"
#include "BLI_blenlib.h"
#include "BLO_readfile.h"
#include "DNA_scene_types.h"
	/***/

<<<<<<< HEAD
=======
#include "AUD_C-API.h"

>>>>>>> 16c1a294
//XXX #include "BSE_headerbuttons.h"
#include "BKE_context.h"
#include "../../blender/windowmanager/WM_types.h"
#include "../../blender/windowmanager/wm_window.h"
#include "../../blender/windowmanager/wm_event_system.h"
#ifdef __cplusplus
}
#endif


static BlendFileData *load_game_data(char *filename)
{
	ReportList reports;
	BlendFileData *bfd;
	
	BKE_reports_init(&reports, RPT_STORE);
	bfd= BLO_read_from_file(filename, &reports);

	if (!bfd) {
		printf("Loading %s failed: ", filename);
		BKE_reports_print(&reports, RPT_ERROR);
	}

	BKE_reports_clear(&reports);

	return bfd;
}

extern "C" void StartKetsjiShell(struct bContext *C, struct ARegion *ar, int always_use_expand_framing)
{
	/* context values */
	struct wmWindow *win= CTX_wm_window(C);
	struct Scene *scene= CTX_data_scene(C);
	struct Main* maggie1= CTX_data_main(C);
<<<<<<< HEAD
	
	
=======
	
	
>>>>>>> 16c1a294
	int exitrequested = KX_EXIT_REQUEST_NO_REQUEST;
	Main* blenderdata = maggie1;

	char* startscenename = scene->id.name+2;
	char pathname[FILE_MAXDIR+FILE_MAXFILE], oldsce[FILE_MAXDIR+FILE_MAXFILE];
	STR_String exitstring = "";
	BlendFileData *bfd= NULL;

	BLI_strncpy(pathname, blenderdata->name, sizeof(pathname));
	BLI_strncpy(oldsce, G.sce, sizeof(oldsce));
#ifndef DISABLE_PYTHON
	resetGamePythonPath(); // need this so running a second time wont use an old blendfiles path
	setGamePythonPath(G.sce);

	// Acquire Python's GIL (global interpreter lock)
	// so we can safely run Python code and API calls
	PyGILState_STATE gilstate = PyGILState_Ensure();
	
	PyObject *pyGlobalDict = PyDict_New(); /* python utility storage, spans blend file loading */
#endif
	
	bgl::InitExtensions(true);

	do
	{
		View3D *v3d= CTX_wm_view3d(C);
		RegionView3D *rv3d= CTX_wm_region_view3d(C);

		// get some preferences
		SYS_SystemHandle syshandle = SYS_GetSystem();
		bool properties	= (SYS_GetCommandLineInt(syshandle, "show_properties", 0) != 0);
		bool usefixed = (SYS_GetCommandLineInt(syshandle, "fixedtime", 0) != 0);
		bool profile = (SYS_GetCommandLineInt(syshandle, "show_profile", 0) != 0);
		bool frameRate = (SYS_GetCommandLineInt(syshandle, "show_framerate", 0) != 0);
		bool game2ipo = (SYS_GetCommandLineInt(syshandle, "game2ipo", 0) != 0);
		bool displaylists = (SYS_GetCommandLineInt(syshandle, "displaylists", 0) != 0);
		bool nodepwarnings = (SYS_GetCommandLineInt(syshandle, "ignore_deprecation_warnings", 0) != 0);
		bool novertexarrays = (SYS_GetCommandLineInt(syshandle, "novertexarrays", 0) != 0);
		// create the canvas, rasterizer and rendertools
		RAS_ICanvas* canvas = new KX_BlenderCanvas(win, ar);
		canvas->SetMouseState(RAS_ICanvas::MOUSE_INVISIBLE);
		RAS_IRenderTools* rendertools = new KX_BlenderRenderTools();
		RAS_IRasterizer* rasterizer = NULL;
		
		if(displaylists) {
			if (GLEW_VERSION_1_1 && !novertexarrays)
				rasterizer = new RAS_ListRasterizer(canvas, true, true);
			else
				rasterizer = new RAS_ListRasterizer(canvas);
		}
		else if (GLEW_VERSION_1_1 && !novertexarrays)
			rasterizer = new RAS_VAOpenGLRasterizer(canvas, false);
		else
			rasterizer = new RAS_OpenGLRasterizer(canvas);
		
		// create the inputdevices
		KX_BlenderKeyboardDevice* keyboarddevice = new KX_BlenderKeyboardDevice();
		KX_BlenderMouseDevice* mousedevice = new KX_BlenderMouseDevice();
		
		// create a networkdevice
		NG_NetworkDeviceInterface* networkdevice = new
			NG_LoopBackNetworkDeviceInterface();

		//
		// create a ketsji/blendersystem (only needed for timing and stuff)
		KX_BlenderSystem* kxsystem = new KX_BlenderSystem();
		
		// create the ketsjiengine
		KX_KetsjiEngine* ketsjiengine = new KX_KetsjiEngine(kxsystem);
		
		// set the devices
		ketsjiengine->SetKeyboardDevice(keyboarddevice);
		ketsjiengine->SetMouseDevice(mousedevice);
		ketsjiengine->SetNetworkDevice(networkdevice);
		ketsjiengine->SetCanvas(canvas);
		ketsjiengine->SetRenderTools(rendertools);
		ketsjiengine->SetRasterizer(rasterizer);
		ketsjiengine->SetNetworkDevice(networkdevice);
		ketsjiengine->SetUseFixedTime(usefixed);
		ketsjiengine->SetTimingDisplay(frameRate, profile, properties);

#ifndef DISABLE_PYTHON
		CValue::SetDeprecationWarnings(nodepwarnings);
#endif

		//lock frame and camera enabled - storing global values
		int tmp_lay= scene->lay;
		Object *tmp_camera = scene->camera;

		if (v3d->scenelock==0){
			scene->lay= v3d->lay;
			scene->camera= v3d->camera;
		}

		// some blender stuff
		MT_CmMatrix4x4 projmat;
		MT_CmMatrix4x4 viewmat;
		float camzoom;
		int i;

		for (i = 0; i < 16; i++)
		{
			float *viewmat_linear= (float*) rv3d->viewmat;
			viewmat.setElem(i, viewmat_linear[i]);
		}
		for (i = 0; i < 16; i++)
		{
			float *projmat_linear= (float*) rv3d->winmat;
			projmat.setElem(i, projmat_linear[i]);
		}
		
		if(rv3d->persp==V3D_CAMOB) {
			camzoom = (1.41421 + (rv3d->camzoom / 50.0));
			camzoom *= camzoom;
		}
		else
			camzoom = 2.0;

		camzoom = 4.0 / camzoom;
		
		ketsjiengine->SetDrawType(v3d->drawtype);
		ketsjiengine->SetCameraZoom(camzoom);
		
		// if we got an exitcode 3 (KX_EXIT_REQUEST_START_OTHER_GAME) load a different file
		if (exitrequested == KX_EXIT_REQUEST_START_OTHER_GAME || exitrequested == KX_EXIT_REQUEST_RESTART_GAME)
		{
			exitrequested = KX_EXIT_REQUEST_NO_REQUEST;
			if (bfd) BLO_blendfiledata_free(bfd);
			
			char basedpath[240];
			// base the actuator filename with respect
			// to the original file working directory

			if (exitstring != "")
				strcpy(basedpath, exitstring.Ptr());

			// load relative to the last loaded file, this used to be relative
			// to the first file but that makes no sense, relative paths in
			// blend files should be relative to that file, not some other file
			// that happened to be loaded first
			BLI_convertstringcode(basedpath, pathname);
			bfd = load_game_data(basedpath);
			
			// if it wasn't loaded, try it forced relative
			if (!bfd)
			{
				// just add "//" in front of it
				char temppath[242];
				strcpy(temppath, "//");
				strcat(temppath, basedpath);
				
				BLI_convertstringcode(temppath, pathname);
				bfd = load_game_data(temppath);
			}
			
			// if we got a loaded blendfile, proceed
			if (bfd)
			{
				blenderdata = bfd->main;
				startscenename = bfd->curscene->id.name + 2;

				if(blenderdata) {
					BLI_strncpy(G.sce, blenderdata->name, sizeof(G.sce));
					BLI_strncpy(pathname, blenderdata->name, sizeof(pathname));
#ifndef DISABLE_PYTHON
					setGamePythonPath(G.sce);
#endif
				}
			}
			// else forget it, we can't find it
			else
			{
				exitrequested = KX_EXIT_REQUEST_QUIT_GAME;
			}
		}
		
		Scene *blscene = NULL;
		if (!bfd)
		{
			blscene = (Scene*) blenderdata->scene.first;
			for (Scene *sce= (Scene*) blenderdata->scene.first; sce; sce= (Scene*) sce->id.next)
			{
				if (startscenename == (sce->id.name+2))
				{
					blscene = sce;
					break;
				}
			}
		} else {
			blscene = bfd->curscene;
		}

		if (blscene)
		{
			int startFrame = blscene->r.cfra;
			ketsjiengine->SetGame2IpoMode(game2ipo,startFrame);
			
			// Quad buffered needs a special window.
			if(blscene->gm.stereoflag == STEREO_ENABLED){
				if (blscene->gm.stereomode != RAS_IRasterizer::RAS_STEREO_QUADBUFFERED)
					rasterizer->SetStereoMode((RAS_IRasterizer::StereoMode) blscene->gm.stereomode);
			}
		}
		
		if (exitrequested != KX_EXIT_REQUEST_QUIT_GAME)
		{
			if (rv3d->persp != V3D_CAMOB)
			{
				ketsjiengine->EnableCameraOverride(startscenename);
				ketsjiengine->SetCameraOverrideUseOrtho((rv3d->persp == V3D_ORTHO));
				ketsjiengine->SetCameraOverrideProjectionMatrix(projmat);
				ketsjiengine->SetCameraOverrideViewMatrix(viewmat);
				ketsjiengine->SetCameraOverrideClipping(v3d->near, v3d->far);
				ketsjiengine->SetCameraOverrideLens(v3d->lens);
			}
			
			// create a scene converter, create and convert the startingscene
			KX_ISceneConverter* sceneconverter = new KX_BlenderSceneConverter(blenderdata, ketsjiengine);
			ketsjiengine->SetSceneConverter(sceneconverter);
			sceneconverter->addInitFromFrame=false;
			if (always_use_expand_framing)
				sceneconverter->SetAlwaysUseExpandFraming(true);

			bool usemat = false, useglslmat = false;

			if(GLEW_ARB_multitexture && GLEW_VERSION_1_1)
				usemat = true;

			if(GPU_glsl_support())
				useglslmat = true;
			else if(blscene->gm.matmode == GAME_MAT_GLSL)
				usemat = false;

            if(usemat && (blscene->gm.matmode != GAME_MAT_TEXFACE))
				sceneconverter->SetMaterials(true);
			if(useglslmat && (blscene->gm.matmode == GAME_MAT_GLSL))
				sceneconverter->SetGLSLMaterials(true);
					
			KX_Scene* startscene = new KX_Scene(keyboarddevice,
				mousedevice,
				networkdevice,
				startscenename,
				blscene);

#ifndef DISABLE_PYTHON
			// some python things
			PyObject* dictionaryobject = initGamePythonScripting("Ketsji", psl_Lowest, blenderdata);
			ketsjiengine->SetPyNamespace(dictionaryobject);
			initRasterizer(rasterizer, canvas);
			PyObject *gameLogic = initGameLogic(ketsjiengine, startscene);
			PyDict_SetItemString(PyModule_GetDict(gameLogic), "globalDict", pyGlobalDict); // Same as importing the module.
			PyObject *gameLogic_keys = PyDict_Keys(PyModule_GetDict(gameLogic));
			PyDict_SetItemString(dictionaryobject, "GameLogic", gameLogic); // Same as importing the module.
			
			initGameKeys();
			initPythonConstraintBinding();
			initMathutils();
			initGeometry();
			initBGL();
#ifdef WITH_FFMPEG
			initVideoTexture();
#endif
#endif // DISABLE_PYTHON

			//initialize Dome Settings
			if(blscene->gm.stereoflag == STEREO_DOME)
				ketsjiengine->InitDome(blscene->gm.dome.res, blscene->gm.dome.mode, blscene->gm.dome.angle, blscene->gm.dome.resbuf, blscene->gm.dome.tilt, blscene->gm.dome.warptext);
<<<<<<< HEAD
=======

			// initialize 3D Audio Settings
			AUD_set3DSetting(AUD_3DS_SPEED_OF_SOUND, blscene->audio.speed_of_sound);
			AUD_set3DSetting(AUD_3DS_DOPPLER_FACTOR, blscene->audio.doppler_factor);
			AUD_set3DSetting(AUD_3DS_DISTANCE_MODEL, blscene->audio.distance_model);
>>>>>>> 16c1a294

			if (sceneconverter)
			{
				// convert and add scene
				sceneconverter->ConvertScene(
					startscene,
<<<<<<< HEAD
					dictionaryobject,
=======
>>>>>>> 16c1a294
					rendertools,
					canvas);
				ketsjiengine->AddScene(startscene);
				
				// init the rasterizer
				rasterizer->Init();
				
				// start the engine
				ketsjiengine->StartEngine(true);
				

				// Set the animation playback rate for ipo's and actions
				// the framerate below should patch with FPS macro defined in blendef.h
				// Could be in StartEngine set the framerate, we need the scene to do this
				ketsjiengine->SetAnimFrameRate( (((double) blscene->r.frs_sec) / blscene->r.frs_sec_base) );
				
				// the mainloop
				printf("\nBlender Game Engine Started\n\n");
				while (!exitrequested)
				{
					// first check if we want to exit
					exitrequested = ketsjiengine->GetExitCode();
					
					// kick the engine
					bool render = ketsjiengine->NextFrame(); // XXX 2.5 Bug, This is never true! FIXME-  Campbell
					
					if (render)
					{
						// render the frame
						ketsjiengine->Render();
					}
					
					wm_window_process_events_nosleep(C);
					
					// test for the ESC key
					//XXX while (qtest())
					while(wmEvent *event= (wmEvent *)win->queue.first)
					{
						short val = 0;
						//unsigned short event = 0; //XXX extern_qread(&val);
						
						if (keyboarddevice->ConvertBlenderEvent(event->type,event->val))
							exitrequested = KX_EXIT_REQUEST_BLENDER_ESC;
						
							/* Coordinate conversion... where
							* should this really be?
						*/
						if (event->type==MOUSEMOVE) {
							/* Note nice! XXX 2.5 event hack */
							val = event->x - ar->winrct.xmin;
							mousedevice->ConvertBlenderEvent(MOUSEX, val);
							
							val = ar->winy - (event->y - ar->winrct.ymin) - 1;
							mousedevice->ConvertBlenderEvent(MOUSEY, val);
						}
						else {
							mousedevice->ConvertBlenderEvent(event->type,event->val);
						}
						
						BLI_remlink(&win->queue, event);
						wm_event_free(event);
					}
					
				}
				printf("\nBlender Game Engine Finished\n\n");
				exitstring = ketsjiengine->GetExitString();


				// when exiting the mainloop
#ifndef DISABLE_PYTHON
				// Clears the dictionary by hand:
				// This prevents, extra references to global variables
				// inside the GameLogic dictionary when the python interpreter is finalized.
				// which allows the scene to safely delete them :)
				// see: (space.c)->start_game
				
				//PyDict_Clear(PyModule_GetDict(gameLogic));
				
				// Keep original items, means python plugins will autocomplete members
				int listIndex;
				PyObject *gameLogic_keys_new = PyDict_Keys(PyModule_GetDict(gameLogic));
				for (listIndex=0; listIndex < PyList_Size(gameLogic_keys_new); listIndex++)  {
					PyObject* item = PyList_GET_ITEM(gameLogic_keys_new, listIndex);
					if (!PySequence_Contains(gameLogic_keys, item)) {
						PyDict_DelItem(	PyModule_GetDict(gameLogic), item);
					}
				}
				Py_DECREF(gameLogic_keys_new);
				gameLogic_keys_new = NULL;
#endif
				ketsjiengine->StopEngine();
#ifndef DISABLE_PYTHON
				exitGamePythonScripting();
#endif
				networkdevice->Disconnect();
			}
			if (sceneconverter)
			{
				delete sceneconverter;
				sceneconverter = NULL;
			}

#ifndef DISABLE_PYTHON
			Py_DECREF(gameLogic_keys);
			gameLogic_keys = NULL;
#endif
		}
		//lock frame and camera enabled - restoring global values
		if (v3d->scenelock==0){
			scene->lay= tmp_lay;
			scene->camera= tmp_camera;
		}

		// set the cursor back to normal
		canvas->SetMouseState(RAS_ICanvas::MOUSE_NORMAL);
		
		// clean up some stuff
		if (ketsjiengine)
		{
			delete ketsjiengine;
			ketsjiengine = NULL;
		}
		if (kxsystem)
		{
			delete kxsystem;
			kxsystem = NULL;
		}
		if (networkdevice)
		{
			delete networkdevice;
			networkdevice = NULL;
		}
		if (keyboarddevice)
		{
			delete keyboarddevice;
			keyboarddevice = NULL;
		}
		if (mousedevice)
		{
			delete mousedevice;
			mousedevice = NULL;
		}
		if (rasterizer)
		{
			delete rasterizer;
			rasterizer = NULL;
		}
		if (rendertools)
		{
			delete rendertools;
			rendertools = NULL;
		}
		if (canvas)
		{
			delete canvas;
			canvas = NULL;
                }
	
	} while (exitrequested == KX_EXIT_REQUEST_RESTART_GAME || exitrequested == KX_EXIT_REQUEST_START_OTHER_GAME);
	
	if (bfd) BLO_blendfiledata_free(bfd);

	BLI_strncpy(G.sce, oldsce, sizeof(G.sce));

#ifndef DISABLE_PYTHON
	Py_DECREF(pyGlobalDict);

	// Release Python's GIL
	PyGILState_Release(gilstate);
#endif

}

extern "C" void StartKetsjiShellSimulation(struct wmWindow *win,
								 struct ARegion *ar,
								 char* scenename,
								 struct Main* maggie,
								 int always_use_expand_framing)
{
    int exitrequested = KX_EXIT_REQUEST_NO_REQUEST;

	Main* blenderdata = maggie;

	char* startscenename = scenename;
	char pathname[FILE_MAXDIR+FILE_MAXFILE];
	STR_String exitstring = "";

	BLI_strncpy(pathname, blenderdata->name, sizeof(pathname));

#ifndef DISABLE_PYTHON
	// Acquire Python's GIL (global interpreter lock)
	// so we can safely run Python code and API calls
	PyGILState_STATE gilstate = PyGILState_Ensure();
#endif

	bgl::InitExtensions(true);

	do
	{

		// get some preferences
		SYS_SystemHandle syshandle = SYS_GetSystem();
		/*
		bool properties	= (SYS_GetCommandLineInt(syshandle, "show_properties", 0) != 0);
		bool usefixed = (SYS_GetCommandLineInt(syshandle, "fixedtime", 0) != 0);
		bool profile = (SYS_GetCommandLineInt(syshandle, "show_profile", 0) != 0);
		bool frameRate = (SYS_GetCommandLineInt(syshandle, "show_framerate", 0) != 0);
		*/
		bool game2ipo = true;//(SYS_GetCommandLineInt(syshandle, "game2ipo", 0) != 0);
		bool displaylists = (SYS_GetCommandLineInt(syshandle, "displaylists", 0) != 0);
		bool usemat = false;

		// create the canvas, rasterizer and rendertools
		RAS_ICanvas* canvas = new KX_BlenderCanvas(win, ar);
		//canvas->SetMouseState(RAS_ICanvas::MOUSE_INVISIBLE);
		RAS_IRenderTools* rendertools = new KX_BlenderRenderTools();
		RAS_IRasterizer* rasterizer = NULL;

		if(displaylists) {
			if (GLEW_VERSION_1_1)
				rasterizer = new RAS_ListRasterizer(canvas, true, true);
			else
				rasterizer = new RAS_ListRasterizer(canvas);
		}
		else if (GLEW_VERSION_1_1)
			rasterizer = new RAS_VAOpenGLRasterizer(canvas, false);
		else
			rasterizer = new RAS_OpenGLRasterizer(canvas);

		// create the inputdevices
		KX_BlenderKeyboardDevice* keyboarddevice = new KX_BlenderKeyboardDevice();
		KX_BlenderMouseDevice* mousedevice = new KX_BlenderMouseDevice();

		// create a networkdevice
		NG_NetworkDeviceInterface* networkdevice = new
			NG_LoopBackNetworkDeviceInterface();

		// create a ketsji/blendersystem (only needed for timing and stuff)
		KX_BlenderSystem* kxsystem = new KX_BlenderSystem();

		// create the ketsjiengine
		KX_KetsjiEngine* ketsjiengine = new KX_KetsjiEngine(kxsystem);

		Scene *blscene = NULL;

		blscene = (Scene*) maggie->scene.first;
		for (Scene *sce= (Scene*) maggie->scene.first; sce; sce= (Scene*) sce->id.next)
		{
			if (startscenename == (sce->id.name+2))
			{
				blscene = sce;
				break;
			}
		}

        int cframe = 1, startFrame;
		if (blscene)
		{
			cframe=blscene->r.cfra;
			startFrame = blscene->r.sfra;
			blscene->r.cfra=startFrame;
			// update_for_newframe(); // XXX scene_update_for_newframe wont cut it!
			ketsjiengine->SetGame2IpoMode(game2ipo,startFrame);
		}

		// Quad buffered needs a special window.
		if(blscene->gm.stereoflag == STEREO_ENABLED){
			if (blscene->gm.stereomode != RAS_IRasterizer::RAS_STEREO_QUADBUFFERED)
				rasterizer->SetStereoMode((RAS_IRasterizer::StereoMode) blscene->gm.stereomode);
		}

		if (exitrequested != KX_EXIT_REQUEST_QUIT_GAME)
		{
			// create a scene converter, create and convert the startingscene
			KX_ISceneConverter* sceneconverter = new KX_BlenderSceneConverter(maggie, ketsjiengine);
			ketsjiengine->SetSceneConverter(sceneconverter);
			sceneconverter->addInitFromFrame=true;
			
			if (always_use_expand_framing)
				sceneconverter->SetAlwaysUseExpandFraming(true);

			if(usemat)
				sceneconverter->SetMaterials(true);

			KX_Scene* startscene = new KX_Scene(keyboarddevice,
				mousedevice,
				networkdevice,
				startscenename,
				blscene);

#ifndef DISABLE_PYTHON
			// some python things
			PyObject* dictionaryobject = initGamePythonScripting("Ketsji", psl_Lowest, blenderdata);
			ketsjiengine->SetPyNamespace(dictionaryobject);
			initRasterizer(rasterizer, canvas);
			PyObject *gameLogic = initGameLogic(ketsjiengine, startscene);
			PyDict_SetItemString(dictionaryobject, "GameLogic", gameLogic); // Same as importing the module
			initGameKeys();
			initPythonConstraintBinding();
			initMathutils();
			initGeometry();
			initBGL();
#ifdef WITH_FFMPEG
			initVideoTexture();
#endif
#endif // DISABLE_PYTHON

			if (sceneconverter)
			{
				// convert and add scene
				sceneconverter->ConvertScene(
					startscene,
<<<<<<< HEAD
					dictionaryobject,
=======
>>>>>>> 16c1a294
					rendertools,
					canvas);
				ketsjiengine->AddScene(startscene);

				// start the engine
				ketsjiengine->StartEngine(false);
				
				ketsjiengine->SetUseFixedTime(true);
				
				ketsjiengine->SetTicRate(
					(double) blscene->r.frs_sec /
					(double) blscene->r.frs_sec_base);

				// the mainloop
				while ((blscene->r.cfra<=blscene->r.efra)&&(!exitrequested))
				{
                    printf("frame %i\n",blscene->r.cfra);
                    // first check if we want to exit
					exitrequested = ketsjiengine->GetExitCode();
	
					// kick the engine
					ketsjiengine->NextFrame();
				    blscene->r.cfra=blscene->r.cfra+1;
				    // update_for_newframe(); // XXX scene_update_for_newframe wont cut it
					
				}
				exitstring = ketsjiengine->GetExitString();
			}
			if (sceneconverter)
			{
				delete sceneconverter;
				sceneconverter = NULL;
			}
		}
		blscene->r.cfra=cframe;
		// set the cursor back to normal
		canvas->SetMouseState(RAS_ICanvas::MOUSE_NORMAL);

		// clean up some stuff
		if (ketsjiengine)
		{
			delete ketsjiengine;
			ketsjiengine = NULL;
		}
		if (kxsystem)
		{
			delete kxsystem;
			kxsystem = NULL;
		}
		if (networkdevice)
		{
			delete networkdevice;
			networkdevice = NULL;
		}
		if (keyboarddevice)
		{
			delete keyboarddevice;
			keyboarddevice = NULL;
		}
		if (mousedevice)
		{
			delete mousedevice;
			mousedevice = NULL;
		}
		if (rasterizer)
		{
			delete rasterizer;
			rasterizer = NULL;
		}
		if (rendertools)
		{
			delete rendertools;
			rendertools = NULL;
                }

	} while (exitrequested == KX_EXIT_REQUEST_RESTART_GAME || exitrequested == KX_EXIT_REQUEST_START_OTHER_GAME);

#ifndef DISABLE_PYTHON
	// Release Python's GIL
	PyGILState_Release(gilstate);
#endif
}<|MERGE_RESOLUTION|>--- conflicted
+++ resolved
@@ -68,13 +68,8 @@
 #include "GPU_extensions.h"
 #include "Value.h"
 
-<<<<<<< HEAD
-
-
-=======
-
-
->>>>>>> 16c1a294
+
+
 #ifdef __cplusplus
 extern "C" {
 #endif
@@ -95,11 +90,8 @@
 #include "DNA_scene_types.h"
 	/***/
 
-<<<<<<< HEAD
-=======
 #include "AUD_C-API.h"
 
->>>>>>> 16c1a294
 //XXX #include "BSE_headerbuttons.h"
 #include "BKE_context.h"
 #include "../../blender/windowmanager/WM_types.h"
@@ -134,13 +126,8 @@
 	struct wmWindow *win= CTX_wm_window(C);
 	struct Scene *scene= CTX_data_scene(C);
 	struct Main* maggie1= CTX_data_main(C);
-<<<<<<< HEAD
 	
 	
-=======
-	
-	
->>>>>>> 16c1a294
 	int exitrequested = KX_EXIT_REQUEST_NO_REQUEST;
 	Main* blenderdata = maggie1;
 
@@ -408,24 +395,17 @@
 			//initialize Dome Settings
 			if(blscene->gm.stereoflag == STEREO_DOME)
 				ketsjiengine->InitDome(blscene->gm.dome.res, blscene->gm.dome.mode, blscene->gm.dome.angle, blscene->gm.dome.resbuf, blscene->gm.dome.tilt, blscene->gm.dome.warptext);
-<<<<<<< HEAD
-=======
 
 			// initialize 3D Audio Settings
 			AUD_set3DSetting(AUD_3DS_SPEED_OF_SOUND, blscene->audio.speed_of_sound);
 			AUD_set3DSetting(AUD_3DS_DOPPLER_FACTOR, blscene->audio.doppler_factor);
 			AUD_set3DSetting(AUD_3DS_DISTANCE_MODEL, blscene->audio.distance_model);
->>>>>>> 16c1a294
 
 			if (sceneconverter)
 			{
 				// convert and add scene
 				sceneconverter->ConvertScene(
 					startscene,
-<<<<<<< HEAD
-					dictionaryobject,
-=======
->>>>>>> 16c1a294
 					rendertools,
 					canvas);
 				ketsjiengine->AddScene(startscene);
@@ -738,10 +718,6 @@
 				// convert and add scene
 				sceneconverter->ConvertScene(
 					startscene,
-<<<<<<< HEAD
-					dictionaryobject,
-=======
->>>>>>> 16c1a294
 					rendertools,
 					canvas);
 				ketsjiengine->AddScene(startscene);

/*
 * $Id$
 *
 * ***** BEGIN GPL LICENSE BLOCK *****
 *
 * This program is free software; you can redistribute it and/or
 * modify it under the terms of the GNU General Public License
 * as published by the Free Software Foundation; either version 2
 * of the License, or (at your option) any later version.
 *
 * This program is distributed in the hope that it will be useful,
 * but WITHOUT ANY WARRANTY; without even the implied warranty of
 * MERCHANTABILITY or FITNESS FOR A PARTICULAR PURPOSE.  See the
 * GNU General Public License for more details.
 *
 * You should have received a copy of the GNU General Public License
 * along with this program; if not, write to the Free Software Foundation,
 * Inc., 51 Franklin Street, Fifth Floor, Boston, MA 02110-1301, USA.
 *
 * Contributor(s): none yet.
 *
 * ***** END GPL LICENSE BLOCK *****
 */

/** \file SCA_PythonMouse.h
 *  \ingroup gamelogic
 */

#ifndef __KX_PYMOUSE
#define __KX_PYMOUSE

#include "PyObjectPlus.h"

class SCA_PythonMouse : public PyObjectPlus
{
	Py_Header;
private:
	class SCA_IInputDevice *m_mouse;
	class RAS_ICanvas *m_canvas;
<<<<<<< HEAD
#ifndef DISABLE_PYTHON
=======
#ifdef WITH_PYTHON
>>>>>>> 2198cfdb
	PyObject* m_event_dict;
#endif
public:
	SCA_PythonMouse(class SCA_IInputDevice* mouse, class RAS_ICanvas* canvas);
	virtual ~SCA_PythonMouse();

	void Show(bool visible);

#ifdef WITH_PYTHON
	KX_PYMETHOD_DOC(SCA_PythonMouse, show);

	static PyObject*	pyattr_get_events(void* self_v, const KX_PYATTRIBUTE_DEF *attrdef);
	static PyObject*	pyattr_get_position(void* self_v, const KX_PYATTRIBUTE_DEF *attrdef);
	static int			pyattr_set_position(void* self_v, const KX_PYATTRIBUTE_DEF *attrdef, PyObject* value);
	static PyObject*	pyattr_get_visible(void* self_v, const KX_PYATTRIBUTE_DEF *attrdef);
	static int			pyattr_set_visible(void* self_v, const KX_PYATTRIBUTE_DEF *attrdef, PyObject* value);
#endif
};

#endif //__KX_PYMOUSE
<|MERGE_RESOLUTION|>--- conflicted
+++ resolved
@@ -37,11 +37,7 @@
 private:
 	class SCA_IInputDevice *m_mouse;
 	class RAS_ICanvas *m_canvas;
-<<<<<<< HEAD
-#ifndef DISABLE_PYTHON
-=======
 #ifdef WITH_PYTHON
->>>>>>> 2198cfdb
 	PyObject* m_event_dict;
 #endif
 public:

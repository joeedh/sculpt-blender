--- conflicted
+++ resolved
@@ -52,14 +52,11 @@
 struct EditBone;
 struct EnvMap;
 struct FCurve;
-<<<<<<< HEAD
-struct FreestyleConfig;
-struct FreestyleLineSet;
-=======
 struct Heap;
 struct HeapNode;
 struct ID;
->>>>>>> af0a4693
+struct FreestyleConfig;
+struct FreestyleLineSet;
 struct ImBuf;
 struct Image;
 struct ImageUser;
@@ -85,11 +82,8 @@
 struct RenderLayer;
 struct RenderResult;
 struct Scene;
-<<<<<<< HEAD
+struct Scene;
 struct SceneRenderLayer;
-=======
-struct Scene;
->>>>>>> af0a4693
 struct ScrArea;
 struct SculptSession;
 struct ShadeInput;

/*
 * ***** BEGIN GPL LICENSE BLOCK *****
 *
 * This program is free software; you can redistribute it and/or
 * modify it under the terms of the GNU General Public License
 * as published by the Free Software Foundation; either version 2
 * of the License, or (at your option) any later version.
 *
 * This program is distributed in the hope that it will be useful,
 * but WITHOUT ANY WARRANTY; without even the implied warranty of
 * MERCHANTABILITY or FITNESS FOR A PARTICULAR PURPOSE.  See the
 * GNU General Public License for more details.
 *
 * You should have received a copy of the GNU General Public License
 * along with this program; if not, write to the Free Software Foundation,
 * Inc., 51 Franklin Street, Fifth Floor, Boston, MA 02110-1301, USA.
 *
 * The Original Code is Copyright (C) 2001-2002 by NaN Holding BV.
 * All rights reserved.
 *
 * The Original Code is: all of this file.
 *
 * Contributor(s): none yet.
 *
 * ***** END GPL LICENSE BLOCK *****
 * BKE_bad_level_calls function stubs
 */

/** \file blenderplayer/bad_level_call_stubs/stubs.c
 *  \ingroup blc
 */


#ifdef WITH_GAMEENGINE
#include <stdlib.h>
#include "DNA_listBase.h"
#include "RNA_types.h"

struct ARegion;
struct ARegionType;
struct Base;
struct Brush;
struct bNodeTree;
struct bNodeSocket;
struct CSG_FaceIteratorDescriptor;
struct CSG_VertexIteratorDescriptor;
struct ColorBand;
struct CurveMapping;
struct Curve;
struct EditBone;
struct EditFace;
struct EditMesh;
struct EnvMap;
struct ID;
struct FCurve;
struct ImBuf;
struct Image;
struct ImageUser;
struct KeyingSetInfo;
struct KeyingSet;
struct LOD_Decimation_Info;
struct MTex;
struct Main;
struct Material;
struct MCol;
struct MenuType;
struct Mesh;
struct ModifierData;
struct MovieClip;
struct MultiresModifierData;
struct NodeBlurData;
struct Nurb;
struct Object;
struct PBVHNode;
struct Render;
struct RenderEngine;
struct RenderEngineType;
struct RenderLayer;
struct RenderResult;
struct ScrArea;
struct SculptSession;
struct ShadeInput;
struct ShadeResult;
struct SpaceClip;
struct SpaceImage;
struct SpaceNode;
struct Tex;
struct TexResult;
struct Text;
struct bAction;
struct bArmature;
struct bConstraint;
struct bNode;
struct bPoseChannel;
struct uiLayout;
struct wmEvent;
struct wmKeyConfig;
struct wmKeyMap;
struct wmOperator;
struct wmWindow;
struct wmWindowManager;
struct View3D;
struct ToolSettings;
struct bContextDataResult;
struct bConstraintTarget;
struct bPythonConstraint;
struct bConstraintOb;
struct Context;
struct ChannelDriver;

/*new render funcs */
float *RE_RenderLayerGetPass(struct RenderLayer *rl, int passtype) {return (float *) NULL;}
float RE_filter_value(int type, float x) {return 0.0f;}
struct RenderLayer *RE_GetRenderLayer(struct RenderResult *rr, const char *name) {return (struct RenderLayer *)NULL;}

/* zbuf.c stub */
void antialias_tagbuf(int xsize, int ysize, char *rectmove) {}
void RE_zbuf_accumulate_vecblur(struct NodeBlurData *nbd, int xsize, int ysize, float *newrect, float *imgrect, float *vecbufrect, float *zbufrect) {}

/* imagetexture.c stub */
void ibuf_sample(struct ImBuf *ibuf, float fx, float fy, float dx, float dy, float *result) {}

/* texture.c */
int multitex_thread(struct Tex *tex, float *texvec, float *dxt, float *dyt, int osatex, struct TexResult *texres, short thread, short which_output) {return 0;}
int multitex_ext(struct Tex *tex, float *texvec, float *dxt, float *dyt, int osatex, struct TexResult *texres){return 0;}
int multitex_ext_safe(struct Tex *tex, float *texvec, struct TexResult *texres){return 0;}
int multitex_nodes(struct Tex *tex, float *texvec, float *dxt, float *dyt, int osatex, struct TexResult *texres, short thread, short which_output, struct ShadeInput *shi, struct MTex *mtex) {return 0;}

/* nodes */
struct RenderResult *RE_GetResult(struct Render *re){return (struct RenderResult *) NULL;}
struct Render *RE_GetRender(const char *name){return (struct Render *) NULL;}

/* blenkernel */
void RE_FreeRenderResult(struct RenderResult *res){}
struct RenderResult *RE_MultilayerConvert(void *exrhandle, int rectx, int recty){return (struct RenderResult *) NULL;}
void RE_GetResultImage(struct Render *re, struct RenderResult *rr){}
int RE_RenderInProgress(struct Render *re){return 0;}
struct Scene *RE_GetScene(struct Render *re){return (struct Scene *) NULL;}
void RE_Database_Free(struct Render *re){}
void RE_FreeRender(struct Render *re){}
void RE_DataBase_GetView(struct Render *re, float mat[][4]){}
int externtex(struct MTex *mtex, float *vec, float *tin, float *tr, float *tg, float *tb, float *ta){return 0;}
float texture_value_blend(float tex, float out, float fact, float facg, int blendtype, int flip){return 0.0f;}
void texture_rgb_blend(float *in, float *tex, float *out, float fact, float facg, int blendtype){}
char stipple_quarttone[1]; //GLubyte stipple_quarttone[128]
double elbeemEstimateMemreq(int res, float sx, float sy, float sz, int refine, char *retstr) {return 0.0f;}
struct Render *RE_NewRender(const char *name){return (struct Render*) NULL;}
void RE_SwapResult(struct Render *re, struct RenderResult **rr){}
void RE_BlenderFrame(struct Render *re, struct Scene *scene, int frame){}
int RE_WriteEnvmapResult(struct ReportList *reports, struct Scene *scene, struct EnvMap *env, const char *relpath, int imtype, float layout[12]) { return 0; }

/* rna */
float *give_cursor(struct Scene *scene, struct View3D *v3d){return (float *) NULL;}
void WM_menutype_free(void){}
void WM_menutype_freelink(struct MenuType* mt){}
int WM_menutype_add(struct MenuType *mt) {return 0;}
int WM_operator_props_dialog_popup (struct bContext *C, struct wmOperator *op, int width, int height){return 0;}
int WM_operator_confirm(struct bContext *C, struct wmOperator *op, struct wmEvent *event){return 0;}
struct MenuType *WM_menutype_find(const char *idname, int quiet){return (struct MenuType *) NULL;}
void WM_operator_stack_clear(struct bContext *C) {}

void WM_autosave_init(struct bContext *C){}
void WM_jobs_stop_all(struct wmWindowManager *wm){}

char *WM_clipboard_text_get(int selection){return (char*)0;}
void WM_clipboard_text_set(char *buf, int selection){}

struct wmKeyMapItem *WM_keymap_item_find_id(struct wmKeyMap *keymap, int id){return (struct wmKeyMapItem *) NULL;}
int WM_enum_search_invoke(struct bContext *C, struct wmOperator *op, struct wmEvent *event){return 0;}
void WM_event_add_notifier(const struct bContext *C, unsigned int type, void *reference){}
void WM_main_add_notifier(unsigned int type, void *reference){}
void ED_armature_bone_rename(struct bArmature *arm, char *oldnamep, char *newnamep){}
struct wmEventHandler *WM_event_add_modal_handler(struct bContext *C, struct wmOperator *op){return (struct wmEventHandler *)NULL;}
struct wmTimer *WM_event_add_timer(struct wmWindowManager *wm, struct wmWindow *win, int event_type, double timestep){return (struct wmTimer *)NULL;}
void WM_event_remove_timer(struct wmWindowManager *wm, struct wmWindow *win, struct wmTimer *timer){}
void ED_armature_edit_bone_remove(struct bArmature *arm, struct EditBone *exBone){}
void object_test_constraints (struct Object *owner){}
void ED_object_parent(struct Object *ob, struct Object *par, int type, const char *substr){}
void ED_object_constraint_set_active(struct Object *ob, struct bConstraint *con){}
void ED_node_composit_default(struct Scene *sce){}
void *ED_region_draw_cb_activate(struct ARegionType *art, void(*draw)(const struct bContext *, struct ARegion *, void *), void *custumdata, int type){return 0;} /* XXX this one looks weird */
void *ED_region_draw_cb_customdata(void *handle){return 0;} /* XXX This one looks wrong also */
void ED_region_draw_cb_exit(struct ARegionType *art, void *handle){}
void	ED_area_headerprint(struct ScrArea *sa, char *str){}

struct EditBone *ED_armature_bone_get_mirrored(struct ListBase *edbo, struct EditBone *ebo){return (struct EditBone *) NULL;}
struct EditBone *ED_armature_edit_bone_add(struct bArmature *arm, char *name){return (struct EditBone*) NULL;}
struct ListBase *get_active_constraints (struct Object *ob){return (struct ListBase *) NULL;}
struct ListBase *get_constraint_lb(struct Object *ob, struct bConstraint *con, struct bPoseChannel **pchan_r){return (struct ListBase *) NULL;}
int ED_pose_channel_in_IK_chain(struct Object *ob, struct bPoseChannel *pchan){return 0;}

int ED_space_image_show_uvedit(struct SpaceImage *sima, struct Object *obedit){return 0;}
int ED_space_image_show_render(struct SpaceImage *sima){return 0;}
int ED_space_image_show_paint(struct SpaceImage *sima){return 0;}
void ED_space_image_paint_update(struct wmWindowManager *wm, struct ToolSettings *settings){}
void ED_space_image_set(struct bContext *C, struct SpaceImage *sima, struct Scene *scene, struct Object *obedit, struct Image *ima){}
struct ImBuf *ED_space_image_buffer(struct SpaceImage *sima){return (struct ImBuf *) NULL;}
void ED_screen_set_scene(struct bContext *C, struct Scene *scene){}
void ED_space_clip_set(struct bContext *C, struct SpaceClip *sc, struct MovieClip *clip){}

void ED_area_tag_redraw_regiontype(struct ScrArea *sa, int regiontype){}
void ED_render_engine_changed(struct Main *bmain) {}

struct PTCacheEdit *PE_get_current(struct Scene *scene, struct Object *ob){return (struct PTCacheEdit *) NULL;}
void PE_current_changed(struct Scene *scene, struct Object *ob){}

/* rna keymap */
struct wmKeyMap *WM_keymap_active(struct wmWindowManager *wm, struct wmKeyMap *keymap){return (struct wmKeyMap *) NULL;}
struct wmKeyMap *WM_keymap_find(struct wmKeyConfig *keyconf, char *idname, int spaceid, int regionid){return (struct wmKeyMap *) NULL;}
struct wmKeyMap *WM_keymap_add_item(struct wmKeyMap *keymap, char *idname, int type, int val, int modifier, int keymodifier){return (struct wmKeyMap *) NULL;}
struct wmKeyMap *WM_keymap_copy_to_user(struct wmKeyMap *kemap){return (struct wmKeyMap *) NULL;} 
struct wmKeyMap *WM_keymap_list_find(struct ListBase *lb, char *idname, int spaceid, int regionid){return (struct wmKeyMap *) NULL;}
struct wmKeyConfig *WM_keyconfig_new(struct wmWindowManager *wm, char *idname){return (struct wmKeyConfig *) NULL;}
struct wmKeyConfig *WM_keyconfig_new_user(struct wmWindowManager *wm, char *idname){return (struct wmKeyConfig *) NULL;}
void WM_keyconfig_remove(struct wmWindowManager *wm, char *idname){}
void WM_keyconfig_set_active(struct wmWindowManager *wm, const char *idname) {}
void WM_keymap_remove_item(struct wmKeyMap *keymap, struct wmKeyMapItem *kmi){}
void WM_keymap_restore_to_default(struct wmKeyMap *keymap){}
void WM_keymap_restore_item_to_default(struct bContext *C, struct wmKeyMap *keymap, struct wmKeyMapItem *kmi){}
void WM_keymap_properties_reset(struct wmKeyMapItem *kmi){}
void WM_keyconfig_update_tag(struct wmKeyMap *keymap, struct wmKeyMapItem *kmi) {}
int WM_keymap_user_init(struct wmWindowManager *wm, struct wmKeyMap *keymap) {return 0;}
int WM_keymap_item_compare(struct wmKeyMapItem *k1, struct wmKeyMapItem *k2){return 0;}


/* rna editors */
struct FCurve *verify_fcurve (struct bAction *act, const char group[], const char rna_path[], const int array_index, short add){return (struct FCurve *) NULL;}
int insert_vert_fcurve(struct FCurve *fcu, float x, float y, short flag){return 0;}
void delete_fcurve_key(struct FCurve *fcu, int index, short do_recalc){}
struct KeyingSetInfo *ANIM_keyingset_info_find_named (const char name[]){return (struct KeyingSetInfo *) NULL;}
struct KeyingSet *ANIM_scene_get_active_keyingset (struct Scene *scene){return (struct KeyingSet *) NULL;}
int ANIM_scene_get_keyingset_index(struct Scene *scene, struct KeyingSet *ks){return 0;}
struct ListBase builtin_keyingsets;
void ANIM_keyingset_info_register (struct KeyingSetInfo *ksi){}
void ANIM_keyingset_info_unregister (const struct bContext *C, struct KeyingSetInfo *ksi){}
short ANIM_validate_keyingset (struct bContext *C, struct ListBase *dsources, struct KeyingSet *ks){return 0;}
short ANIM_add_driver(struct ID *id, const char rna_path[], int array_index, short flag, int type){return 0;}
short ANIM_remove_driver (struct ID *id, const char rna_path[], int array_index, short flag){return 0;}
void ED_space_image_release_buffer(struct SpaceImage *sima, void *lock){}
struct ImBuf *ED_space_image_acquire_buffer(struct SpaceImage *sima, void **lock_r){return (struct ImBuf *) NULL;}
void ED_space_image_zoom(struct SpaceImage *sima, struct ARegion *ar, float *zoomx, float *zoomy) {}
char *ED_info_stats_string(struct Scene *scene){return (char *) NULL;}
void ED_area_tag_redraw(struct ScrArea *sa){}
void ED_area_tag_refresh(struct ScrArea *sa){}
void ED_area_newspace(struct bContext *C, struct ScrArea *sa, int type){} 
void ED_region_tag_redraw(struct ARegion *ar){}
void WM_event_add_fileselect(struct bContext *C, struct wmOperator *op){}
void WM_cursor_wait (int val) {}
void ED_node_texture_default(struct Tex *tx){}
void ED_node_changed_update(struct bContext *C, struct bNode *node){}
void ED_node_generic_update(struct Main *bmain, struct bNodeTree *ntree, struct bNode *node){}
void ED_node_tree_update(struct SpaceNode *snode, struct Scene *scene){}
void ED_view3d_scene_layers_update(struct Main *bmain, struct Scene *scene){}
int ED_view3d_scene_layer_set(int lay, const int *values){return 0;}
void ED_view3d_quadview_update(struct ScrArea *sa, struct ARegion *ar){}
void ED_view3d_from_m4(float mat[][4], float ofs[3], float quat[4], float *dist){}
struct BGpic *ED_view3D_background_image_add(struct View3D *v3d){return (struct BGpic *) NULL;}
void view3d_apply_mat4(float mat[][4], float *ofs, float *quat, float *dist){}
int text_file_modified(struct Text *text){return 0;}
void ED_node_shader_default(struct Material *ma){}
void ED_screen_animation_timer_update(struct bContext *C, int redraws){}
void ED_base_object_select(struct Base *base, short mode){}
int ED_object_modifier_remove(struct ReportList *reports, struct Scene *scene, struct Object *ob, struct ModifierData *md){return 0;}
int ED_object_modifier_add(struct ReportList *reports, struct Scene *scene, struct Object *ob, char *name, int type){return 0;}
void ED_object_enter_editmode(struct bContext *C, int flag){}
void ED_object_exit_editmode(struct bContext *C, int flag){}
int uiLayoutGetActive(struct uiLayout *layout){return 0;}
int uiLayoutGetOperatorContext(struct uiLayout *layout){return 0;}
int uiLayoutGetAlignment(struct uiLayout *layout){return 0;}
int uiLayoutGetEnabled(struct uiLayout *layout){return 0;}
float uiLayoutGetScaleX(struct uiLayout *layout){return 0.0f;}
float uiLayoutGetScaleY(struct uiLayout *layout){return 0.0f;}
void uiLayoutSetActive(struct uiLayout *layout, int active){}
void uiLayoutSetOperatorContext(struct uiLayout *layout, int opcontext){}
void uiLayoutSetEnabled(struct uiLayout *layout, int enabled){}
void uiLayoutSetAlignment(struct uiLayout *layout, int alignment){}
void uiLayoutSetScaleX(struct uiLayout *layout, float scale){}
void uiLayoutSetScaleY(struct uiLayout *layout, float scale){}
void ED_base_object_free_and_unlink(struct Scene *scene, struct Base *base){}
void ED_mesh_calc_normals(struct Mesh *me){}
void ED_mesh_geometry_add(struct Mesh *mesh, struct ReportList *reports, int verts, int edges, int faces){}
void ED_mesh_material_add(struct Mesh *me, struct Material *ma){}
void ED_mesh_transform(struct Mesh *me, float *mat){}
void ED_mesh_update(struct Mesh *mesh, struct bContext *C){}
void ED_mesh_vertices_add(struct Mesh *mesh, struct ReportList *reports, int count){}
void ED_mesh_edges_add(struct Mesh *mesh, struct ReportList *reports, int count){}
void ED_mesh_faces_add(struct Mesh *mesh, struct ReportList *reports, int count){}
void ED_mesh_material_link(struct Mesh *mesh, struct Material *ma){}
int ED_mesh_color_add(struct bContext *C, struct Scene *scene, struct Object *ob, struct Mesh *me){return 0;}
int ED_mesh_uv_texture_add(struct bContext *C, struct Mesh *me){return 0;}
void ED_object_constraint_dependency_update(struct Scene *scene, struct Object *ob){}
void ED_object_constraint_update(struct Object *ob){}
struct bDeformGroup *ED_vgroup_add_name(struct Object *ob, char *name){return (struct bDeformGroup *) NULL;}
void ED_vgroup_vert_add(struct Object *ob, struct bDeformGroup *dg, int vertnum, float weight, int assignmode){}
void ED_vgroup_vert_remove(struct Object *ob, struct bDeformGroup *dg, int vertnum){}
void ED_vgroup_vert_weight(struct Object *ob, struct bDeformGroup *dg, int vertnum){}
void ED_vgroup_delete(struct Object *ob, struct bDeformGroup *defgroup){}
void ED_vgroup_object_is_edit_mode(struct Object *ob){}

void ED_sequencer_update_view(struct bContext *C, int view){}
float ED_rollBoneToVector(struct EditBone *bone, float new_up_axis[3]){return 0.0f;}
void ED_space_image_size(struct SpaceImage *sima, int *width, int *height){}

void ED_nurb_set_spline_type(struct Nurb *nu, int type){}

void EM_selectmode_set(struct EditMesh *em){}
int EM_texFaceCheck(struct EditMesh *em){return 0;}
struct MTFace *EM_get_active_mtface(struct EditMesh *em, struct EditFace **act_efa, struct MCol **mcol, int sloopy){return (struct MTFace *)NULL;}
void make_editMesh(struct Scene *scene, struct Object *ob){}
void load_editMesh(struct Scene *scene, struct Object *ob){}

void make_editLatt(struct Object *obedit){}
void load_editLatt(struct Object *obedit){}

void load_editNurb	(struct Object *obedit){}
void make_editNurb	(struct Object *obedit){}


void uiItemR(struct uiLayout *layout, struct PointerRNA *ptr, char *propname, int flag, char *name, int icon){}

struct PointerRNA uiItemFullO(struct uiLayout *layout, char *idname, char *name, int icon, struct IDProperty *properties, int context, int flag){struct PointerRNA a; return a;}
struct uiLayout *uiLayoutRow(struct uiLayout *layout, int align){return (struct uiLayout *) NULL;}
struct uiLayout *uiLayoutColumn(struct uiLayout *layout, int align){return (struct uiLayout *) NULL;}
struct uiLayout *uiLayoutColumnFlow(struct uiLayout *layout, int number, int align){return (struct uiLayout *) NULL;}
struct uiLayout *uiLayoutBox(struct uiLayout *layout){return (struct uiLayout *) NULL;}
struct uiLayout *uiLayoutSplit(struct uiLayout *layout, float percentage, int align){return (struct uiLayout *) NULL;}
int uiLayoutGetRedAlert(struct uiLayout *layout){return 0;}
void uiLayoutSetRedAlert(struct uiLayout *layout, int redalert){}
void uiItemsEnumR(struct uiLayout *layout, struct PointerRNA *ptr, char *propname){}
void uiItemMenuEnumR(struct uiLayout *layout, struct PointerRNA *ptr, char *propname, char *name, int icon){}
void uiItemEnumR_string(struct uiLayout *layout, struct PointerRNA *ptr, char *propname, char *value, char *name, int icon){}
void uiItemPointerR(struct uiLayout *layout, struct PointerRNA *ptr, char *propname, struct PointerRNA *searchptr, char *searchpropname, char *name, int icon){}
void uiItemPointerSubR(struct uiLayout *layout, struct PointerRNA *ptr, char *propname, char *searchpropname, char *name, int icon){}
void uiItemsEnumO(struct uiLayout *layout, char *opname, char *propname){}
void uiItemEnumO_string(struct uiLayout *layout, char *name, int icon, char *opname, char *propname, char *value_str){}
void uiItemMenuEnumO(struct uiLayout *layout, char *opname, char *propname, char *name, int icon){}
void uiItemBooleanO(struct uiLayout *layout, char *name, int icon, char *opname, char *propname, int value){}
void uiItemIntO(struct uiLayout *layout, char *name, int icon, char *opname, char *propname, int value){}
void uiItemFloatO(struct uiLayout *layout, char *name, int icon, char *opname, char *propname, float value){}
void uiItemStringO(struct uiLayout *layout, char *name, int icon, char *opname, char *propname, char *value){}
void uiItemL(struct uiLayout *layout, char *name, int icon){}
void uiItemM(struct uiLayout *layout, struct bContext *C, char *menuname, char *name, int icon){}
void uiItemS(struct uiLayout *layout){}
void uiItemFullR(struct uiLayout *layout, struct PointerRNA *ptr, struct PropertyRNA *prop, int index, int value, int flag, char *name, int icon){}
void uiLayoutSetContextPointer(struct uiLayout *layout, char *name, struct PointerRNA *ptr){}
char *uiLayoutIntrospect(struct uiLayout *layout){return (char *)NULL;}
void UI_reinit_font() {}

/* rna template */
void uiTemplateAnyID(struct uiLayout *layout, struct bContext *C, struct PointerRNA *ptr, char *propname, char *text){}
void uiTemplatePathBuilder(struct uiLayout *layout, struct bContext *C, struct PointerRNA *ptr, char *propname, struct PointerRNA *root_ptr, char *text){}
void uiTemplateHeader(struct uiLayout *layout, struct bContext *C, int menus){}
void uiTemplateID(struct uiLayout *layout, struct bContext *C, struct PointerRNA *ptr, char *propname, char *newop, char *unlinkop){}
struct uiLayout *uiTemplateModifier(struct uiLayout *layout, struct PointerRNA *ptr){return (struct uiLayout *) NULL;}
struct uiLayout *uiTemplateConstraint(struct uiLayout *layout, struct PointerRNA *ptr){return (struct uiLayout *) NULL;}
void uiTemplatePreview(struct uiLayout *layout, struct ID *id, int show_buttons, struct ID *parent, struct MTex *slot){}
void uiTemplateIDPreview(struct uiLayout *layout, struct bContext *C, struct PointerRNA *ptr, char *propname, char *newop, char *openop, char *unlinkop, int rows, int cols){}
void uiTemplateCurveMapping(struct uiLayout *layout, struct CurveMapping *cumap, int type, int compact){}
void uiTemplateColorRamp(struct uiLayout *layout, struct ColorBand *coba, int expand){}
void uiTemplateLayers(struct uiLayout *layout, struct PointerRNA *ptr, char *propname){}
void uiTemplateImageLayers(struct uiLayout *layout, struct bContext *C, struct Image *ima, struct ImageUser *iuser){}
ListBase uiTemplateList(struct uiLayout *layout, struct bContext *C, struct PointerRNA *ptr, char *propname, struct PointerRNA *activeptr, char *activepropname, int rows, int listtype){struct ListBase b = {0,0}; return b;}
void uiTemplateRunningJobs(struct uiLayout *layout, struct bContext *C){}
void uiTemplateOperatorSearch(struct uiLayout *layout){}
void uiTemplateHeader3D(struct uiLayout *layout, struct bContext *C){}
void uiTemplateEditModeSelection(struct uiLayout *layout, struct bContext *C){}
void uiTemplateTextureImage(struct uiLayout *layout, struct bContext *C, struct Tex *tex){}
void uiTemplateImage(struct uiLayout *layout, struct bContext *C, struct PointerRNA *ptr, char *propname, struct PointerRNA *userptr, int compact){}
void uiTemplateDopeSheetFilter(struct uiLayout *layout, struct bContext *C, struct PointerRNA *ptr){}
void uiTemplateColorWheel(struct uiLayout *layout, struct PointerRNA *ptr, char *propname, int value_slider){}
void uiTemplateHistogram(struct uiLayout *layout, struct PointerRNA *ptr, char *propname, int expand){}
void uiTemplateReportsBanner(struct uiLayout *layout, struct bContext *C, struct wmOperator *op){}
void uiTemplateWaveform(struct uiLayout *layout, struct PointerRNA *ptr, char *propname, int expand){}
void uiTemplateVectorscope(struct uiLayout *_self, struct PointerRNA *data, char* property, int expand){}
void uiTemplateNodeLink(struct uiLayout *layout, struct bNodeTree *ntree, struct bNode *node, struct bNodeSocket *input) {}
void uiTemplateNodeView(struct uiLayout *layout, struct bContext *C, struct bNodeTree *ntree, struct bNode *node, struct bNodeSocket *input) {}
<<<<<<< HEAD
void uiTemplateTextureUser(struct uiLayout *layout, struct bContext *C) {}
void uiTemplateTextureShow(struct uiLayout *layout, struct bContext *C, struct PointerRNA *ptr, struct PropertyRNA *prop) {}
=======
>>>>>>> db75cc4c
void uiTemplateKeymapItemProperties(struct uiLayout *layout, struct PointerRNA *ptr){}
void uiTemplateMovieClip(struct uiLayout *layout, struct bContext *C, struct PointerRNA *ptr, const char *propname, int compact){}
void uiTemplateTrack(struct uiLayout *layout, struct PointerRNA *ptr, const char *propname){}
void uiTemplateMarker(struct uiLayout *layout, struct PointerRNA *ptr, const char *propname, PointerRNA *userptr, PointerRNA *trackptr, int compact){}

/* rna render */
struct RenderResult *RE_engine_begin_result(struct RenderEngine *engine, int x, int y, int w, int h){return (struct RenderResult *) NULL;}
struct RenderResult *RE_AcquireResultRead(struct Render *re){return (struct RenderResult *) NULL;}
struct RenderResult *RE_AcquireResultWrite(struct Render *re){return (struct RenderResult *) NULL;}
struct RenderStats *RE_GetStats(struct Render *re){return (struct RenderStats *) NULL;}
void RE_engine_update_result(struct RenderEngine *engine, struct RenderResult *result){}
void RE_engine_update_progress(struct RenderEngine *engine, float progress) {}
void RE_engine_end_result(struct RenderEngine *engine, struct RenderResult *result){}
void RE_engine_update_stats(struct RenderEngine *engine, char *stats, char *info){}
void RE_layer_load_from_file(struct RenderLayer *layer, struct ReportList *reports, char *filename){}
void RE_result_load_from_file(struct RenderResult *result, struct ReportList *reports, char *filename){}
void RE_AcquireResultImage(struct Render *re, struct RenderResult *rr){}
void RE_ReleaseResult(struct Render *re){}
void RE_ReleaseResultImage(struct Render *re){}
int RE_engine_test_break(struct RenderEngine *engine){return 0;}
void RE_engines_init() {}
void RE_engines_exit() {}
void RE_engine_report(struct RenderEngine *engine, int type, const char *msg) {}
ListBase R_engines = {NULL, NULL};
void RE_engine_free(struct RenderEngine *engine) {}
struct RenderEngineType *RE_engines_find(const char *idname) { return NULL; }

/* python */
struct wmOperatorType *WM_operatortype_find(const char *idname, int quiet){return (struct wmOperatorType *) NULL;}
struct GHashIterator *WM_operatortype_iter(){return (struct GHashIterator *) NULL;}
struct wmOperatorType *WM_operatortype_exists(const char *idname){return (struct wmOperatorType *) NULL;}
struct wmOperatorTypeMacro *WM_operatortype_macro_define(struct wmOperatorType *ot, const char *idname){return (struct wmOperatorTypeMacro *) NULL;}
int WM_operator_call_py(struct bContext *C, struct wmOperatorType *ot, int context, struct PointerRNA *properties, struct ReportList *reports){return 0;}
int WM_operatortype_remove(const char *idname){return 0;}
int WM_operator_poll(struct bContext *C, struct wmOperatorType *ot){return 0;}
int WM_operator_poll_context(struct bContext *C, struct wmOperatorType *ot, int context){return 0;}
int WM_operator_props_popup(struct bContext *C, struct wmOperator *op, struct wmEvent *event){return 0;}
void WM_operator_properties_free(struct PointerRNA *ptr){}
void WM_operator_properties_create(struct PointerRNA *ptr, const char *opstring){}
void WM_operator_properties_create_ptr(struct PointerRNA *ptr, struct wmOperatorType *ot){}
void WM_operator_properties_sanitize(struct PointerRNA *ptr, const short no_context){};
void WM_operatortype_append_ptr(void (*opfunc)(struct wmOperatorType*, void*), void *userdata){}
void WM_operatortype_append_macro_ptr(void (*opfunc)(struct wmOperatorType*, void*), void *userdata){}
void WM_operator_bl_idname(char *to, const char *from){}
void WM_operator_py_idname(char *to, const char *from){}
void WM_operator_ui_popup(struct bContext *C, struct wmOperator *op, int width, int height){}
short insert_keyframe (struct ID *id, struct bAction *act, const char group[], const char rna_path[], int array_index, float cfra, short flag){return 0;}
short delete_keyframe(struct ID *id, struct bAction *act, const char group[], const char rna_path[], int array_index, float cfra, short flag){return 0;};
char *WM_operator_pystring(struct bContext *C, struct wmOperatorType *ot, struct PointerRNA *opptr, int all_args){return (char *)NULL;}
struct wmKeyMapItem *WM_modalkeymap_add_item(struct wmKeyMap *km, int type, int val, int modifier, int keymodifier, int value){return (struct wmKeyMapItem *)NULL;}
struct wmKeyMap *WM_modalkeymap_add(struct wmKeyConfig *keyconf, char *idname, EnumPropertyItem *items){return (struct wmKeyMap *) NULL;}

/* RNA COLLADA dependency */
int collada_export(struct Scene *sce, const char *filepath){ return 0; }

int sculpt_get_brush_size(struct Brush *brush) {return 0;}
void sculpt_set_brush_size(struct Brush *brush, int size) {}
int sculpt_get_lock_brush_size(struct Brush *brush){ return 0;}
float sculpt_get_brush_unprojected_radius(struct Brush *brush){return 0.0f;}
void sculpt_set_brush_unprojected_radius(struct Brush *brush, float unprojected_radius){}
float sculpt_get_brush_alpha(struct Brush *brush){return 0.0f;}
void sculpt_set_brush_alpha(struct Brush *brush, float alpha){}
void ED_sculpt_modifiers_changed(struct Object *ob){};


/* bpy/python internal api */
void operator_wrapper(struct wmOperatorType *ot, void *userdata) {}
void BPY_text_free_code(struct Text *text) {}
void BPY_id_release(struct Text *text) {}
int BPY_context_member_get(struct Context *C, const char *member, struct bContextDataResult *result) { return 0; }
void BPY_pyconstraint_target(struct bPythonConstraint *con, struct bConstraintTarget *ct) {}
float BPY_driver_exec(struct ChannelDriver *driver) {return 0.0f;} /* might need this one! */
void BPY_DECREF(void *pyob_ptr) {}
void BPY_pyconstraint_exec(struct bPythonConstraint *con, struct bConstraintOb *cob, struct ListBase *targets) {}
void macro_wrapper(struct wmOperatorType *ot, void *userdata) {} ;


char blender_path[] = "";

#endif // WITH_GAMEENGINE<|MERGE_RESOLUTION|>--- conflicted
+++ resolved
@@ -374,11 +374,8 @@
 void uiTemplateVectorscope(struct uiLayout *_self, struct PointerRNA *data, char* property, int expand){}
 void uiTemplateNodeLink(struct uiLayout *layout, struct bNodeTree *ntree, struct bNode *node, struct bNodeSocket *input) {}
 void uiTemplateNodeView(struct uiLayout *layout, struct bContext *C, struct bNodeTree *ntree, struct bNode *node, struct bNodeSocket *input) {}
-<<<<<<< HEAD
 void uiTemplateTextureUser(struct uiLayout *layout, struct bContext *C) {}
 void uiTemplateTextureShow(struct uiLayout *layout, struct bContext *C, struct PointerRNA *ptr, struct PropertyRNA *prop) {}
-=======
->>>>>>> db75cc4c
 void uiTemplateKeymapItemProperties(struct uiLayout *layout, struct PointerRNA *ptr){}
 void uiTemplateMovieClip(struct uiLayout *layout, struct bContext *C, struct PointerRNA *ptr, const char *propname, int compact){}
 void uiTemplateTrack(struct uiLayout *layout, struct PointerRNA *ptr, const char *propname){}

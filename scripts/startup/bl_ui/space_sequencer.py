--- conflicted
+++ resolved
@@ -20,7 +20,6 @@
     ToolActivePanelHelper,
 )
 from rna_prop_ui import PropertyPanel
-from bl_ui_utils.layout import operator_context
 
 
 def _space_view_types(st):
@@ -940,29 +939,12 @@
         is_retiming = context.scene.sequence_editor.selected_retiming_keys
         strip = context.active_sequence_strip
         layout = self.layout
-        strip = context.active_sequence_strip
 
         layout.operator("sequencer.retiming_key_add")
         layout.operator("sequencer.retiming_freeze_frame_add")
-<<<<<<< HEAD
-        layout.separator()
-
-        layout.operator("sequencer.retiming_reset")
-        layout.separator()
-
-        layout.operator("sequencer.retiming_segment_speed_set")
-        layout.operator(
-            "sequencer.retiming_show",
-            icon='CHECKBOX_HLT' if (strip and strip.show_retiming_keys) else 'CHECKBOX_DEHLT',
-        )
-
-    def draw_retiming_context(self, context):
-        layout = self.layout
-=======
         col = layout.column()
         col.operator("sequencer.retiming_transition_add")
         col.enabled = is_retiming
->>>>>>> 7f7d43b7
 
         layout.separator()
 
@@ -974,22 +956,11 @@
         layout.separator()
 
         layout.operator("sequencer.retiming_segment_speed_set")
-<<<<<<< HEAD
-        layout.operator("sequencer.retiming_show", icon='CHECKBOX_HLT')
-
-    def draw(self, context):
-        ed = context.scene.sequence_editor
-        if ed.selected_retiming_keys:
-            self.draw_retiming_context(context)
-        else:
-            self.draw_strip_context(context)
-=======
         layout.operator(
             "sequencer.retiming_show",
             icon='CHECKBOX_HLT' if (strip and strip.show_retiming_keys) else 'CHECKBOX_DEHLT',
             text="Toggle Retiming Keys",
         )
->>>>>>> 7f7d43b7
 
 
 class SEQUENCER_MT_strip(Menu):

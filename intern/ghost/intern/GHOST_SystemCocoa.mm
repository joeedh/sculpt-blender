<<<<<<< HEAD
/**
 * $Id: GHOST_SystemCocoa.mm 23854 2009-10-15 08:27:31Z damien78 $
 * ***** BEGIN GPL LICENSE BLOCK *****
 *
 * This program is free software; you can redistribute it and/or
 * modify it under the terms of the GNU General Public License
 * as published by the Free Software Foundation; either version 2
 * of the License, or (at your option) any later version.
 *
 * This program is distributed in the hope that it will be useful,
 * but WITHOUT ANY WARRANTY; without even the implied warranty of
 * MERCHANTABILITY or FITNESS FOR A PARTICULAR PURPOSE.  See the
 * GNU General Public License for more details.
 *
 * You should have received a copy of the GNU General Public License
 * along with this program; if not, write to the Free Software Foundation,
 * Inc., 59 Temple Place - Suite 330, Boston, MA  02111-1307, USA.
 *
 * The Original Code is Copyright (C) 2001-2002 by NaN Holding BV.
 * All rights reserved.
 *
 * The Original Code is: all of this file.
 *
 * Contributor(s):	Maarten Gribnau 05/2001
 *					Damien Plisson 09/2009
 *
 * ***** END GPL LICENSE BLOCK *****
 */

#import <Cocoa/Cocoa.h>

#include <sys/time.h>
#include <sys/types.h>
#include <sys/sysctl.h>

#include "GHOST_SystemCocoa.h"

#include "GHOST_DisplayManagerCocoa.h"
#include "GHOST_EventKey.h"
#include "GHOST_EventButton.h"
#include "GHOST_EventCursor.h"
#include "GHOST_EventWheel.h"
#include "GHOST_EventNDOF.h"

#include "GHOST_TimerManager.h"
#include "GHOST_TimerTask.h"
#include "GHOST_WindowManager.h"
#include "GHOST_WindowCocoa.h"
#include "GHOST_NDOFManager.h"
#include "AssertMacros.h"

#pragma mark KeyMap, mouse converters


/* Keycodes from Carbon include file */
/*  
 *  Summary:
 *    Virtual keycodes
 *  
 *  Discussion:
 *    These constants are the virtual keycodes defined originally in
 *    Inside Mac Volume V, pg. V-191. They identify physical keys on a
 *    keyboard. Those constants with "ANSI" in the name are labeled
 *    according to the key position on an ANSI-standard US keyboard.
 *    For example, kVK_ANSI_A indicates the virtual keycode for the key
 *    with the letter 'A' in the US keyboard layout. Other keyboard
 *    layouts may have the 'A' key label on a different physical key;
 *    in this case, pressing 'A' will generate a different virtual
 *    keycode.
 */
enum {
	kVK_ANSI_A                    = 0x00,
	kVK_ANSI_S                    = 0x01,
	kVK_ANSI_D                    = 0x02,
	kVK_ANSI_F                    = 0x03,
	kVK_ANSI_H                    = 0x04,
	kVK_ANSI_G                    = 0x05,
	kVK_ANSI_Z                    = 0x06,
	kVK_ANSI_X                    = 0x07,
	kVK_ANSI_C                    = 0x08,
	kVK_ANSI_V                    = 0x09,
	kVK_ANSI_B                    = 0x0B,
	kVK_ANSI_Q                    = 0x0C,
	kVK_ANSI_W                    = 0x0D,
	kVK_ANSI_E                    = 0x0E,
	kVK_ANSI_R                    = 0x0F,
	kVK_ANSI_Y                    = 0x10,
	kVK_ANSI_T                    = 0x11,
	kVK_ANSI_1                    = 0x12,
	kVK_ANSI_2                    = 0x13,
	kVK_ANSI_3                    = 0x14,
	kVK_ANSI_4                    = 0x15,
	kVK_ANSI_6                    = 0x16,
	kVK_ANSI_5                    = 0x17,
	kVK_ANSI_Equal                = 0x18,
	kVK_ANSI_9                    = 0x19,
	kVK_ANSI_7                    = 0x1A,
	kVK_ANSI_Minus                = 0x1B,
	kVK_ANSI_8                    = 0x1C,
	kVK_ANSI_0                    = 0x1D,
	kVK_ANSI_RightBracket         = 0x1E,
	kVK_ANSI_O                    = 0x1F,
	kVK_ANSI_U                    = 0x20,
	kVK_ANSI_LeftBracket          = 0x21,
	kVK_ANSI_I                    = 0x22,
	kVK_ANSI_P                    = 0x23,
	kVK_ANSI_L                    = 0x25,
	kVK_ANSI_J                    = 0x26,
	kVK_ANSI_Quote                = 0x27,
	kVK_ANSI_K                    = 0x28,
	kVK_ANSI_Semicolon            = 0x29,
	kVK_ANSI_Backslash            = 0x2A,
	kVK_ANSI_Comma                = 0x2B,
	kVK_ANSI_Slash                = 0x2C,
	kVK_ANSI_N                    = 0x2D,
	kVK_ANSI_M                    = 0x2E,
	kVK_ANSI_Period               = 0x2F,
	kVK_ANSI_Grave                = 0x32,
	kVK_ANSI_KeypadDecimal        = 0x41,
	kVK_ANSI_KeypadMultiply       = 0x43,
	kVK_ANSI_KeypadPlus           = 0x45,
	kVK_ANSI_KeypadClear          = 0x47,
	kVK_ANSI_KeypadDivide         = 0x4B,
	kVK_ANSI_KeypadEnter          = 0x4C,
	kVK_ANSI_KeypadMinus          = 0x4E,
	kVK_ANSI_KeypadEquals         = 0x51,
	kVK_ANSI_Keypad0              = 0x52,
	kVK_ANSI_Keypad1              = 0x53,
	kVK_ANSI_Keypad2              = 0x54,
	kVK_ANSI_Keypad3              = 0x55,
	kVK_ANSI_Keypad4              = 0x56,
	kVK_ANSI_Keypad5              = 0x57,
	kVK_ANSI_Keypad6              = 0x58,
	kVK_ANSI_Keypad7              = 0x59,
	kVK_ANSI_Keypad8              = 0x5B,
	kVK_ANSI_Keypad9              = 0x5C
};

/* keycodes for keys that are independent of keyboard layout*/
enum {
	kVK_Return                    = 0x24,
	kVK_Tab                       = 0x30,
	kVK_Space                     = 0x31,
	kVK_Delete                    = 0x33,
	kVK_Escape                    = 0x35,
	kVK_Command                   = 0x37,
	kVK_Shift                     = 0x38,
	kVK_CapsLock                  = 0x39,
	kVK_Option                    = 0x3A,
	kVK_Control                   = 0x3B,
	kVK_RightShift                = 0x3C,
	kVK_RightOption               = 0x3D,
	kVK_RightControl              = 0x3E,
	kVK_Function                  = 0x3F,
	kVK_F17                       = 0x40,
	kVK_VolumeUp                  = 0x48,
	kVK_VolumeDown                = 0x49,
	kVK_Mute                      = 0x4A,
	kVK_F18                       = 0x4F,
	kVK_F19                       = 0x50,
	kVK_F20                       = 0x5A,
	kVK_F5                        = 0x60,
	kVK_F6                        = 0x61,
	kVK_F7                        = 0x62,
	kVK_F3                        = 0x63,
	kVK_F8                        = 0x64,
	kVK_F9                        = 0x65,
	kVK_F11                       = 0x67,
	kVK_F13                       = 0x69,
	kVK_F16                       = 0x6A,
	kVK_F14                       = 0x6B,
	kVK_F10                       = 0x6D,
	kVK_F12                       = 0x6F,
	kVK_F15                       = 0x71,
	kVK_Help                      = 0x72,
	kVK_Home                      = 0x73,
	kVK_PageUp                    = 0x74,
	kVK_ForwardDelete             = 0x75,
	kVK_F4                        = 0x76,
	kVK_End                       = 0x77,
	kVK_F2                        = 0x78,
	kVK_PageDown                  = 0x79,
	kVK_F1                        = 0x7A,
	kVK_LeftArrow                 = 0x7B,
	kVK_RightArrow                = 0x7C,
	kVK_DownArrow                 = 0x7D,
	kVK_UpArrow                   = 0x7E
};

/* ISO keyboards only*/
enum {
	kVK_ISO_Section               = 0x0A
};

/* JIS keyboards only*/
enum {
	kVK_JIS_Yen                   = 0x5D,
	kVK_JIS_Underscore            = 0x5E,
	kVK_JIS_KeypadComma           = 0x5F,
	kVK_JIS_Eisu                  = 0x66,
	kVK_JIS_Kana                  = 0x68
};


static GHOST_TButtonMask convertButton(int button)
{
	switch (button) {
		case 0:
			return GHOST_kButtonMaskLeft;
		case 1:
			return GHOST_kButtonMaskRight;
		case 2:
			return GHOST_kButtonMaskMiddle;
		case 3:
			return GHOST_kButtonMaskButton4;
		case 4:
			return GHOST_kButtonMaskButton5;
		default:
			return GHOST_kButtonMaskLeft;
	}
}

/**
 * Converts Mac rawkey codes (same for Cocoa & Carbon)
 * into GHOST key codes
 * @param rawCode The raw physical key code
 * @param recvChar the character ignoring modifiers (except for shift)
 * @return Ghost key code
 */
static GHOST_TKey convertKey(int rawCode, unichar recvChar) 
{	
	
	//printf("\nrecvchar %c 0x%x",recvChar,recvChar);
	switch (rawCode) {
		/*Physical keycodes not used due to map changes in int'l keyboards
		case kVK_ANSI_A:	return GHOST_kKeyA;
		case kVK_ANSI_B:	return GHOST_kKeyB;
		case kVK_ANSI_C:	return GHOST_kKeyC;
		case kVK_ANSI_D:	return GHOST_kKeyD;
		case kVK_ANSI_E:	return GHOST_kKeyE;
		case kVK_ANSI_F:	return GHOST_kKeyF;
		case kVK_ANSI_G:	return GHOST_kKeyG;
		case kVK_ANSI_H:	return GHOST_kKeyH;
		case kVK_ANSI_I:	return GHOST_kKeyI;
		case kVK_ANSI_J:	return GHOST_kKeyJ;
		case kVK_ANSI_K:	return GHOST_kKeyK;
		case kVK_ANSI_L:	return GHOST_kKeyL;
		case kVK_ANSI_M:	return GHOST_kKeyM;
		case kVK_ANSI_N:	return GHOST_kKeyN;
		case kVK_ANSI_O:	return GHOST_kKeyO;
		case kVK_ANSI_P:	return GHOST_kKeyP;
		case kVK_ANSI_Q:	return GHOST_kKeyQ;
		case kVK_ANSI_R:	return GHOST_kKeyR;
		case kVK_ANSI_S:	return GHOST_kKeyS;
		case kVK_ANSI_T:	return GHOST_kKeyT;
		case kVK_ANSI_U:	return GHOST_kKeyU;
		case kVK_ANSI_V:	return GHOST_kKeyV;
		case kVK_ANSI_W:	return GHOST_kKeyW;
		case kVK_ANSI_X:	return GHOST_kKeyX;
		case kVK_ANSI_Y:	return GHOST_kKeyY;
		case kVK_ANSI_Z:	return GHOST_kKeyZ;*/
		
		/* Numbers keys mapped to handle some int'l keyboard (e.g. French)*/
		case kVK_ISO_Section: return	GHOST_kKeyUnknown;
		case kVK_ANSI_1:	return GHOST_kKey1;
		case kVK_ANSI_2:	return GHOST_kKey2;
		case kVK_ANSI_3:	return GHOST_kKey3;
		case kVK_ANSI_4:	return GHOST_kKey4;
		case kVK_ANSI_5:	return GHOST_kKey5;
		case kVK_ANSI_6:	return GHOST_kKey6;
		case kVK_ANSI_7:	return GHOST_kKey7;
		case kVK_ANSI_8:	return GHOST_kKey8;
		case kVK_ANSI_9:	return GHOST_kKey9;
		case kVK_ANSI_0:	return GHOST_kKey0;
	
		case kVK_ANSI_Keypad0:			return GHOST_kKeyNumpad0;
		case kVK_ANSI_Keypad1:			return GHOST_kKeyNumpad1;
		case kVK_ANSI_Keypad2:			return GHOST_kKeyNumpad2;
		case kVK_ANSI_Keypad3:			return GHOST_kKeyNumpad3;
		case kVK_ANSI_Keypad4:			return GHOST_kKeyNumpad4;
		case kVK_ANSI_Keypad5:			return GHOST_kKeyNumpad5;
		case kVK_ANSI_Keypad6:			return GHOST_kKeyNumpad6;
		case kVK_ANSI_Keypad7:			return GHOST_kKeyNumpad7;
		case kVK_ANSI_Keypad8:			return GHOST_kKeyNumpad8;
		case kVK_ANSI_Keypad9:			return GHOST_kKeyNumpad9;
		case kVK_ANSI_KeypadDecimal: 	return GHOST_kKeyNumpadPeriod;
		case kVK_ANSI_KeypadEnter:		return GHOST_kKeyNumpadEnter;
		case kVK_ANSI_KeypadPlus:		return GHOST_kKeyNumpadPlus;
		case kVK_ANSI_KeypadMinus:		return GHOST_kKeyNumpadMinus;
		case kVK_ANSI_KeypadMultiply: 	return GHOST_kKeyNumpadAsterisk;
		case kVK_ANSI_KeypadDivide: 	return GHOST_kKeyNumpadSlash;
		case kVK_ANSI_KeypadClear:		return GHOST_kKeyUnknown;

		case kVK_F1:				return GHOST_kKeyF1;
		case kVK_F2:				return GHOST_kKeyF2;
		case kVK_F3:				return GHOST_kKeyF3;
		case kVK_F4:				return GHOST_kKeyF4;
		case kVK_F5:				return GHOST_kKeyF5;
		case kVK_F6:				return GHOST_kKeyF6;
		case kVK_F7:				return GHOST_kKeyF7;
		case kVK_F8:				return GHOST_kKeyF8;
		case kVK_F9:				return GHOST_kKeyF9;
		case kVK_F10:				return GHOST_kKeyF10;
		case kVK_F11:				return GHOST_kKeyF11;
		case kVK_F12:				return GHOST_kKeyF12;
		case kVK_F13:				return GHOST_kKeyF13;
		case kVK_F14:				return GHOST_kKeyF14;
		case kVK_F15:				return GHOST_kKeyF15;
		case kVK_F16:				return GHOST_kKeyF16;
		case kVK_F17:				return GHOST_kKeyF17;
		case kVK_F18:				return GHOST_kKeyF18;
		case kVK_F19:				return GHOST_kKeyF19;
		case kVK_F20:				return GHOST_kKeyF20;
			
		case kVK_UpArrow:			return GHOST_kKeyUpArrow;
		case kVK_DownArrow:			return GHOST_kKeyDownArrow;
		case kVK_LeftArrow:			return GHOST_kKeyLeftArrow;
		case kVK_RightArrow:		return GHOST_kKeyRightArrow;
			
		case kVK_Return:			return GHOST_kKeyEnter;
		case kVK_Delete:			return GHOST_kKeyBackSpace;
		case kVK_ForwardDelete:		return GHOST_kKeyDelete;
		case kVK_Escape:			return GHOST_kKeyEsc;
		case kVK_Tab:				return GHOST_kKeyTab;
		case kVK_Space:				return GHOST_kKeySpace;
			
		case kVK_Home:				return GHOST_kKeyHome;
		case kVK_End:				return GHOST_kKeyEnd;
		case kVK_PageUp:			return GHOST_kKeyUpPage;
		case kVK_PageDown:			return GHOST_kKeyDownPage;
			
		/*case kVK_ANSI_Minus:		return GHOST_kKeyMinus;
		case kVK_ANSI_Equal:		return GHOST_kKeyEqual;
		case kVK_ANSI_Comma:		return GHOST_kKeyComma;
		case kVK_ANSI_Period:		return GHOST_kKeyPeriod;
		case kVK_ANSI_Slash:		return GHOST_kKeySlash;
		case kVK_ANSI_Semicolon: 	return GHOST_kKeySemicolon;
		case kVK_ANSI_Quote:		return GHOST_kKeyQuote;
		case kVK_ANSI_Backslash: 	return GHOST_kKeyBackslash;
		case kVK_ANSI_LeftBracket: 	return GHOST_kKeyLeftBracket;
		case kVK_ANSI_RightBracket:	return GHOST_kKeyRightBracket;
		case kVK_ANSI_Grave:		return GHOST_kKeyAccentGrave;*/
			
		case kVK_VolumeUp:
		case kVK_VolumeDown:
		case kVK_Mute:
			return GHOST_kKeyUnknown;
			
		default:
			/*Then detect on character value for "remappable" keys in int'l keyboards*/
			if ((recvChar >= 'A') && (recvChar <= 'Z')) {
				return (GHOST_TKey) (recvChar - 'A' + GHOST_kKeyA);
			} else if ((recvChar >= 'a') && (recvChar <= 'z')) {
				return (GHOST_TKey) (recvChar - 'a' + GHOST_kKeyA);
			} else
			switch (recvChar) {
				case '-': 	return GHOST_kKeyMinus;
				case '=': 	return GHOST_kKeyEqual;
				case ',': 	return GHOST_kKeyComma;
				case '.': 	return GHOST_kKeyPeriod;
				case '/': 	return GHOST_kKeySlash;
				case ';': 	return GHOST_kKeySemicolon;
				case '\'': 	return GHOST_kKeyQuote;
				case '\\': 	return GHOST_kKeyBackslash;
				case '[': 	return GHOST_kKeyLeftBracket;
				case ']': 	return GHOST_kKeyRightBracket;
				case '`': 	return GHOST_kKeyAccentGrave;
				default:
					return GHOST_kKeyUnknown;
			}
	}
	return GHOST_kKeyUnknown;
}


#define FIRSTFILEBUFLG 512
static bool g_hasFirstFile = false;
static char g_firstFileBuf[512];

//TODO:Need to investigate this. Function called too early in creator.c to have g_hasFirstFile == true
extern "C" int GHOST_HACK_getFirstFile(char buf[FIRSTFILEBUFLG]) { 
	if (g_hasFirstFile) {
		strncpy(buf, g_firstFileBuf, FIRSTFILEBUFLG - 1);
		buf[FIRSTFILEBUFLG - 1] = '\0';
		return 1;
	} else {
		return 0; 
	}
}


#pragma mark Cocoa objects

/**
 * CocoaAppDelegate
 * ObjC object to capture applicationShouldTerminate, and send quit event
 **/
@interface CocoaAppDelegate : NSObject {
	GHOST_SystemCocoa *systemCocoa;
}
=======
/**
 * $Id$
 * ***** BEGIN GPL LICENSE BLOCK *****
 *
 * This program is free software; you can redistribute it and/or
 * modify it under the terms of the GNU General Public License
 * as published by the Free Software Foundation; either version 2
 * of the License, or (at your option) any later version.
 *
 * This program is distributed in the hope that it will be useful,
 * but WITHOUT ANY WARRANTY; without even the implied warranty of
 * MERCHANTABILITY or FITNESS FOR A PARTICULAR PURPOSE.  See the
 * GNU General Public License for more details.
 *
 * You should have received a copy of the GNU General Public License
 * along with this program; if not, write to the Free Software Foundation,
 * Inc., 59 Temple Place - Suite 330, Boston, MA  02111-1307, USA.
 *
 * The Original Code is Copyright (C) 2001-2002 by NaN Holding BV.
 * All rights reserved.
 *
 * The Original Code is: all of this file.
 *
 * Contributor(s):	Maarten Gribnau 05/2001
 *					Damien Plisson 09/2009
 *
 * ***** END GPL LICENSE BLOCK *****
 */

#import <Cocoa/Cocoa.h>

#include <sys/time.h>
#include <sys/types.h>
#include <sys/sysctl.h>

#include "GHOST_SystemCocoa.h"

#include "GHOST_DisplayManagerCocoa.h"
#include "GHOST_EventKey.h"
#include "GHOST_EventButton.h"
#include "GHOST_EventCursor.h"
#include "GHOST_EventWheel.h"
#include "GHOST_EventNDOF.h"
#include "GHOST_EventDragnDrop.h"

#include "GHOST_TimerManager.h"
#include "GHOST_TimerTask.h"
#include "GHOST_WindowManager.h"
#include "GHOST_WindowCocoa.h"
#include "GHOST_NDOFManager.h"
#include "AssertMacros.h"

#pragma mark KeyMap, mouse converters


/* Keycodes from Carbon include file */
/*  
 *  Summary:
 *    Virtual keycodes
 *  
 *  Discussion:
 *    These constants are the virtual keycodes defined originally in
 *    Inside Mac Volume V, pg. V-191. They identify physical keys on a
 *    keyboard. Those constants with "ANSI" in the name are labeled
 *    according to the key position on an ANSI-standard US keyboard.
 *    For example, kVK_ANSI_A indicates the virtual keycode for the key
 *    with the letter 'A' in the US keyboard layout. Other keyboard
 *    layouts may have the 'A' key label on a different physical key;
 *    in this case, pressing 'A' will generate a different virtual
 *    keycode.
 */
enum {
	kVK_ANSI_A                    = 0x00,
	kVK_ANSI_S                    = 0x01,
	kVK_ANSI_D                    = 0x02,
	kVK_ANSI_F                    = 0x03,
	kVK_ANSI_H                    = 0x04,
	kVK_ANSI_G                    = 0x05,
	kVK_ANSI_Z                    = 0x06,
	kVK_ANSI_X                    = 0x07,
	kVK_ANSI_C                    = 0x08,
	kVK_ANSI_V                    = 0x09,
	kVK_ANSI_B                    = 0x0B,
	kVK_ANSI_Q                    = 0x0C,
	kVK_ANSI_W                    = 0x0D,
	kVK_ANSI_E                    = 0x0E,
	kVK_ANSI_R                    = 0x0F,
	kVK_ANSI_Y                    = 0x10,
	kVK_ANSI_T                    = 0x11,
	kVK_ANSI_1                    = 0x12,
	kVK_ANSI_2                    = 0x13,
	kVK_ANSI_3                    = 0x14,
	kVK_ANSI_4                    = 0x15,
	kVK_ANSI_6                    = 0x16,
	kVK_ANSI_5                    = 0x17,
	kVK_ANSI_Equal                = 0x18,
	kVK_ANSI_9                    = 0x19,
	kVK_ANSI_7                    = 0x1A,
	kVK_ANSI_Minus                = 0x1B,
	kVK_ANSI_8                    = 0x1C,
	kVK_ANSI_0                    = 0x1D,
	kVK_ANSI_RightBracket         = 0x1E,
	kVK_ANSI_O                    = 0x1F,
	kVK_ANSI_U                    = 0x20,
	kVK_ANSI_LeftBracket          = 0x21,
	kVK_ANSI_I                    = 0x22,
	kVK_ANSI_P                    = 0x23,
	kVK_ANSI_L                    = 0x25,
	kVK_ANSI_J                    = 0x26,
	kVK_ANSI_Quote                = 0x27,
	kVK_ANSI_K                    = 0x28,
	kVK_ANSI_Semicolon            = 0x29,
	kVK_ANSI_Backslash            = 0x2A,
	kVK_ANSI_Comma                = 0x2B,
	kVK_ANSI_Slash                = 0x2C,
	kVK_ANSI_N                    = 0x2D,
	kVK_ANSI_M                    = 0x2E,
	kVK_ANSI_Period               = 0x2F,
	kVK_ANSI_Grave                = 0x32,
	kVK_ANSI_KeypadDecimal        = 0x41,
	kVK_ANSI_KeypadMultiply       = 0x43,
	kVK_ANSI_KeypadPlus           = 0x45,
	kVK_ANSI_KeypadClear          = 0x47,
	kVK_ANSI_KeypadDivide         = 0x4B,
	kVK_ANSI_KeypadEnter          = 0x4C,
	kVK_ANSI_KeypadMinus          = 0x4E,
	kVK_ANSI_KeypadEquals         = 0x51,
	kVK_ANSI_Keypad0              = 0x52,
	kVK_ANSI_Keypad1              = 0x53,
	kVK_ANSI_Keypad2              = 0x54,
	kVK_ANSI_Keypad3              = 0x55,
	kVK_ANSI_Keypad4              = 0x56,
	kVK_ANSI_Keypad5              = 0x57,
	kVK_ANSI_Keypad6              = 0x58,
	kVK_ANSI_Keypad7              = 0x59,
	kVK_ANSI_Keypad8              = 0x5B,
	kVK_ANSI_Keypad9              = 0x5C
};

/* keycodes for keys that are independent of keyboard layout*/
enum {
	kVK_Return                    = 0x24,
	kVK_Tab                       = 0x30,
	kVK_Space                     = 0x31,
	kVK_Delete                    = 0x33,
	kVK_Escape                    = 0x35,
	kVK_Command                   = 0x37,
	kVK_Shift                     = 0x38,
	kVK_CapsLock                  = 0x39,
	kVK_Option                    = 0x3A,
	kVK_Control                   = 0x3B,
	kVK_RightShift                = 0x3C,
	kVK_RightOption               = 0x3D,
	kVK_RightControl              = 0x3E,
	kVK_Function                  = 0x3F,
	kVK_F17                       = 0x40,
	kVK_VolumeUp                  = 0x48,
	kVK_VolumeDown                = 0x49,
	kVK_Mute                      = 0x4A,
	kVK_F18                       = 0x4F,
	kVK_F19                       = 0x50,
	kVK_F20                       = 0x5A,
	kVK_F5                        = 0x60,
	kVK_F6                        = 0x61,
	kVK_F7                        = 0x62,
	kVK_F3                        = 0x63,
	kVK_F8                        = 0x64,
	kVK_F9                        = 0x65,
	kVK_F11                       = 0x67,
	kVK_F13                       = 0x69,
	kVK_F16                       = 0x6A,
	kVK_F14                       = 0x6B,
	kVK_F10                       = 0x6D,
	kVK_F12                       = 0x6F,
	kVK_F15                       = 0x71,
	kVK_Help                      = 0x72,
	kVK_Home                      = 0x73,
	kVK_PageUp                    = 0x74,
	kVK_ForwardDelete             = 0x75,
	kVK_F4                        = 0x76,
	kVK_End                       = 0x77,
	kVK_F2                        = 0x78,
	kVK_PageDown                  = 0x79,
	kVK_F1                        = 0x7A,
	kVK_LeftArrow                 = 0x7B,
	kVK_RightArrow                = 0x7C,
	kVK_DownArrow                 = 0x7D,
	kVK_UpArrow                   = 0x7E
};

/* ISO keyboards only*/
enum {
	kVK_ISO_Section               = 0x0A
};

/* JIS keyboards only*/
enum {
	kVK_JIS_Yen                   = 0x5D,
	kVK_JIS_Underscore            = 0x5E,
	kVK_JIS_KeypadComma           = 0x5F,
	kVK_JIS_Eisu                  = 0x66,
	kVK_JIS_Kana                  = 0x68
};


static GHOST_TButtonMask convertButton(int button)
{
	switch (button) {
		case 0:
			return GHOST_kButtonMaskLeft;
		case 1:
			return GHOST_kButtonMaskRight;
		case 2:
			return GHOST_kButtonMaskMiddle;
		case 3:
			return GHOST_kButtonMaskButton4;
		case 4:
			return GHOST_kButtonMaskButton5;
		default:
			return GHOST_kButtonMaskLeft;
	}
}

/**
 * Converts Mac rawkey codes (same for Cocoa & Carbon)
 * into GHOST key codes
 * @param rawCode The raw physical key code
 * @param recvChar the character ignoring modifiers (except for shift)
 * @return Ghost key code
 */
static GHOST_TKey convertKey(int rawCode, unichar recvChar) 
{	
	
	//printf("\nrecvchar %c 0x%x",recvChar,recvChar);
	switch (rawCode) {
		/*Physical keycodes not used due to map changes in int'l keyboards
		case kVK_ANSI_A:	return GHOST_kKeyA;
		case kVK_ANSI_B:	return GHOST_kKeyB;
		case kVK_ANSI_C:	return GHOST_kKeyC;
		case kVK_ANSI_D:	return GHOST_kKeyD;
		case kVK_ANSI_E:	return GHOST_kKeyE;
		case kVK_ANSI_F:	return GHOST_kKeyF;
		case kVK_ANSI_G:	return GHOST_kKeyG;
		case kVK_ANSI_H:	return GHOST_kKeyH;
		case kVK_ANSI_I:	return GHOST_kKeyI;
		case kVK_ANSI_J:	return GHOST_kKeyJ;
		case kVK_ANSI_K:	return GHOST_kKeyK;
		case kVK_ANSI_L:	return GHOST_kKeyL;
		case kVK_ANSI_M:	return GHOST_kKeyM;
		case kVK_ANSI_N:	return GHOST_kKeyN;
		case kVK_ANSI_O:	return GHOST_kKeyO;
		case kVK_ANSI_P:	return GHOST_kKeyP;
		case kVK_ANSI_Q:	return GHOST_kKeyQ;
		case kVK_ANSI_R:	return GHOST_kKeyR;
		case kVK_ANSI_S:	return GHOST_kKeyS;
		case kVK_ANSI_T:	return GHOST_kKeyT;
		case kVK_ANSI_U:	return GHOST_kKeyU;
		case kVK_ANSI_V:	return GHOST_kKeyV;
		case kVK_ANSI_W:	return GHOST_kKeyW;
		case kVK_ANSI_X:	return GHOST_kKeyX;
		case kVK_ANSI_Y:	return GHOST_kKeyY;
		case kVK_ANSI_Z:	return GHOST_kKeyZ;*/
		
		/* Numbers keys mapped to handle some int'l keyboard (e.g. French)*/
		case kVK_ISO_Section: return	GHOST_kKeyUnknown;
		case kVK_ANSI_1:	return GHOST_kKey1;
		case kVK_ANSI_2:	return GHOST_kKey2;
		case kVK_ANSI_3:	return GHOST_kKey3;
		case kVK_ANSI_4:	return GHOST_kKey4;
		case kVK_ANSI_5:	return GHOST_kKey5;
		case kVK_ANSI_6:	return GHOST_kKey6;
		case kVK_ANSI_7:	return GHOST_kKey7;
		case kVK_ANSI_8:	return GHOST_kKey8;
		case kVK_ANSI_9:	return GHOST_kKey9;
		case kVK_ANSI_0:	return GHOST_kKey0;
	
		case kVK_ANSI_Keypad0:			return GHOST_kKeyNumpad0;
		case kVK_ANSI_Keypad1:			return GHOST_kKeyNumpad1;
		case kVK_ANSI_Keypad2:			return GHOST_kKeyNumpad2;
		case kVK_ANSI_Keypad3:			return GHOST_kKeyNumpad3;
		case kVK_ANSI_Keypad4:			return GHOST_kKeyNumpad4;
		case kVK_ANSI_Keypad5:			return GHOST_kKeyNumpad5;
		case kVK_ANSI_Keypad6:			return GHOST_kKeyNumpad6;
		case kVK_ANSI_Keypad7:			return GHOST_kKeyNumpad7;
		case kVK_ANSI_Keypad8:			return GHOST_kKeyNumpad8;
		case kVK_ANSI_Keypad9:			return GHOST_kKeyNumpad9;
		case kVK_ANSI_KeypadDecimal: 	return GHOST_kKeyNumpadPeriod;
		case kVK_ANSI_KeypadEnter:		return GHOST_kKeyNumpadEnter;
		case kVK_ANSI_KeypadPlus:		return GHOST_kKeyNumpadPlus;
		case kVK_ANSI_KeypadMinus:		return GHOST_kKeyNumpadMinus;
		case kVK_ANSI_KeypadMultiply: 	return GHOST_kKeyNumpadAsterisk;
		case kVK_ANSI_KeypadDivide: 	return GHOST_kKeyNumpadSlash;
		case kVK_ANSI_KeypadClear:		return GHOST_kKeyUnknown;

		case kVK_F1:				return GHOST_kKeyF1;
		case kVK_F2:				return GHOST_kKeyF2;
		case kVK_F3:				return GHOST_kKeyF3;
		case kVK_F4:				return GHOST_kKeyF4;
		case kVK_F5:				return GHOST_kKeyF5;
		case kVK_F6:				return GHOST_kKeyF6;
		case kVK_F7:				return GHOST_kKeyF7;
		case kVK_F8:				return GHOST_kKeyF8;
		case kVK_F9:				return GHOST_kKeyF9;
		case kVK_F10:				return GHOST_kKeyF10;
		case kVK_F11:				return GHOST_kKeyF11;
		case kVK_F12:				return GHOST_kKeyF12;
		case kVK_F13:				return GHOST_kKeyF13;
		case kVK_F14:				return GHOST_kKeyF14;
		case kVK_F15:				return GHOST_kKeyF15;
		case kVK_F16:				return GHOST_kKeyF16;
		case kVK_F17:				return GHOST_kKeyF17;
		case kVK_F18:				return GHOST_kKeyF18;
		case kVK_F19:				return GHOST_kKeyF19;
		case kVK_F20:				return GHOST_kKeyF20;
			
		case kVK_UpArrow:			return GHOST_kKeyUpArrow;
		case kVK_DownArrow:			return GHOST_kKeyDownArrow;
		case kVK_LeftArrow:			return GHOST_kKeyLeftArrow;
		case kVK_RightArrow:		return GHOST_kKeyRightArrow;
			
		case kVK_Return:			return GHOST_kKeyEnter;
		case kVK_Delete:			return GHOST_kKeyBackSpace;
		case kVK_ForwardDelete:		return GHOST_kKeyDelete;
		case kVK_Escape:			return GHOST_kKeyEsc;
		case kVK_Tab:				return GHOST_kKeyTab;
		case kVK_Space:				return GHOST_kKeySpace;
			
		case kVK_Home:				return GHOST_kKeyHome;
		case kVK_End:				return GHOST_kKeyEnd;
		case kVK_PageUp:			return GHOST_kKeyUpPage;
		case kVK_PageDown:			return GHOST_kKeyDownPage;
			
		/*case kVK_ANSI_Minus:		return GHOST_kKeyMinus;
		case kVK_ANSI_Equal:		return GHOST_kKeyEqual;
		case kVK_ANSI_Comma:		return GHOST_kKeyComma;
		case kVK_ANSI_Period:		return GHOST_kKeyPeriod;
		case kVK_ANSI_Slash:		return GHOST_kKeySlash;
		case kVK_ANSI_Semicolon: 	return GHOST_kKeySemicolon;
		case kVK_ANSI_Quote:		return GHOST_kKeyQuote;
		case kVK_ANSI_Backslash: 	return GHOST_kKeyBackslash;
		case kVK_ANSI_LeftBracket: 	return GHOST_kKeyLeftBracket;
		case kVK_ANSI_RightBracket:	return GHOST_kKeyRightBracket;
		case kVK_ANSI_Grave:		return GHOST_kKeyAccentGrave;*/
			
		case kVK_VolumeUp:
		case kVK_VolumeDown:
		case kVK_Mute:
			return GHOST_kKeyUnknown;
			
		default:
			/*Then detect on character value for "remappable" keys in int'l keyboards*/
			if ((recvChar >= 'A') && (recvChar <= 'Z')) {
				return (GHOST_TKey) (recvChar - 'A' + GHOST_kKeyA);
			} else if ((recvChar >= 'a') && (recvChar <= 'z')) {
				return (GHOST_TKey) (recvChar - 'a' + GHOST_kKeyA);
			} else
			switch (recvChar) {
				case '-': 	return GHOST_kKeyMinus;
				case '=': 	return GHOST_kKeyEqual;
				case ',': 	return GHOST_kKeyComma;
				case '.': 	return GHOST_kKeyPeriod;
				case '/': 	return GHOST_kKeySlash;
				case ';': 	return GHOST_kKeySemicolon;
				case '\'': 	return GHOST_kKeyQuote;
				case '\\': 	return GHOST_kKeyBackslash;
				case '[': 	return GHOST_kKeyLeftBracket;
				case ']': 	return GHOST_kKeyRightBracket;
				case '`': 	return GHOST_kKeyAccentGrave;
				default:
					return GHOST_kKeyUnknown;
			}
	}
	return GHOST_kKeyUnknown;
}


#define FIRSTFILEBUFLG 512
static bool g_hasFirstFile = false;
static char g_firstFileBuf[512];

//TODO:Need to investigate this. Function called too early in creator.c to have g_hasFirstFile == true
extern "C" int GHOST_HACK_getFirstFile(char buf[FIRSTFILEBUFLG]) { 
	if (g_hasFirstFile) {
		strncpy(buf, g_firstFileBuf, FIRSTFILEBUFLG - 1);
		buf[FIRSTFILEBUFLG - 1] = '\0';
		return 1;
	} else {
		return 0; 
	}
}


#pragma mark Cocoa objects

/**
 * CocoaAppDelegate
 * ObjC object to capture applicationShouldTerminate, and send quit event
 **/
@interface CocoaAppDelegate : NSObject {
	GHOST_SystemCocoa *systemCocoa;
}
>>>>>>> 4617bb68
- (void)setSystemCocoa:(GHOST_SystemCocoa *)sysCocoa;
- (BOOL)application:(NSApplication *)theApplication openFile:(NSString *)filename;
- (NSApplicationTerminateReply)applicationShouldTerminate:(NSApplication *)sender;
- (void)applicationWillTerminate:(NSNotification *)aNotification;
@end

@implementation CocoaAppDelegate : NSObject
-(void)setSystemCocoa:(GHOST_SystemCocoa *)sysCocoa
{
	systemCocoa = sysCocoa;
}

- (BOOL)application:(NSApplication *)theApplication openFile:(NSString *)filename
{
	NSLog(@"\nGet open file event from cocoa : %@",filename);
	systemCocoa->handleDraggingEvent(GHOST_kEventDraggingDropOnIcon, GHOST_kDragnDropTypeFilenames, nil, 0, 0, [NSArray arrayWithObject:filename]);
	return YES;
}

- (NSApplicationTerminateReply)applicationShouldTerminate:(NSApplication *)sender
{
	//TODO: implement graceful termination through Cocoa mechanism to avoid session log off to be cancelled
	//Note that Cmd+Q is already handled by keyhandler
    if (systemCocoa->handleQuitRequest() == GHOST_kExitNow)
		return NSTerminateCancel;//NSTerminateNow;
	else
		return NSTerminateCancel;
}

// To avoid cancelling a log off process, we must use Cocoa termination process
// And this function is the only chance to perform clean up
// So WM_exit needs to be called directly, as the event loop will never run before termination
- (void)applicationWillTerminate:(NSNotification *)aNotification
{
	/*G.afbreek = 0; //Let Cocoa perform the termination at the end
	WM_exit(C);*/
}
@end



#pragma mark initialization/finalization


GHOST_SystemCocoa::GHOST_SystemCocoa()
{
	m_modifierMask =0;
	m_pressedMouseButtons =0;
	m_cursorDelta_x=0;
	m_cursorDelta_y=0;
	m_displayManager = new GHOST_DisplayManagerCocoa ();
	GHOST_ASSERT(m_displayManager, "GHOST_SystemCocoa::GHOST_SystemCocoa(): m_displayManager==0\n");
	m_displayManager->initialize();

	//NSEvent timeStamp is given in system uptime, state start date is boot time
	//FIXME : replace by Cocoa equivalent
	int mib[2];
	struct timeval boottime;
	size_t len;
	
	mib[0] = CTL_KERN;
	mib[1] = KERN_BOOTTIME;
	len = sizeof(struct timeval);
	
	sysctl(mib, 2, &boottime, &len, NULL, 0);
	m_start_time = ((boottime.tv_sec*1000)+(boottime.tv_usec/1000));
	
	m_ignoreWindowSizedMessages = false;
}

GHOST_SystemCocoa::~GHOST_SystemCocoa()
{
}


GHOST_TSuccess GHOST_SystemCocoa::init()
{
	
    GHOST_TSuccess success = GHOST_System::init();
    if (success) {
		//ProcessSerialNumber psn;
		
		//Carbon stuff to move window & menu to foreground
		/*if (!GetCurrentProcess(&psn)) {
			TransformProcessType(&psn, kProcessTransformToForegroundApplication);
			SetFrontProcess(&psn);
		}*/
		
		NSAutoreleasePool *pool = [[NSAutoreleasePool alloc] init];
		if (NSApp == nil) {
			[NSApplication sharedApplication];
			
			if ([NSApp mainMenu] == nil) {
				NSMenu *mainMenubar = [[NSMenu alloc] init];
				NSMenuItem *menuItem;
				NSMenu *windowMenu;
				NSMenu *appMenu;
				
				//Create the application menu
				appMenu = [[NSMenu alloc] initWithTitle:@"Blender"];
				
				[appMenu addItemWithTitle:@"About Blender" action:@selector(orderFrontStandardAboutPanel:) keyEquivalent:@""];
				[appMenu addItem:[NSMenuItem separatorItem]];
				
				menuItem = [appMenu addItemWithTitle:@"Hide Blender" action:@selector(hide:) keyEquivalent:@"h"];
				[menuItem setKeyEquivalentModifierMask:NSCommandKeyMask];
				 
				menuItem = [appMenu addItemWithTitle:@"Hide others" action:@selector(hideOtherApplications:) keyEquivalent:@"h"];
				[menuItem setKeyEquivalentModifierMask:(NSAlternateKeyMask | NSCommandKeyMask)];
				
				[appMenu addItemWithTitle:@"Show All" action:@selector(unhideAllApplications:) keyEquivalent:@""];
				
				menuItem = [appMenu addItemWithTitle:@"Quit Blender" action:@selector(terminate:) keyEquivalent:@"q"];
				[menuItem setKeyEquivalentModifierMask:NSCommandKeyMask];
				
				menuItem = [[NSMenuItem alloc] init];
				[menuItem setSubmenu:appMenu];
				
				[mainMenubar addItem:menuItem];
				[menuItem release];
				[NSApp performSelector:@selector(setAppleMenu:) withObject:appMenu]; //Needed for 10.5
				[appMenu release];
				
				//Create the window menu
				windowMenu = [[NSMenu alloc] initWithTitle:@"Window"];
				
				menuItem = [windowMenu addItemWithTitle:@"Minimize" action:@selector(performMiniaturize:) keyEquivalent:@"m"];
				[menuItem setKeyEquivalentModifierMask:NSCommandKeyMask];
				
				[windowMenu addItemWithTitle:@"Zoom" action:@selector(performZoom:) keyEquivalent:@""];
				
				menuItem = [[NSMenuItem	alloc] init];
				[menuItem setSubmenu:windowMenu];
				
				[mainMenubar addItem:menuItem];
				[menuItem release];
				
				[NSApp setMainMenu:mainMenubar];
				[NSApp setWindowsMenu:windowMenu];
				[windowMenu release];
			}
		}
		if ([NSApp delegate] == nil) {
			CocoaAppDelegate *appDelegate = [[CocoaAppDelegate alloc] init];
			[appDelegate setSystemCocoa:this];
			[NSApp setDelegate:appDelegate];
		}
		
		[NSApp finishLaunching];
				
		[pool drain];
    }
    return success;
}


#pragma mark window management

GHOST_TUns64 GHOST_SystemCocoa::getMilliSeconds() const
{
	//Cocoa equivalent exists in 10.6 ([[NSProcessInfo processInfo] systemUptime])
	int mib[2];
	struct timeval boottime;
	size_t len;
	
	mib[0] = CTL_KERN;
	mib[1] = KERN_BOOTTIME;
	len = sizeof(struct timeval);
	
	sysctl(mib, 2, &boottime, &len, NULL, 0);

	return ((boottime.tv_sec*1000)+(boottime.tv_usec/1000));
}


GHOST_TUns8 GHOST_SystemCocoa::getNumDisplays() const
{
	//Note that OS X supports monitor hot plug
	// We do not support multiple monitors at the moment
	NSAutoreleasePool *pool = [[NSAutoreleasePool alloc] init];

	GHOST_TUns8 count = [[NSScreen screens] count];

	[pool drain];
	return count;
}


void GHOST_SystemCocoa::getMainDisplayDimensions(GHOST_TUns32& width, GHOST_TUns32& height) const
{
	NSAutoreleasePool *pool = [[NSAutoreleasePool alloc] init];
	//Get visible frame, that is frame excluding dock and top menu bar
	NSRect frame = [[NSScreen mainScreen] visibleFrame];
	
	//Returns max window contents (excluding title bar...)
	NSRect contentRect = [NSWindow contentRectForFrameRect:frame
												 styleMask:(NSTitledWindowMask | NSClosableWindowMask | NSMiniaturizableWindowMask)];
	
	width = contentRect.size.width;
	height = contentRect.size.height;

	[pool drain];
}


GHOST_IWindow* GHOST_SystemCocoa::createWindow(
	const STR_String& title, 
	GHOST_TInt32 left,
	GHOST_TInt32 top,
	GHOST_TUns32 width,
	GHOST_TUns32 height,
	GHOST_TWindowState state,
	GHOST_TDrawingContextType type,
	bool stereoVisual,
	const GHOST_TEmbedderWindowID parentWindow
)
{
    NSAutoreleasePool *pool = [[NSAutoreleasePool alloc] init];
	GHOST_IWindow* window = 0;
	
	//Get the available rect for including window contents
	NSRect frame = [[NSScreen mainScreen] visibleFrame];
	NSRect contentRect = [NSWindow contentRectForFrameRect:frame
												 styleMask:(NSTitledWindowMask | NSClosableWindowMask | NSMiniaturizableWindowMask)];
	
	//Ensures window top left is inside this available rect
	left = left > contentRect.origin.x ? left : contentRect.origin.x;
	top = top > contentRect.origin.y ? top : contentRect.origin.y;
	
	window = new GHOST_WindowCocoa (this, title, left, top, width, height, state, type);

    if (window) {
        if (window->getValid()) {
            // Store the pointer to the window 
            GHOST_ASSERT(m_windowManager, "m_windowManager not initialized");
            m_windowManager->addWindow(window);
            m_windowManager->setActiveWindow(window);
			//Need to tell window manager the new window is the active one (Cocoa does not send the event activate upon window creation)
            pushEvent(new GHOST_Event(getMilliSeconds(), GHOST_kEventWindowActivate, window));
			pushEvent(new GHOST_Event(getMilliSeconds(), GHOST_kEventWindowSize, window));

        }
        else {
			GHOST_PRINT("GHOST_SystemCocoa::createWindow(): window invalid\n");
            delete window;
            window = 0;
        }
    }
	else {
		GHOST_PRINT("GHOST_SystemCocoa::createWindow(): could not create window\n");
	}
	[pool drain];
    return window;
}

GHOST_TSuccess GHOST_SystemCocoa::beginFullScreen(const GHOST_DisplaySetting& setting, GHOST_IWindow** window, const bool stereoVisual)
{	
	GHOST_IWindow* currentWindow = m_windowManager->getActiveWindow();

	*window = currentWindow;
	
	return currentWindow->setState(GHOST_kWindowStateFullScreen);
}

GHOST_TSuccess GHOST_SystemCocoa::endFullScreen(void)
{	
	GHOST_IWindow* currentWindow = m_windowManager->getActiveWindow();
	
	return currentWindow->setState(GHOST_kWindowStateNormal);
}


	
/**
 * @note : returns coordinates in Cocoa screen coordinates
 */
GHOST_TSuccess GHOST_SystemCocoa::getCursorPosition(GHOST_TInt32& x, GHOST_TInt32& y) const
{
    NSPoint mouseLoc = [NSEvent mouseLocation];
	
    // Returns the mouse location in screen coordinates
    x = (GHOST_TInt32)mouseLoc.x;
    y = (GHOST_TInt32)mouseLoc.y;
    return GHOST_kSuccess;
}

/**
 * @note : expect Cocoa screen coordinates
 */
GHOST_TSuccess GHOST_SystemCocoa::setCursorPosition(GHOST_TInt32 x, GHOST_TInt32 y) const
{
	float xf=(float)x, yf=(float)y;
	GHOST_WindowCocoa* window = (GHOST_WindowCocoa*)m_windowManager->getActiveWindow();
	NSScreen *windowScreen = window->getScreen();
	NSRect screenRect = [windowScreen frame];
	
	//Set position relative to current screen
	xf -= screenRect.origin.x;
	yf -= screenRect.origin.y;
	
	//Quartz Display Services uses the old coordinates (top left origin)
	yf = screenRect.size.height -yf;

	CGDisplayMoveCursorToPoint((CGDirectDisplayID)[[[windowScreen deviceDescription] objectForKey:@"NSScreenNumber"] unsignedIntValue], CGPointMake(xf, yf));

    return GHOST_kSuccess;
}


GHOST_TSuccess GHOST_SystemCocoa::getModifierKeys(GHOST_ModifierKeys& keys) const
{
	unsigned int modifiers = [[NSApp currentEvent] modifierFlags];
	//Direct query to modifierFlags can be used in 10.6

    keys.set(GHOST_kModifierKeyCommand, (modifiers & NSCommandKeyMask) ? true : false);
    keys.set(GHOST_kModifierKeyLeftAlt, (modifiers & NSAlternateKeyMask) ? true : false);
    keys.set(GHOST_kModifierKeyLeftShift, (modifiers & NSShiftKeyMask) ? true : false);
    keys.set(GHOST_kModifierKeyLeftControl, (modifiers & NSControlKeyMask) ? true : false);
	
    return GHOST_kSuccess;
}

GHOST_TSuccess GHOST_SystemCocoa::getButtons(GHOST_Buttons& buttons) const
{
	buttons.clear();
    buttons.set(GHOST_kButtonMaskLeft, m_pressedMouseButtons & GHOST_kButtonMaskLeft);
	buttons.set(GHOST_kButtonMaskRight, m_pressedMouseButtons & GHOST_kButtonMaskRight);
	buttons.set(GHOST_kButtonMaskMiddle, m_pressedMouseButtons & GHOST_kButtonMaskMiddle);
	buttons.set(GHOST_kButtonMaskButton4, m_pressedMouseButtons & GHOST_kButtonMaskButton4);
	buttons.set(GHOST_kButtonMaskButton5, m_pressedMouseButtons & GHOST_kButtonMaskButton5);
    return GHOST_kSuccess;
}



#pragma mark Event handlers

/**
 * The event queue polling function
 */
bool GHOST_SystemCocoa::processEvents(bool waitForEvent)
{
	bool anyProcessed = false;
	NSEvent *event;
	
	//	SetMouseCoalescingEnabled(false, NULL);
	//TODO : implement timer ??
	
	/*do {
		GHOST_TimerManager* timerMgr = getTimerManager();
		
		 if (waitForEvent) {
		 GHOST_TUns64 next = timerMgr->nextFireTime();
		 double timeOut;
		 
		 if (next == GHOST_kFireTimeNever) {
		 timeOut = kEventDurationForever;
		 } else {
		 timeOut = (double)(next - getMilliSeconds())/1000.0;
		 if (timeOut < 0.0)
		 timeOut = 0.0;
		 }
		 
		 ::ReceiveNextEvent(0, NULL, timeOut, false, &event);
		 }
		 
		 if (timerMgr->fireTimers(getMilliSeconds())) {
		 anyProcessed = true;
		 }*/
		
		do {
			NSAutoreleasePool* pool = [[NSAutoreleasePool alloc] init];
			event = [NSApp nextEventMatchingMask:NSAnyEventMask
									   untilDate:[NSDate distantPast]
										  inMode:NSDefaultRunLoopMode
										 dequeue:YES];
			if (event==nil) {
				[pool drain];
				break;
			}
			
			anyProcessed = true;
			
			switch ([event type]) {
				case NSKeyDown:
				case NSKeyUp:
				case NSFlagsChanged:
					handleKeyEvent(event);
					
					/* Support system-wide keyboard shortcuts, like Expos√©, ...) =>included in always NSApp sendEvent */
<<<<<<< HEAD
					/*		if (([event modifierFlags] & NSCommandKeyMask) || [event type] == NSFlagsChanged) {
					 [NSApp sendEvent:event];
					 }*/
					break;
					
				case NSLeftMouseDown:
				case NSLeftMouseUp:
				case NSRightMouseDown:
				case NSRightMouseUp:
				case NSMouseMoved:
				case NSLeftMouseDragged:
				case NSRightMouseDragged:
				case NSScrollWheel:
				case NSOtherMouseDown:
				case NSOtherMouseUp:
				case NSOtherMouseDragged:				
					handleMouseEvent(event);
					break;
					
				case NSTabletPoint:
				case NSTabletProximity:
					handleTabletEvent(event,[event type]);
					break;
					
					/* Trackpad features, will need OS X 10.6 for implementation
					 case NSEventTypeGesture:
					 case NSEventTypeMagnify:
					 case NSEventTypeSwipe:
					 case NSEventTypeRotate:
					 case NSEventTypeBeginGesture:
					 case NSEventTypeEndGesture:
					 break; */
					
					/*Unused events
					 NSMouseEntered       = 8,
					 NSMouseExited        = 9,
					 NSAppKitDefined      = 13,
					 NSSystemDefined      = 14,
					 NSApplicationDefined = 15,
					 NSPeriodic           = 16,
					 NSCursorUpdate       = 17,*/
					
				default:
					break;
			}
			//Resend event to NSApp to ensure Mac wide events are handled
			[NSApp sendEvent:event];
			[pool drain];
		} while (event!= nil);		
	//} while (waitForEvent && !anyProcessed); Needed only for timer implementation
	
	
	
    return anyProcessed;
}

//Note: called from NSWindow delegate
GHOST_TSuccess GHOST_SystemCocoa::handleWindowEvent(GHOST_TEventType eventType, GHOST_WindowCocoa* window)
{
	if (!validWindow(window)) {
		return GHOST_kFailure;
	}
		switch(eventType) 
		{
			case GHOST_kEventWindowClose:
				pushEvent( new GHOST_Event(getMilliSeconds(), GHOST_kEventWindowClose, window) );
				break;
			case GHOST_kEventWindowActivate:
				m_windowManager->setActiveWindow(window);
				window->loadCursor(window->getCursorVisibility(), window->getCursorShape());
				pushEvent( new GHOST_Event(getMilliSeconds(), GHOST_kEventWindowActivate, window) );
				break;
			case GHOST_kEventWindowDeactivate:
				m_windowManager->setWindowInactive(window);
				pushEvent( new GHOST_Event(getMilliSeconds(), GHOST_kEventWindowDeactivate, window) );
				break;
			case GHOST_kEventWindowUpdate:
				pushEvent( new GHOST_Event(getMilliSeconds(), GHOST_kEventWindowUpdate, window) );
				break;
			case GHOST_kEventWindowSize:
				if (!m_ignoreWindowSizedMessages)
				{
					window->updateDrawingContext();
					pushEvent( new GHOST_Event(getMilliSeconds(), GHOST_kEventWindowSize, window) );
				}
				break;
			default:
				return GHOST_kFailure;
				break;
		}
	return GHOST_kSuccess;
}

GHOST_TUns8 GHOST_SystemCocoa::handleQuitRequest()
{
=======
					/*		if (([event modifierFlags] & NSCommandKeyMask) || [event type] == NSFlagsChanged) {
					 [NSApp sendEvent:event];
					 }*/
					break;
					
				case NSLeftMouseDown:
				case NSLeftMouseUp:
				case NSRightMouseDown:
				case NSRightMouseUp:
				case NSMouseMoved:
				case NSLeftMouseDragged:
				case NSRightMouseDragged:
				case NSScrollWheel:
				case NSOtherMouseDown:
				case NSOtherMouseUp:
				case NSOtherMouseDragged:				
					handleMouseEvent(event);
					break;
					
				case NSTabletPoint:
				case NSTabletProximity:
					handleTabletEvent(event,[event type]);
					break;
					
					/* Trackpad features, will need OS X 10.6 for implementation
					 case NSEventTypeGesture:
					 case NSEventTypeMagnify:
					 case NSEventTypeSwipe:
					 case NSEventTypeRotate:
					 case NSEventTypeBeginGesture:
					 case NSEventTypeEndGesture:
					 break; */
					
					/*Unused events
					 NSMouseEntered       = 8,
					 NSMouseExited        = 9,
					 NSAppKitDefined      = 13,
					 NSSystemDefined      = 14,
					 NSApplicationDefined = 15,
					 NSPeriodic           = 16,
					 NSCursorUpdate       = 17,*/
					
				default:
					break;
			}
			//Resend event to NSApp to ensure Mac wide events are handled
			[NSApp sendEvent:event];
			[pool drain];
		} while (event!= nil);		
	//} while (waitForEvent && !anyProcessed); Needed only for timer implementation
	
	
	
    return anyProcessed;
}

//Note: called from NSWindow delegate
GHOST_TSuccess GHOST_SystemCocoa::handleWindowEvent(GHOST_TEventType eventType, GHOST_WindowCocoa* window)
{
	if (!validWindow(window)) {
		return GHOST_kFailure;
	}
		switch(eventType) 
		{
			case GHOST_kEventWindowClose:
				pushEvent( new GHOST_Event(getMilliSeconds(), GHOST_kEventWindowClose, window) );
				break;
			case GHOST_kEventWindowActivate:
				m_windowManager->setActiveWindow(window);
				window->loadCursor(window->getCursorVisibility(), window->getCursorShape());
				pushEvent( new GHOST_Event(getMilliSeconds(), GHOST_kEventWindowActivate, window) );
				break;
			case GHOST_kEventWindowDeactivate:
				m_windowManager->setWindowInactive(window);
				pushEvent( new GHOST_Event(getMilliSeconds(), GHOST_kEventWindowDeactivate, window) );
				break;
			case GHOST_kEventWindowUpdate:
				pushEvent( new GHOST_Event(getMilliSeconds(), GHOST_kEventWindowUpdate, window) );
				break;
			case GHOST_kEventWindowSize:
				if (!m_ignoreWindowSizedMessages)
				{
					window->updateDrawingContext();
					pushEvent( new GHOST_Event(getMilliSeconds(), GHOST_kEventWindowSize, window) );
				}
				break;
			default:
				return GHOST_kFailure;
				break;
		}
	return GHOST_kSuccess;
}

//Note: called from NSWindow subclass
GHOST_TSuccess GHOST_SystemCocoa::handleDraggingEvent(GHOST_TEventType eventType, GHOST_TDragnDropTypes draggedObjectType,
								   GHOST_WindowCocoa* window, int mouseX, int mouseY, void* data)
{
	if (!validWindow(window)) {
		return GHOST_kFailure;
	}
	switch(eventType) 
	{
		case GHOST_kEventDraggingEntered:
			setAcceptDragOperation(FALSE); //Drag operation needs to be accepted explicitely by the event manager
		case GHOST_kEventDraggingUpdated:
		case GHOST_kEventDraggingExited:
			pushEvent(new GHOST_EventDragnDrop(getMilliSeconds(),GHOST_kEventDraggingEntered,draggedObjectType,window,mouseX,mouseY,NULL));
			break;
			
		case GHOST_kEventDraggingDropDone:
		case GHOST_kEventDraggingDropOnIcon:
		{
			GHOST_TUns8 * temp_buff;
			GHOST_TStringArray *strArray;
			NSArray *droppedArray;
			size_t pastedTextSize;	
			NSString *droppedStr;
			GHOST_TEventDataPtr eventData;
			int i;

			if (!data) return GHOST_kFailure;
			
			switch (draggedObjectType) {
				case GHOST_kDragnDropTypeBitmap:
					//TODO: implement bitmap conversion to a blender friendly format
					break;
				case GHOST_kDragnDropTypeFilenames:
					droppedArray = (NSArray*)data;
					
					strArray = (GHOST_TStringArray*)malloc(sizeof(GHOST_TStringArray));
					if (!strArray) return GHOST_kFailure;
					
					strArray->count = [droppedArray count];
					if (strArray->count == 0) return GHOST_kFailure;
					
					strArray->strings = (GHOST_TUns8**) malloc(strArray->count*sizeof(GHOST_TUns8*));
					
					for (i=0;i<strArray->count;i++)
					{
						droppedStr = [droppedArray objectAtIndex:i];
						
						pastedTextSize = [droppedStr lengthOfBytesUsingEncoding:NSUTF8StringEncoding];
						temp_buff = (GHOST_TUns8*) malloc(pastedTextSize+1); 
					
						if (!temp_buff) {
							strArray->count = i;
							break;
						}
					
						strncpy((char*)temp_buff, [droppedStr UTF8String], pastedTextSize);
						temp_buff[pastedTextSize] = '\0';
						
						strArray->strings[i] = temp_buff;
					}

					eventData = (GHOST_TEventDataPtr) strArray;	
					break;
					
				case GHOST_kDragnDropTypeString:
					droppedStr = (NSString*)data;
					pastedTextSize = [droppedStr lengthOfBytesUsingEncoding:NSUTF8StringEncoding];
					
					temp_buff = (GHOST_TUns8*) malloc(pastedTextSize+1); 
					
					if (temp_buff == NULL) {
						return GHOST_kFailure;
					}
					
					strncpy((char*)temp_buff, [droppedStr UTF8String], pastedTextSize);
					
					temp_buff[pastedTextSize] = '\0';
					
					eventData = (GHOST_TEventDataPtr) temp_buff;
					break;
					
				default:
					return GHOST_kFailure;
					break;
			}
			pushEvent(new GHOST_EventDragnDrop(getMilliSeconds(),GHOST_kEventDraggingEntered,draggedObjectType,window,mouseX,mouseY,eventData));
		}
			break;
		default:
			return GHOST_kFailure;
	}
	return GHOST_kSuccess;
}


GHOST_TUns8 GHOST_SystemCocoa::handleQuitRequest()
{
>>>>>>> 4617bb68
	GHOST_Window* window = (GHOST_Window*)m_windowManager->getActiveWindow();
	
	//Discard quit event if we are in cursor grab sequence
	if (window && (window->getCursorGrabMode() != GHOST_kGrabDisable) && (window->getCursorGrabMode() != GHOST_kGrabNormal))
		return GHOST_kExitCancel;
	
	//Check open windows if some changes are not saved
	if (m_windowManager->getAnyModifiedState())
	{
		int shouldQuit = NSRunAlertPanel(@"Exit Blender", @"Some changes have not been saved.\nDo you really want to quit ?",
										 @"Cancel", @"Quit Anyway", nil);
		if (shouldQuit == NSAlertAlternateReturn)
		{
			pushEvent( new GHOST_Event(getMilliSeconds(), GHOST_kEventQuit, NULL) );
			return GHOST_kExitNow;
		} else {
			//Give back focus to the blender window if user selected cancel quit
			NSArray *windowsList = [NSApp orderedWindows];
			if ([windowsList count]) {
				[[windowsList objectAtIndex:0] makeKeyAndOrderFront:nil];
			}
		}

	}
	else {
		pushEvent( new GHOST_Event(getMilliSeconds(), GHOST_kEventQuit, NULL) );
		return GHOST_kExitNow;
	}
	
	return GHOST_kExitCancel;
}


GHOST_TSuccess GHOST_SystemCocoa::handleTabletEvent(void *eventPtr, short eventType)
{
	NSEvent *event = (NSEvent *)eventPtr;
	GHOST_IWindow* window = m_windowManager->getActiveWindow();
	
	if (!window) return GHOST_kFailure;
	
	GHOST_TabletData& ct=((GHOST_WindowCocoa*)window)->GetCocoaTabletData();
	
	switch (eventType) {
		case NSTabletPoint:
			ct.Pressure = [event pressure];
			ct.Xtilt = [event tilt].x;
			ct.Ytilt = [event tilt].y;
			break;
		
		case NSTabletProximity:
			ct.Pressure = 0;
			ct.Xtilt = 0;
			ct.Ytilt = 0;
			if ([event isEnteringProximity])
			{
				//pointer is entering tablet area proximity
				switch ([event pointingDeviceType]) {
					case NSPenPointingDevice:
						ct.Active = GHOST_kTabletModeStylus;
						break;
					case NSEraserPointingDevice:
						ct.Active = GHOST_kTabletModeEraser;
						break;
					case NSCursorPointingDevice:
					case NSUnknownPointingDevice:
					default:
						ct.Active = GHOST_kTabletModeNone;
						break;
				}
			} else {
				// pointer is leaving - return to mouse
				ct.Active = GHOST_kTabletModeNone;
			}
			break;
		
		default:
			GHOST_ASSERT(FALSE,"GHOST_SystemCocoa::handleTabletEvent : unknown event received");
			return GHOST_kFailure;
			break;
	}
	return GHOST_kSuccess;
}


GHOST_TSuccess GHOST_SystemCocoa::handleMouseEvent(void *eventPtr)
{
	NSEvent *event = (NSEvent *)eventPtr;
    GHOST_Window* window = (GHOST_Window*)m_windowManager->getActiveWindow();
	
	if (!window) {
		return GHOST_kFailure;
	}
	
	switch ([event type])
    {
		case NSLeftMouseDown:
		case NSRightMouseDown:
		case NSOtherMouseDown:
			pushEvent(new GHOST_EventButton([event timestamp], GHOST_kEventButtonDown, window, convertButton([event buttonNumber])));
			//Handle tablet events combined with mouse events
			switch ([event subtype]) {
				case NX_SUBTYPE_TABLET_POINT:
					handleTabletEvent(eventPtr, NSTabletPoint);
					break;
				case NX_SUBTYPE_TABLET_PROXIMITY:
					handleTabletEvent(eventPtr, NSTabletProximity);
					break;
				default:
					//No tablet event included : do nothing
					break;
			}
			break;
						
		case NSLeftMouseUp:
		case NSRightMouseUp:
		case NSOtherMouseUp:
			pushEvent(new GHOST_EventButton([event timestamp], GHOST_kEventButtonUp, window, convertButton([event buttonNumber])));
			//Handle tablet events combined with mouse events
			switch ([event subtype]) {
				case NX_SUBTYPE_TABLET_POINT:
					handleTabletEvent(eventPtr, NSTabletPoint);
					break;
				case NX_SUBTYPE_TABLET_PROXIMITY:
					handleTabletEvent(eventPtr, NSTabletProximity);
					break;
				default:
					//No tablet event included : do nothing
					break;
			}
			break;
			
		case NSLeftMouseDragged:
		case NSRightMouseDragged:
		case NSOtherMouseDragged:				
			//Handle tablet events combined with mouse events
			switch ([event subtype]) {
				case NX_SUBTYPE_TABLET_POINT:
					handleTabletEvent(eventPtr, NSTabletPoint);
					break;
				case NX_SUBTYPE_TABLET_PROXIMITY:
					handleTabletEvent(eventPtr, NSTabletProximity);
					break;
				default:
					//No tablet event included : do nothing
					break;
			}
			
		case NSMouseMoved:
				switch (window->getCursorGrabMode()) {
					case GHOST_kGrabHide: //Cursor hidden grab operation : no cursor move
					{
						GHOST_TInt32 x_warp, y_warp, x_accum, y_accum;
						
						window->getCursorGrabInitPos(x_warp, y_warp);
						
						window->getCursorGrabAccum(x_accum, y_accum);
						x_accum += [event deltaX];
						y_accum += -[event deltaY]; //Strange Apple implementation (inverted coordinates for the deltaY) ...
						window->setCursorGrabAccum(x_accum, y_accum);
						
						pushEvent(new GHOST_EventCursor([event timestamp], GHOST_kEventCursorMove, window, x_warp+x_accum, y_warp+y_accum));
					}
						break;
					case GHOST_kGrabWrap: //Wrap cursor at area/window boundaries
					{
						NSPoint mousePos = [event locationInWindow];
						GHOST_TInt32 x_mouse= mousePos.x;
						GHOST_TInt32 y_mouse= mousePos.y;
						GHOST_TInt32 x_accum, y_accum, x_cur, y_cur;
						GHOST_Rect bounds, windowBounds, correctedBounds;
						
						/* fallback to window bounds */
						if(window->getCursorGrabBounds(bounds)==GHOST_kFailure)
							window->getClientBounds(bounds);
						
						//Switch back to Cocoa coordinates orientation (y=0 at botton,the same as blender internal btw!), and to client coordinates
						window->getClientBounds(windowBounds);
						window->screenToClient(bounds.m_l,bounds.m_b, correctedBounds.m_l, correctedBounds.m_t);
						window->screenToClient(bounds.m_r, bounds.m_t, correctedBounds.m_r, correctedBounds.m_b);
						correctedBounds.m_b = (windowBounds.m_b - windowBounds.m_t) - correctedBounds.m_b;
						correctedBounds.m_t = (windowBounds.m_b - windowBounds.m_t) - correctedBounds.m_t;
						
						//Update accumulation counts
						window->getCursorGrabAccum(x_accum, y_accum);
						x_accum += [event deltaX]-m_cursorDelta_x;
						y_accum += -[event deltaY]-m_cursorDelta_y; //Strange Apple implementation (inverted coordinates for the deltaY) ...
						window->setCursorGrabAccum(x_accum, y_accum);
						
						
						//Warp mouse cursor if needed
						x_mouse += [event deltaX]-m_cursorDelta_x;
						y_mouse += -[event deltaY]-m_cursorDelta_y;
						correctedBounds.wrapPoint(x_mouse, y_mouse, 2);
						
						//Compensate for mouse moved event taking cursor position set into account
						m_cursorDelta_x = x_mouse-mousePos.x;
						m_cursorDelta_y = y_mouse-mousePos.y;
						
						//Set new cursor position
						window->clientToScreen(x_mouse, y_mouse, x_cur, y_cur);
						setCursorPosition(x_cur, y_cur); /* wrap */
						
						//Post event
						window->getCursorGrabInitPos(x_cur, y_cur);
						pushEvent(new GHOST_EventCursor([event timestamp], GHOST_kEventCursorMove, window, x_cur + x_accum, y_cur + y_accum));
					}
						break;
					default:
					{
						//Normal cursor operation: send mouse position in window
						NSPoint mousePos = [event locationInWindow];
						pushEvent(new GHOST_EventCursor([event timestamp], GHOST_kEventCursorMove, window, mousePos.x, mousePos.y));
						m_cursorDelta_x=0;
						m_cursorDelta_y=0; //Mouse motion occured between two cursor warps, so we can reset the delta counter
					}
						break;
				}
				break;
			
		case NSScrollWheel:
			{
				GHOST_TInt32 delta;
				
				double deltaF = [event deltaY];
				if (deltaF == 0.0) break; //discard trackpad delta=0 events
				
				delta = deltaF > 0.0 ? 1 : -1;
				pushEvent(new GHOST_EventWheel([event timestamp], window, delta));
			}
			break;
			
		default:
			return GHOST_kFailure;
			break;
		}
	
	return GHOST_kSuccess;
}


GHOST_TSuccess GHOST_SystemCocoa::handleKeyEvent(void *eventPtr)
{
	NSEvent *event = (NSEvent *)eventPtr;
	GHOST_IWindow* window = m_windowManager->getActiveWindow();
	unsigned int modifiers;
	NSString *characters;
	NSData *convertedCharacters;
	GHOST_TKey keyCode;
	unsigned char ascii;
	NSString* charsIgnoringModifiers;

	/* Can happen, very rarely - seems to only be when command-H makes
	 * the window go away and we still get an HKey up. 
	 */
	if (!window) {
		printf("\nW failure");
		return GHOST_kFailure;
	}
	
	switch ([event type]) {
		case NSKeyDown:
		case NSKeyUp:
			charsIgnoringModifiers = [event charactersIgnoringModifiers];
			if ([charsIgnoringModifiers length]>0)
				keyCode = convertKey([event keyCode],
									 [charsIgnoringModifiers characterAtIndex:0]);
			else
				keyCode = convertKey([event keyCode],0);

				
			characters = [event characters];
			if ([characters length]>0) { //Check for dead keys
				//Convert characters to iso latin 1 encoding
				convertedCharacters = [characters dataUsingEncoding:NSISOLatin1StringEncoding];
				if ([convertedCharacters length]>0)
					ascii =((char*)[convertedCharacters bytes])[0];
				else
					ascii = 0; //Character not available in iso latin 1 encoding
			}
			else
				ascii= 0;
			
			if ((keyCode == GHOST_kKeyQ) && (m_modifierMask & NSCommandKeyMask))
				break; //Cmd-Q is directly handled by Cocoa

			if ([event type] == NSKeyDown) {
				pushEvent( new GHOST_EventKey([event timestamp], GHOST_kEventKeyDown, window, keyCode, ascii) );
				//printf("\nKey pressed keyCode=%u ascii=%i %c",keyCode,ascii,ascii);
			} else {
				pushEvent( new GHOST_EventKey([event timestamp], GHOST_kEventKeyUp, window, keyCode, ascii) );
			}
			break;
	
		case NSFlagsChanged: 
			modifiers = [event modifierFlags];
			if ((modifiers & NSShiftKeyMask) != (m_modifierMask & NSShiftKeyMask)) {
				pushEvent( new GHOST_EventKey([event timestamp], (modifiers & NSShiftKeyMask)?GHOST_kEventKeyDown:GHOST_kEventKeyUp, window, GHOST_kKeyLeftShift) );
			}
			if ((modifiers & NSControlKeyMask) != (m_modifierMask & NSControlKeyMask)) {
				pushEvent( new GHOST_EventKey([event timestamp], (modifiers & NSControlKeyMask)?GHOST_kEventKeyDown:GHOST_kEventKeyUp, window, GHOST_kKeyLeftControl) );
			}
			if ((modifiers & NSAlternateKeyMask) != (m_modifierMask & NSAlternateKeyMask)) {
				pushEvent( new GHOST_EventKey([event timestamp], (modifiers & NSAlternateKeyMask)?GHOST_kEventKeyDown:GHOST_kEventKeyUp, window, GHOST_kKeyLeftAlt) );
			}
			if ((modifiers & NSCommandKeyMask) != (m_modifierMask & NSCommandKeyMask)) {
				pushEvent( new GHOST_EventKey([event timestamp], (modifiers & NSCommandKeyMask)?GHOST_kEventKeyDown:GHOST_kEventKeyUp, window, GHOST_kKeyCommand) );
			}
			
			m_modifierMask = modifiers;
			break;
			
		default:
			return GHOST_kFailure;
			break;
	}
	
	return GHOST_kSuccess;
}



#pragma mark Clipboard get/set

GHOST_TUns8* GHOST_SystemCocoa::getClipboard(bool selection) const
{
	GHOST_TUns8 * temp_buff;
	size_t pastedTextSize;	
	
	NSAutoreleasePool *pool = [[NSAutoreleasePool alloc] init];
	
	NSPasteboard *pasteBoard = [NSPasteboard generalPasteboard];
	
	if (pasteBoard == nil) {
		[pool drain];
		return NULL;
	}
	
	NSArray *supportedTypes =
		[NSArray arrayWithObjects: @"public.utf8-plain-text", nil];
	
	NSString *bestType = [[NSPasteboard generalPasteboard]
						  availableTypeFromArray:supportedTypes];
	
	if (bestType == nil) {
		[pool drain];
		return NULL;
	}
	
	NSString * textPasted = [pasteBoard stringForType:@"public.utf8-plain-text"];

	if (textPasted == nil) {
		[pool drain];
		return NULL;
	}
	
	pastedTextSize = [textPasted lengthOfBytesUsingEncoding:NSUTF8StringEncoding];
	
	temp_buff = (GHOST_TUns8*) malloc(pastedTextSize+1); 

	if (temp_buff == NULL) {
		[pool drain];
		return NULL;
	}
	
	strncpy((char*)temp_buff, [textPasted UTF8String], pastedTextSize);
	
	temp_buff[pastedTextSize] = '\0';
	
	[pool drain];

	if(temp_buff) {
		return temp_buff;
	} else {
		return NULL;
	}
}

void GHOST_SystemCocoa::putClipboard(GHOST_TInt8 *buffer, bool selection) const
{
	NSString *textToCopy;
	
	if(selection) {return;} // for copying the selection, used on X11

	NSAutoreleasePool *pool = [[NSAutoreleasePool alloc] init];
		
	NSPasteboard *pasteBoard = [NSPasteboard generalPasteboard];
	
	if (pasteBoard == nil) {
		[pool drain];
		return;
	}
	
	NSArray *supportedTypes = [NSArray arrayWithObject:@"public.utf8-plain-text"];
	
	[pasteBoard declareTypes:supportedTypes owner:nil];
	
	textToCopy = [NSString stringWithUTF8String:buffer];
	
	[pasteBoard setString:textToCopy forType:@"public.utf8-plain-text"];
	
	[pool drain];
}
<|MERGE_RESOLUTION|>--- conflicted
+++ resolved
@@ -1,819 +1,416 @@
-<<<<<<< HEAD
-/**
- * $Id: GHOST_SystemCocoa.mm 23854 2009-10-15 08:27:31Z damien78 $
- * ***** BEGIN GPL LICENSE BLOCK *****
- *
- * This program is free software; you can redistribute it and/or
- * modify it under the terms of the GNU General Public License
- * as published by the Free Software Foundation; either version 2
- * of the License, or (at your option) any later version.
- *
- * This program is distributed in the hope that it will be useful,
- * but WITHOUT ANY WARRANTY; without even the implied warranty of
- * MERCHANTABILITY or FITNESS FOR A PARTICULAR PURPOSE.  See the
- * GNU General Public License for more details.
- *
- * You should have received a copy of the GNU General Public License
- * along with this program; if not, write to the Free Software Foundation,
- * Inc., 59 Temple Place - Suite 330, Boston, MA  02111-1307, USA.
- *
- * The Original Code is Copyright (C) 2001-2002 by NaN Holding BV.
- * All rights reserved.
- *
- * The Original Code is: all of this file.
- *
- * Contributor(s):	Maarten Gribnau 05/2001
- *					Damien Plisson 09/2009
- *
- * ***** END GPL LICENSE BLOCK *****
- */
-
-#import <Cocoa/Cocoa.h>
-
-#include <sys/time.h>
-#include <sys/types.h>
-#include <sys/sysctl.h>
-
-#include "GHOST_SystemCocoa.h"
-
-#include "GHOST_DisplayManagerCocoa.h"
-#include "GHOST_EventKey.h"
-#include "GHOST_EventButton.h"
-#include "GHOST_EventCursor.h"
-#include "GHOST_EventWheel.h"
-#include "GHOST_EventNDOF.h"
-
-#include "GHOST_TimerManager.h"
-#include "GHOST_TimerTask.h"
-#include "GHOST_WindowManager.h"
-#include "GHOST_WindowCocoa.h"
-#include "GHOST_NDOFManager.h"
-#include "AssertMacros.h"
-
-#pragma mark KeyMap, mouse converters
-
-
-/* Keycodes from Carbon include file */
-/*  
- *  Summary:
- *    Virtual keycodes
- *  
- *  Discussion:
- *    These constants are the virtual keycodes defined originally in
- *    Inside Mac Volume V, pg. V-191. They identify physical keys on a
- *    keyboard. Those constants with "ANSI" in the name are labeled
- *    according to the key position on an ANSI-standard US keyboard.
- *    For example, kVK_ANSI_A indicates the virtual keycode for the key
- *    with the letter 'A' in the US keyboard layout. Other keyboard
- *    layouts may have the 'A' key label on a different physical key;
- *    in this case, pressing 'A' will generate a different virtual
- *    keycode.
- */
-enum {
-	kVK_ANSI_A                    = 0x00,
-	kVK_ANSI_S                    = 0x01,
-	kVK_ANSI_D                    = 0x02,
-	kVK_ANSI_F                    = 0x03,
-	kVK_ANSI_H                    = 0x04,
-	kVK_ANSI_G                    = 0x05,
-	kVK_ANSI_Z                    = 0x06,
-	kVK_ANSI_X                    = 0x07,
-	kVK_ANSI_C                    = 0x08,
-	kVK_ANSI_V                    = 0x09,
-	kVK_ANSI_B                    = 0x0B,
-	kVK_ANSI_Q                    = 0x0C,
-	kVK_ANSI_W                    = 0x0D,
-	kVK_ANSI_E                    = 0x0E,
-	kVK_ANSI_R                    = 0x0F,
-	kVK_ANSI_Y                    = 0x10,
-	kVK_ANSI_T                    = 0x11,
-	kVK_ANSI_1                    = 0x12,
-	kVK_ANSI_2                    = 0x13,
-	kVK_ANSI_3                    = 0x14,
-	kVK_ANSI_4                    = 0x15,
-	kVK_ANSI_6                    = 0x16,
-	kVK_ANSI_5                    = 0x17,
-	kVK_ANSI_Equal                = 0x18,
-	kVK_ANSI_9                    = 0x19,
-	kVK_ANSI_7                    = 0x1A,
-	kVK_ANSI_Minus                = 0x1B,
-	kVK_ANSI_8                    = 0x1C,
-	kVK_ANSI_0                    = 0x1D,
-	kVK_ANSI_RightBracket         = 0x1E,
-	kVK_ANSI_O                    = 0x1F,
-	kVK_ANSI_U                    = 0x20,
-	kVK_ANSI_LeftBracket          = 0x21,
-	kVK_ANSI_I                    = 0x22,
-	kVK_ANSI_P                    = 0x23,
-	kVK_ANSI_L                    = 0x25,
-	kVK_ANSI_J                    = 0x26,
-	kVK_ANSI_Quote                = 0x27,
-	kVK_ANSI_K                    = 0x28,
-	kVK_ANSI_Semicolon            = 0x29,
-	kVK_ANSI_Backslash            = 0x2A,
-	kVK_ANSI_Comma                = 0x2B,
-	kVK_ANSI_Slash                = 0x2C,
-	kVK_ANSI_N                    = 0x2D,
-	kVK_ANSI_M                    = 0x2E,
-	kVK_ANSI_Period               = 0x2F,
-	kVK_ANSI_Grave                = 0x32,
-	kVK_ANSI_KeypadDecimal        = 0x41,
-	kVK_ANSI_KeypadMultiply       = 0x43,
-	kVK_ANSI_KeypadPlus           = 0x45,
-	kVK_ANSI_KeypadClear          = 0x47,
-	kVK_ANSI_KeypadDivide         = 0x4B,
-	kVK_ANSI_KeypadEnter          = 0x4C,
-	kVK_ANSI_KeypadMinus          = 0x4E,
-	kVK_ANSI_KeypadEquals         = 0x51,
-	kVK_ANSI_Keypad0              = 0x52,
-	kVK_ANSI_Keypad1              = 0x53,
-	kVK_ANSI_Keypad2              = 0x54,
-	kVK_ANSI_Keypad3              = 0x55,
-	kVK_ANSI_Keypad4              = 0x56,
-	kVK_ANSI_Keypad5              = 0x57,
-	kVK_ANSI_Keypad6              = 0x58,
-	kVK_ANSI_Keypad7              = 0x59,
-	kVK_ANSI_Keypad8              = 0x5B,
-	kVK_ANSI_Keypad9              = 0x5C
-};
-
-/* keycodes for keys that are independent of keyboard layout*/
-enum {
-	kVK_Return                    = 0x24,
-	kVK_Tab                       = 0x30,
-	kVK_Space                     = 0x31,
-	kVK_Delete                    = 0x33,
-	kVK_Escape                    = 0x35,
-	kVK_Command                   = 0x37,
-	kVK_Shift                     = 0x38,
-	kVK_CapsLock                  = 0x39,
-	kVK_Option                    = 0x3A,
-	kVK_Control                   = 0x3B,
-	kVK_RightShift                = 0x3C,
-	kVK_RightOption               = 0x3D,
-	kVK_RightControl              = 0x3E,
-	kVK_Function                  = 0x3F,
-	kVK_F17                       = 0x40,
-	kVK_VolumeUp                  = 0x48,
-	kVK_VolumeDown                = 0x49,
-	kVK_Mute                      = 0x4A,
-	kVK_F18                       = 0x4F,
-	kVK_F19                       = 0x50,
-	kVK_F20                       = 0x5A,
-	kVK_F5                        = 0x60,
-	kVK_F6                        = 0x61,
-	kVK_F7                        = 0x62,
-	kVK_F3                        = 0x63,
-	kVK_F8                        = 0x64,
-	kVK_F9                        = 0x65,
-	kVK_F11                       = 0x67,
-	kVK_F13                       = 0x69,
-	kVK_F16                       = 0x6A,
-	kVK_F14                       = 0x6B,
-	kVK_F10                       = 0x6D,
-	kVK_F12                       = 0x6F,
-	kVK_F15                       = 0x71,
-	kVK_Help                      = 0x72,
-	kVK_Home                      = 0x73,
-	kVK_PageUp                    = 0x74,
-	kVK_ForwardDelete             = 0x75,
-	kVK_F4                        = 0x76,
-	kVK_End                       = 0x77,
-	kVK_F2                        = 0x78,
-	kVK_PageDown                  = 0x79,
-	kVK_F1                        = 0x7A,
-	kVK_LeftArrow                 = 0x7B,
-	kVK_RightArrow                = 0x7C,
-	kVK_DownArrow                 = 0x7D,
-	kVK_UpArrow                   = 0x7E
-};
-
-/* ISO keyboards only*/
-enum {
-	kVK_ISO_Section               = 0x0A
-};
-
-/* JIS keyboards only*/
-enum {
-	kVK_JIS_Yen                   = 0x5D,
-	kVK_JIS_Underscore            = 0x5E,
-	kVK_JIS_KeypadComma           = 0x5F,
-	kVK_JIS_Eisu                  = 0x66,
-	kVK_JIS_Kana                  = 0x68
-};
-
-
-static GHOST_TButtonMask convertButton(int button)
-{
-	switch (button) {
-		case 0:
-			return GHOST_kButtonMaskLeft;
-		case 1:
-			return GHOST_kButtonMaskRight;
-		case 2:
-			return GHOST_kButtonMaskMiddle;
-		case 3:
-			return GHOST_kButtonMaskButton4;
-		case 4:
-			return GHOST_kButtonMaskButton5;
-		default:
-			return GHOST_kButtonMaskLeft;
-	}
-}
-
-/**
- * Converts Mac rawkey codes (same for Cocoa & Carbon)
- * into GHOST key codes
- * @param rawCode The raw physical key code
- * @param recvChar the character ignoring modifiers (except for shift)
- * @return Ghost key code
- */
-static GHOST_TKey convertKey(int rawCode, unichar recvChar) 
-{	
-	
-	//printf("\nrecvchar %c 0x%x",recvChar,recvChar);
-	switch (rawCode) {
-		/*Physical keycodes not used due to map changes in int'l keyboards
-		case kVK_ANSI_A:	return GHOST_kKeyA;
-		case kVK_ANSI_B:	return GHOST_kKeyB;
-		case kVK_ANSI_C:	return GHOST_kKeyC;
-		case kVK_ANSI_D:	return GHOST_kKeyD;
-		case kVK_ANSI_E:	return GHOST_kKeyE;
-		case kVK_ANSI_F:	return GHOST_kKeyF;
-		case kVK_ANSI_G:	return GHOST_kKeyG;
-		case kVK_ANSI_H:	return GHOST_kKeyH;
-		case kVK_ANSI_I:	return GHOST_kKeyI;
-		case kVK_ANSI_J:	return GHOST_kKeyJ;
-		case kVK_ANSI_K:	return GHOST_kKeyK;
-		case kVK_ANSI_L:	return GHOST_kKeyL;
-		case kVK_ANSI_M:	return GHOST_kKeyM;
-		case kVK_ANSI_N:	return GHOST_kKeyN;
-		case kVK_ANSI_O:	return GHOST_kKeyO;
-		case kVK_ANSI_P:	return GHOST_kKeyP;
-		case kVK_ANSI_Q:	return GHOST_kKeyQ;
-		case kVK_ANSI_R:	return GHOST_kKeyR;
-		case kVK_ANSI_S:	return GHOST_kKeyS;
-		case kVK_ANSI_T:	return GHOST_kKeyT;
-		case kVK_ANSI_U:	return GHOST_kKeyU;
-		case kVK_ANSI_V:	return GHOST_kKeyV;
-		case kVK_ANSI_W:	return GHOST_kKeyW;
-		case kVK_ANSI_X:	return GHOST_kKeyX;
-		case kVK_ANSI_Y:	return GHOST_kKeyY;
-		case kVK_ANSI_Z:	return GHOST_kKeyZ;*/
-		
-		/* Numbers keys mapped to handle some int'l keyboard (e.g. French)*/
-		case kVK_ISO_Section: return	GHOST_kKeyUnknown;
-		case kVK_ANSI_1:	return GHOST_kKey1;
-		case kVK_ANSI_2:	return GHOST_kKey2;
-		case kVK_ANSI_3:	return GHOST_kKey3;
-		case kVK_ANSI_4:	return GHOST_kKey4;
-		case kVK_ANSI_5:	return GHOST_kKey5;
-		case kVK_ANSI_6:	return GHOST_kKey6;
-		case kVK_ANSI_7:	return GHOST_kKey7;
-		case kVK_ANSI_8:	return GHOST_kKey8;
-		case kVK_ANSI_9:	return GHOST_kKey9;
-		case kVK_ANSI_0:	return GHOST_kKey0;
-	
-		case kVK_ANSI_Keypad0:			return GHOST_kKeyNumpad0;
-		case kVK_ANSI_Keypad1:			return GHOST_kKeyNumpad1;
-		case kVK_ANSI_Keypad2:			return GHOST_kKeyNumpad2;
-		case kVK_ANSI_Keypad3:			return GHOST_kKeyNumpad3;
-		case kVK_ANSI_Keypad4:			return GHOST_kKeyNumpad4;
-		case kVK_ANSI_Keypad5:			return GHOST_kKeyNumpad5;
-		case kVK_ANSI_Keypad6:			return GHOST_kKeyNumpad6;
-		case kVK_ANSI_Keypad7:			return GHOST_kKeyNumpad7;
-		case kVK_ANSI_Keypad8:			return GHOST_kKeyNumpad8;
-		case kVK_ANSI_Keypad9:			return GHOST_kKeyNumpad9;
-		case kVK_ANSI_KeypadDecimal: 	return GHOST_kKeyNumpadPeriod;
-		case kVK_ANSI_KeypadEnter:		return GHOST_kKeyNumpadEnter;
-		case kVK_ANSI_KeypadPlus:		return GHOST_kKeyNumpadPlus;
-		case kVK_ANSI_KeypadMinus:		return GHOST_kKeyNumpadMinus;
-		case kVK_ANSI_KeypadMultiply: 	return GHOST_kKeyNumpadAsterisk;
-		case kVK_ANSI_KeypadDivide: 	return GHOST_kKeyNumpadSlash;
-		case kVK_ANSI_KeypadClear:		return GHOST_kKeyUnknown;
-
-		case kVK_F1:				return GHOST_kKeyF1;
-		case kVK_F2:				return GHOST_kKeyF2;
-		case kVK_F3:				return GHOST_kKeyF3;
-		case kVK_F4:				return GHOST_kKeyF4;
-		case kVK_F5:				return GHOST_kKeyF5;
-		case kVK_F6:				return GHOST_kKeyF6;
-		case kVK_F7:				return GHOST_kKeyF7;
-		case kVK_F8:				return GHOST_kKeyF8;
-		case kVK_F9:				return GHOST_kKeyF9;
-		case kVK_F10:				return GHOST_kKeyF10;
-		case kVK_F11:				return GHOST_kKeyF11;
-		case kVK_F12:				return GHOST_kKeyF12;
-		case kVK_F13:				return GHOST_kKeyF13;
-		case kVK_F14:				return GHOST_kKeyF14;
-		case kVK_F15:				return GHOST_kKeyF15;
-		case kVK_F16:				return GHOST_kKeyF16;
-		case kVK_F17:				return GHOST_kKeyF17;
-		case kVK_F18:				return GHOST_kKeyF18;
-		case kVK_F19:				return GHOST_kKeyF19;
-		case kVK_F20:				return GHOST_kKeyF20;
-			
-		case kVK_UpArrow:			return GHOST_kKeyUpArrow;
-		case kVK_DownArrow:			return GHOST_kKeyDownArrow;
-		case kVK_LeftArrow:			return GHOST_kKeyLeftArrow;
-		case kVK_RightArrow:		return GHOST_kKeyRightArrow;
-			
-		case kVK_Return:			return GHOST_kKeyEnter;
-		case kVK_Delete:			return GHOST_kKeyBackSpace;
-		case kVK_ForwardDelete:		return GHOST_kKeyDelete;
-		case kVK_Escape:			return GHOST_kKeyEsc;
-		case kVK_Tab:				return GHOST_kKeyTab;
-		case kVK_Space:				return GHOST_kKeySpace;
-			
-		case kVK_Home:				return GHOST_kKeyHome;
-		case kVK_End:				return GHOST_kKeyEnd;
-		case kVK_PageUp:			return GHOST_kKeyUpPage;
-		case kVK_PageDown:			return GHOST_kKeyDownPage;
-			
-		/*case kVK_ANSI_Minus:		return GHOST_kKeyMinus;
-		case kVK_ANSI_Equal:		return GHOST_kKeyEqual;
-		case kVK_ANSI_Comma:		return GHOST_kKeyComma;
-		case kVK_ANSI_Period:		return GHOST_kKeyPeriod;
-		case kVK_ANSI_Slash:		return GHOST_kKeySlash;
-		case kVK_ANSI_Semicolon: 	return GHOST_kKeySemicolon;
-		case kVK_ANSI_Quote:		return GHOST_kKeyQuote;
-		case kVK_ANSI_Backslash: 	return GHOST_kKeyBackslash;
-		case kVK_ANSI_LeftBracket: 	return GHOST_kKeyLeftBracket;
-		case kVK_ANSI_RightBracket:	return GHOST_kKeyRightBracket;
-		case kVK_ANSI_Grave:		return GHOST_kKeyAccentGrave;*/
-			
-		case kVK_VolumeUp:
-		case kVK_VolumeDown:
-		case kVK_Mute:
-			return GHOST_kKeyUnknown;
-			
-		default:
-			/*Then detect on character value for "remappable" keys in int'l keyboards*/
-			if ((recvChar >= 'A') && (recvChar <= 'Z')) {
-				return (GHOST_TKey) (recvChar - 'A' + GHOST_kKeyA);
-			} else if ((recvChar >= 'a') && (recvChar <= 'z')) {
-				return (GHOST_TKey) (recvChar - 'a' + GHOST_kKeyA);
-			} else
-			switch (recvChar) {
-				case '-': 	return GHOST_kKeyMinus;
-				case '=': 	return GHOST_kKeyEqual;
-				case ',': 	return GHOST_kKeyComma;
-				case '.': 	return GHOST_kKeyPeriod;
-				case '/': 	return GHOST_kKeySlash;
-				case ';': 	return GHOST_kKeySemicolon;
-				case '\'': 	return GHOST_kKeyQuote;
-				case '\\': 	return GHOST_kKeyBackslash;
-				case '[': 	return GHOST_kKeyLeftBracket;
-				case ']': 	return GHOST_kKeyRightBracket;
-				case '`': 	return GHOST_kKeyAccentGrave;
-				default:
-					return GHOST_kKeyUnknown;
-			}
-	}
-	return GHOST_kKeyUnknown;
-}
-
-
-#define FIRSTFILEBUFLG 512
-static bool g_hasFirstFile = false;
-static char g_firstFileBuf[512];
-
-//TODO:Need to investigate this. Function called too early in creator.c to have g_hasFirstFile == true
-extern "C" int GHOST_HACK_getFirstFile(char buf[FIRSTFILEBUFLG]) { 
-	if (g_hasFirstFile) {
-		strncpy(buf, g_firstFileBuf, FIRSTFILEBUFLG - 1);
-		buf[FIRSTFILEBUFLG - 1] = '\0';
-		return 1;
-	} else {
-		return 0; 
-	}
-}
-
-
-#pragma mark Cocoa objects
-
-/**
- * CocoaAppDelegate
- * ObjC object to capture applicationShouldTerminate, and send quit event
- **/
-@interface CocoaAppDelegate : NSObject {
-	GHOST_SystemCocoa *systemCocoa;
-}
-=======
-/**
- * $Id$
- * ***** BEGIN GPL LICENSE BLOCK *****
- *
- * This program is free software; you can redistribute it and/or
- * modify it under the terms of the GNU General Public License
- * as published by the Free Software Foundation; either version 2
- * of the License, or (at your option) any later version.
- *
- * This program is distributed in the hope that it will be useful,
- * but WITHOUT ANY WARRANTY; without even the implied warranty of
- * MERCHANTABILITY or FITNESS FOR A PARTICULAR PURPOSE.  See the
- * GNU General Public License for more details.
- *
- * You should have received a copy of the GNU General Public License
- * along with this program; if not, write to the Free Software Foundation,
- * Inc., 59 Temple Place - Suite 330, Boston, MA  02111-1307, USA.
- *
- * The Original Code is Copyright (C) 2001-2002 by NaN Holding BV.
- * All rights reserved.
- *
- * The Original Code is: all of this file.
- *
- * Contributor(s):	Maarten Gribnau 05/2001
- *					Damien Plisson 09/2009
- *
- * ***** END GPL LICENSE BLOCK *****
- */
-
-#import <Cocoa/Cocoa.h>
-
-#include <sys/time.h>
-#include <sys/types.h>
-#include <sys/sysctl.h>
-
-#include "GHOST_SystemCocoa.h"
-
-#include "GHOST_DisplayManagerCocoa.h"
-#include "GHOST_EventKey.h"
-#include "GHOST_EventButton.h"
-#include "GHOST_EventCursor.h"
-#include "GHOST_EventWheel.h"
-#include "GHOST_EventNDOF.h"
+/**
+ * $Id: GHOST_SystemCocoa.mm 23854 2009-10-15 08:27:31Z damien78 $
+ * ***** BEGIN GPL LICENSE BLOCK *****
+ *
+ * This program is free software; you can redistribute it and/or
+ * modify it under the terms of the GNU General Public License
+ * as published by the Free Software Foundation; either version 2
+ * of the License, or (at your option) any later version.
+ *
+ * This program is distributed in the hope that it will be useful,
+ * but WITHOUT ANY WARRANTY; without even the implied warranty of
+ * MERCHANTABILITY or FITNESS FOR A PARTICULAR PURPOSE.  See the
+ * GNU General Public License for more details.
+ *
+ * You should have received a copy of the GNU General Public License
+ * along with this program; if not, write to the Free Software Foundation,
+ * Inc., 59 Temple Place - Suite 330, Boston, MA  02111-1307, USA.
+ *
+ * The Original Code is Copyright (C) 2001-2002 by NaN Holding BV.
+ * All rights reserved.
+ *
+ * The Original Code is: all of this file.
+ *
+ * Contributor(s):	Maarten Gribnau 05/2001
+ *					Damien Plisson 09/2009
+ *
+ * ***** END GPL LICENSE BLOCK *****
+ */
+
+#import <Cocoa/Cocoa.h>
+
+#include <sys/time.h>
+#include <sys/types.h>
+#include <sys/sysctl.h>
+
+#include "GHOST_SystemCocoa.h"
+
+#include "GHOST_DisplayManagerCocoa.h"
+#include "GHOST_EventKey.h"
+#include "GHOST_EventButton.h"
+#include "GHOST_EventCursor.h"
+#include "GHOST_EventWheel.h"
+#include "GHOST_EventNDOF.h"
 #include "GHOST_EventDragnDrop.h"
-
-#include "GHOST_TimerManager.h"
-#include "GHOST_TimerTask.h"
-#include "GHOST_WindowManager.h"
-#include "GHOST_WindowCocoa.h"
-#include "GHOST_NDOFManager.h"
-#include "AssertMacros.h"
-
-#pragma mark KeyMap, mouse converters
-
-
-/* Keycodes from Carbon include file */
-/*  
- *  Summary:
- *    Virtual keycodes
- *  
- *  Discussion:
- *    These constants are the virtual keycodes defined originally in
- *    Inside Mac Volume V, pg. V-191. They identify physical keys on a
- *    keyboard. Those constants with "ANSI" in the name are labeled
- *    according to the key position on an ANSI-standard US keyboard.
- *    For example, kVK_ANSI_A indicates the virtual keycode for the key
- *    with the letter 'A' in the US keyboard layout. Other keyboard
- *    layouts may have the 'A' key label on a different physical key;
- *    in this case, pressing 'A' will generate a different virtual
- *    keycode.
- */
-enum {
-	kVK_ANSI_A                    = 0x00,
-	kVK_ANSI_S                    = 0x01,
-	kVK_ANSI_D                    = 0x02,
-	kVK_ANSI_F                    = 0x03,
-	kVK_ANSI_H                    = 0x04,
-	kVK_ANSI_G                    = 0x05,
-	kVK_ANSI_Z                    = 0x06,
-	kVK_ANSI_X                    = 0x07,
-	kVK_ANSI_C                    = 0x08,
-	kVK_ANSI_V                    = 0x09,
-	kVK_ANSI_B                    = 0x0B,
-	kVK_ANSI_Q                    = 0x0C,
-	kVK_ANSI_W                    = 0x0D,
-	kVK_ANSI_E                    = 0x0E,
-	kVK_ANSI_R                    = 0x0F,
-	kVK_ANSI_Y                    = 0x10,
-	kVK_ANSI_T                    = 0x11,
-	kVK_ANSI_1                    = 0x12,
-	kVK_ANSI_2                    = 0x13,
-	kVK_ANSI_3                    = 0x14,
-	kVK_ANSI_4                    = 0x15,
-	kVK_ANSI_6                    = 0x16,
-	kVK_ANSI_5                    = 0x17,
-	kVK_ANSI_Equal                = 0x18,
-	kVK_ANSI_9                    = 0x19,
-	kVK_ANSI_7                    = 0x1A,
-	kVK_ANSI_Minus                = 0x1B,
-	kVK_ANSI_8                    = 0x1C,
-	kVK_ANSI_0                    = 0x1D,
-	kVK_ANSI_RightBracket         = 0x1E,
-	kVK_ANSI_O                    = 0x1F,
-	kVK_ANSI_U                    = 0x20,
-	kVK_ANSI_LeftBracket          = 0x21,
-	kVK_ANSI_I                    = 0x22,
-	kVK_ANSI_P                    = 0x23,
-	kVK_ANSI_L                    = 0x25,
-	kVK_ANSI_J                    = 0x26,
-	kVK_ANSI_Quote                = 0x27,
-	kVK_ANSI_K                    = 0x28,
-	kVK_ANSI_Semicolon            = 0x29,
-	kVK_ANSI_Backslash            = 0x2A,
-	kVK_ANSI_Comma                = 0x2B,
-	kVK_ANSI_Slash                = 0x2C,
-	kVK_ANSI_N                    = 0x2D,
-	kVK_ANSI_M                    = 0x2E,
-	kVK_ANSI_Period               = 0x2F,
-	kVK_ANSI_Grave                = 0x32,
-	kVK_ANSI_KeypadDecimal        = 0x41,
-	kVK_ANSI_KeypadMultiply       = 0x43,
-	kVK_ANSI_KeypadPlus           = 0x45,
-	kVK_ANSI_KeypadClear          = 0x47,
-	kVK_ANSI_KeypadDivide         = 0x4B,
-	kVK_ANSI_KeypadEnter          = 0x4C,
-	kVK_ANSI_KeypadMinus          = 0x4E,
-	kVK_ANSI_KeypadEquals         = 0x51,
-	kVK_ANSI_Keypad0              = 0x52,
-	kVK_ANSI_Keypad1              = 0x53,
-	kVK_ANSI_Keypad2              = 0x54,
-	kVK_ANSI_Keypad3              = 0x55,
-	kVK_ANSI_Keypad4              = 0x56,
-	kVK_ANSI_Keypad5              = 0x57,
-	kVK_ANSI_Keypad6              = 0x58,
-	kVK_ANSI_Keypad7              = 0x59,
-	kVK_ANSI_Keypad8              = 0x5B,
-	kVK_ANSI_Keypad9              = 0x5C
-};
-
-/* keycodes for keys that are independent of keyboard layout*/
-enum {
-	kVK_Return                    = 0x24,
-	kVK_Tab                       = 0x30,
-	kVK_Space                     = 0x31,
-	kVK_Delete                    = 0x33,
-	kVK_Escape                    = 0x35,
-	kVK_Command                   = 0x37,
-	kVK_Shift                     = 0x38,
-	kVK_CapsLock                  = 0x39,
-	kVK_Option                    = 0x3A,
-	kVK_Control                   = 0x3B,
-	kVK_RightShift                = 0x3C,
-	kVK_RightOption               = 0x3D,
-	kVK_RightControl              = 0x3E,
-	kVK_Function                  = 0x3F,
-	kVK_F17                       = 0x40,
-	kVK_VolumeUp                  = 0x48,
-	kVK_VolumeDown                = 0x49,
-	kVK_Mute                      = 0x4A,
-	kVK_F18                       = 0x4F,
-	kVK_F19                       = 0x50,
-	kVK_F20                       = 0x5A,
-	kVK_F5                        = 0x60,
-	kVK_F6                        = 0x61,
-	kVK_F7                        = 0x62,
-	kVK_F3                        = 0x63,
-	kVK_F8                        = 0x64,
-	kVK_F9                        = 0x65,
-	kVK_F11                       = 0x67,
-	kVK_F13                       = 0x69,
-	kVK_F16                       = 0x6A,
-	kVK_F14                       = 0x6B,
-	kVK_F10                       = 0x6D,
-	kVK_F12                       = 0x6F,
-	kVK_F15                       = 0x71,
-	kVK_Help                      = 0x72,
-	kVK_Home                      = 0x73,
-	kVK_PageUp                    = 0x74,
-	kVK_ForwardDelete             = 0x75,
-	kVK_F4                        = 0x76,
-	kVK_End                       = 0x77,
-	kVK_F2                        = 0x78,
-	kVK_PageDown                  = 0x79,
-	kVK_F1                        = 0x7A,
-	kVK_LeftArrow                 = 0x7B,
-	kVK_RightArrow                = 0x7C,
-	kVK_DownArrow                 = 0x7D,
-	kVK_UpArrow                   = 0x7E
-};
-
-/* ISO keyboards only*/
-enum {
-	kVK_ISO_Section               = 0x0A
-};
-
-/* JIS keyboards only*/
-enum {
-	kVK_JIS_Yen                   = 0x5D,
-	kVK_JIS_Underscore            = 0x5E,
-	kVK_JIS_KeypadComma           = 0x5F,
-	kVK_JIS_Eisu                  = 0x66,
-	kVK_JIS_Kana                  = 0x68
-};
-
-
-static GHOST_TButtonMask convertButton(int button)
-{
-	switch (button) {
-		case 0:
-			return GHOST_kButtonMaskLeft;
-		case 1:
-			return GHOST_kButtonMaskRight;
-		case 2:
-			return GHOST_kButtonMaskMiddle;
-		case 3:
-			return GHOST_kButtonMaskButton4;
-		case 4:
-			return GHOST_kButtonMaskButton5;
-		default:
-			return GHOST_kButtonMaskLeft;
-	}
-}
-
-/**
- * Converts Mac rawkey codes (same for Cocoa & Carbon)
- * into GHOST key codes
- * @param rawCode The raw physical key code
- * @param recvChar the character ignoring modifiers (except for shift)
- * @return Ghost key code
- */
-static GHOST_TKey convertKey(int rawCode, unichar recvChar) 
-{	
-	
-	//printf("\nrecvchar %c 0x%x",recvChar,recvChar);
-	switch (rawCode) {
-		/*Physical keycodes not used due to map changes in int'l keyboards
-		case kVK_ANSI_A:	return GHOST_kKeyA;
-		case kVK_ANSI_B:	return GHOST_kKeyB;
-		case kVK_ANSI_C:	return GHOST_kKeyC;
-		case kVK_ANSI_D:	return GHOST_kKeyD;
-		case kVK_ANSI_E:	return GHOST_kKeyE;
-		case kVK_ANSI_F:	return GHOST_kKeyF;
-		case kVK_ANSI_G:	return GHOST_kKeyG;
-		case kVK_ANSI_H:	return GHOST_kKeyH;
-		case kVK_ANSI_I:	return GHOST_kKeyI;
-		case kVK_ANSI_J:	return GHOST_kKeyJ;
-		case kVK_ANSI_K:	return GHOST_kKeyK;
-		case kVK_ANSI_L:	return GHOST_kKeyL;
-		case kVK_ANSI_M:	return GHOST_kKeyM;
-		case kVK_ANSI_N:	return GHOST_kKeyN;
-		case kVK_ANSI_O:	return GHOST_kKeyO;
-		case kVK_ANSI_P:	return GHOST_kKeyP;
-		case kVK_ANSI_Q:	return GHOST_kKeyQ;
-		case kVK_ANSI_R:	return GHOST_kKeyR;
-		case kVK_ANSI_S:	return GHOST_kKeyS;
-		case kVK_ANSI_T:	return GHOST_kKeyT;
-		case kVK_ANSI_U:	return GHOST_kKeyU;
-		case kVK_ANSI_V:	return GHOST_kKeyV;
-		case kVK_ANSI_W:	return GHOST_kKeyW;
-		case kVK_ANSI_X:	return GHOST_kKeyX;
-		case kVK_ANSI_Y:	return GHOST_kKeyY;
-		case kVK_ANSI_Z:	return GHOST_kKeyZ;*/
-		
-		/* Numbers keys mapped to handle some int'l keyboard (e.g. French)*/
-		case kVK_ISO_Section: return	GHOST_kKeyUnknown;
-		case kVK_ANSI_1:	return GHOST_kKey1;
-		case kVK_ANSI_2:	return GHOST_kKey2;
-		case kVK_ANSI_3:	return GHOST_kKey3;
-		case kVK_ANSI_4:	return GHOST_kKey4;
-		case kVK_ANSI_5:	return GHOST_kKey5;
-		case kVK_ANSI_6:	return GHOST_kKey6;
-		case kVK_ANSI_7:	return GHOST_kKey7;
-		case kVK_ANSI_8:	return GHOST_kKey8;
-		case kVK_ANSI_9:	return GHOST_kKey9;
-		case kVK_ANSI_0:	return GHOST_kKey0;
-	
-		case kVK_ANSI_Keypad0:			return GHOST_kKeyNumpad0;
-		case kVK_ANSI_Keypad1:			return GHOST_kKeyNumpad1;
-		case kVK_ANSI_Keypad2:			return GHOST_kKeyNumpad2;
-		case kVK_ANSI_Keypad3:			return GHOST_kKeyNumpad3;
-		case kVK_ANSI_Keypad4:			return GHOST_kKeyNumpad4;
-		case kVK_ANSI_Keypad5:			return GHOST_kKeyNumpad5;
-		case kVK_ANSI_Keypad6:			return GHOST_kKeyNumpad6;
-		case kVK_ANSI_Keypad7:			return GHOST_kKeyNumpad7;
-		case kVK_ANSI_Keypad8:			return GHOST_kKeyNumpad8;
-		case kVK_ANSI_Keypad9:			return GHOST_kKeyNumpad9;
-		case kVK_ANSI_KeypadDecimal: 	return GHOST_kKeyNumpadPeriod;
-		case kVK_ANSI_KeypadEnter:		return GHOST_kKeyNumpadEnter;
-		case kVK_ANSI_KeypadPlus:		return GHOST_kKeyNumpadPlus;
-		case kVK_ANSI_KeypadMinus:		return GHOST_kKeyNumpadMinus;
-		case kVK_ANSI_KeypadMultiply: 	return GHOST_kKeyNumpadAsterisk;
-		case kVK_ANSI_KeypadDivide: 	return GHOST_kKeyNumpadSlash;
-		case kVK_ANSI_KeypadClear:		return GHOST_kKeyUnknown;
-
-		case kVK_F1:				return GHOST_kKeyF1;
-		case kVK_F2:				return GHOST_kKeyF2;
-		case kVK_F3:				return GHOST_kKeyF3;
-		case kVK_F4:				return GHOST_kKeyF4;
-		case kVK_F5:				return GHOST_kKeyF5;
-		case kVK_F6:				return GHOST_kKeyF6;
-		case kVK_F7:				return GHOST_kKeyF7;
-		case kVK_F8:				return GHOST_kKeyF8;
-		case kVK_F9:				return GHOST_kKeyF9;
-		case kVK_F10:				return GHOST_kKeyF10;
-		case kVK_F11:				return GHOST_kKeyF11;
-		case kVK_F12:				return GHOST_kKeyF12;
-		case kVK_F13:				return GHOST_kKeyF13;
-		case kVK_F14:				return GHOST_kKeyF14;
-		case kVK_F15:				return GHOST_kKeyF15;
-		case kVK_F16:				return GHOST_kKeyF16;
-		case kVK_F17:				return GHOST_kKeyF17;
-		case kVK_F18:				return GHOST_kKeyF18;
-		case kVK_F19:				return GHOST_kKeyF19;
-		case kVK_F20:				return GHOST_kKeyF20;
-			
-		case kVK_UpArrow:			return GHOST_kKeyUpArrow;
-		case kVK_DownArrow:			return GHOST_kKeyDownArrow;
-		case kVK_LeftArrow:			return GHOST_kKeyLeftArrow;
-		case kVK_RightArrow:		return GHOST_kKeyRightArrow;
-			
-		case kVK_Return:			return GHOST_kKeyEnter;
-		case kVK_Delete:			return GHOST_kKeyBackSpace;
-		case kVK_ForwardDelete:		return GHOST_kKeyDelete;
-		case kVK_Escape:			return GHOST_kKeyEsc;
-		case kVK_Tab:				return GHOST_kKeyTab;
-		case kVK_Space:				return GHOST_kKeySpace;
-			
-		case kVK_Home:				return GHOST_kKeyHome;
-		case kVK_End:				return GHOST_kKeyEnd;
-		case kVK_PageUp:			return GHOST_kKeyUpPage;
-		case kVK_PageDown:			return GHOST_kKeyDownPage;
-			
-		/*case kVK_ANSI_Minus:		return GHOST_kKeyMinus;
-		case kVK_ANSI_Equal:		return GHOST_kKeyEqual;
-		case kVK_ANSI_Comma:		return GHOST_kKeyComma;
-		case kVK_ANSI_Period:		return GHOST_kKeyPeriod;
-		case kVK_ANSI_Slash:		return GHOST_kKeySlash;
-		case kVK_ANSI_Semicolon: 	return GHOST_kKeySemicolon;
-		case kVK_ANSI_Quote:		return GHOST_kKeyQuote;
-		case kVK_ANSI_Backslash: 	return GHOST_kKeyBackslash;
-		case kVK_ANSI_LeftBracket: 	return GHOST_kKeyLeftBracket;
-		case kVK_ANSI_RightBracket:	return GHOST_kKeyRightBracket;
-		case kVK_ANSI_Grave:		return GHOST_kKeyAccentGrave;*/
-			
-		case kVK_VolumeUp:
-		case kVK_VolumeDown:
-		case kVK_Mute:
-			return GHOST_kKeyUnknown;
-			
-		default:
-			/*Then detect on character value for "remappable" keys in int'l keyboards*/
-			if ((recvChar >= 'A') && (recvChar <= 'Z')) {
-				return (GHOST_TKey) (recvChar - 'A' + GHOST_kKeyA);
-			} else if ((recvChar >= 'a') && (recvChar <= 'z')) {
-				return (GHOST_TKey) (recvChar - 'a' + GHOST_kKeyA);
-			} else
-			switch (recvChar) {
-				case '-': 	return GHOST_kKeyMinus;
-				case '=': 	return GHOST_kKeyEqual;
-				case ',': 	return GHOST_kKeyComma;
-				case '.': 	return GHOST_kKeyPeriod;
-				case '/': 	return GHOST_kKeySlash;
-				case ';': 	return GHOST_kKeySemicolon;
-				case '\'': 	return GHOST_kKeyQuote;
-				case '\\': 	return GHOST_kKeyBackslash;
-				case '[': 	return GHOST_kKeyLeftBracket;
-				case ']': 	return GHOST_kKeyRightBracket;
-				case '`': 	return GHOST_kKeyAccentGrave;
-				default:
-					return GHOST_kKeyUnknown;
-			}
-	}
-	return GHOST_kKeyUnknown;
-}
-
-
-#define FIRSTFILEBUFLG 512
-static bool g_hasFirstFile = false;
-static char g_firstFileBuf[512];
-
-//TODO:Need to investigate this. Function called too early in creator.c to have g_hasFirstFile == true
-extern "C" int GHOST_HACK_getFirstFile(char buf[FIRSTFILEBUFLG]) { 
-	if (g_hasFirstFile) {
-		strncpy(buf, g_firstFileBuf, FIRSTFILEBUFLG - 1);
-		buf[FIRSTFILEBUFLG - 1] = '\0';
-		return 1;
-	} else {
-		return 0; 
-	}
-}
-
-
-#pragma mark Cocoa objects
-
-/**
- * CocoaAppDelegate
- * ObjC object to capture applicationShouldTerminate, and send quit event
- **/
-@interface CocoaAppDelegate : NSObject {
-	GHOST_SystemCocoa *systemCocoa;
-}
->>>>>>> 4617bb68
+
+#include "GHOST_TimerManager.h"
+#include "GHOST_TimerTask.h"
+#include "GHOST_WindowManager.h"
+#include "GHOST_WindowCocoa.h"
+#include "GHOST_NDOFManager.h"
+#include "AssertMacros.h"
+
+#pragma mark KeyMap, mouse converters
+
+
+/* Keycodes from Carbon include file */
+/*  
+ *  Summary:
+ *    Virtual keycodes
+ *  
+ *  Discussion:
+ *    These constants are the virtual keycodes defined originally in
+ *    Inside Mac Volume V, pg. V-191. They identify physical keys on a
+ *    keyboard. Those constants with "ANSI" in the name are labeled
+ *    according to the key position on an ANSI-standard US keyboard.
+ *    For example, kVK_ANSI_A indicates the virtual keycode for the key
+ *    with the letter 'A' in the US keyboard layout. Other keyboard
+ *    layouts may have the 'A' key label on a different physical key;
+ *    in this case, pressing 'A' will generate a different virtual
+ *    keycode.
+ */
+enum {
+	kVK_ANSI_A                    = 0x00,
+	kVK_ANSI_S                    = 0x01,
+	kVK_ANSI_D                    = 0x02,
+	kVK_ANSI_F                    = 0x03,
+	kVK_ANSI_H                    = 0x04,
+	kVK_ANSI_G                    = 0x05,
+	kVK_ANSI_Z                    = 0x06,
+	kVK_ANSI_X                    = 0x07,
+	kVK_ANSI_C                    = 0x08,
+	kVK_ANSI_V                    = 0x09,
+	kVK_ANSI_B                    = 0x0B,
+	kVK_ANSI_Q                    = 0x0C,
+	kVK_ANSI_W                    = 0x0D,
+	kVK_ANSI_E                    = 0x0E,
+	kVK_ANSI_R                    = 0x0F,
+	kVK_ANSI_Y                    = 0x10,
+	kVK_ANSI_T                    = 0x11,
+	kVK_ANSI_1                    = 0x12,
+	kVK_ANSI_2                    = 0x13,
+	kVK_ANSI_3                    = 0x14,
+	kVK_ANSI_4                    = 0x15,
+	kVK_ANSI_6                    = 0x16,
+	kVK_ANSI_5                    = 0x17,
+	kVK_ANSI_Equal                = 0x18,
+	kVK_ANSI_9                    = 0x19,
+	kVK_ANSI_7                    = 0x1A,
+	kVK_ANSI_Minus                = 0x1B,
+	kVK_ANSI_8                    = 0x1C,
+	kVK_ANSI_0                    = 0x1D,
+	kVK_ANSI_RightBracket         = 0x1E,
+	kVK_ANSI_O                    = 0x1F,
+	kVK_ANSI_U                    = 0x20,
+	kVK_ANSI_LeftBracket          = 0x21,
+	kVK_ANSI_I                    = 0x22,
+	kVK_ANSI_P                    = 0x23,
+	kVK_ANSI_L                    = 0x25,
+	kVK_ANSI_J                    = 0x26,
+	kVK_ANSI_Quote                = 0x27,
+	kVK_ANSI_K                    = 0x28,
+	kVK_ANSI_Semicolon            = 0x29,
+	kVK_ANSI_Backslash            = 0x2A,
+	kVK_ANSI_Comma                = 0x2B,
+	kVK_ANSI_Slash                = 0x2C,
+	kVK_ANSI_N                    = 0x2D,
+	kVK_ANSI_M                    = 0x2E,
+	kVK_ANSI_Period               = 0x2F,
+	kVK_ANSI_Grave                = 0x32,
+	kVK_ANSI_KeypadDecimal        = 0x41,
+	kVK_ANSI_KeypadMultiply       = 0x43,
+	kVK_ANSI_KeypadPlus           = 0x45,
+	kVK_ANSI_KeypadClear          = 0x47,
+	kVK_ANSI_KeypadDivide         = 0x4B,
+	kVK_ANSI_KeypadEnter          = 0x4C,
+	kVK_ANSI_KeypadMinus          = 0x4E,
+	kVK_ANSI_KeypadEquals         = 0x51,
+	kVK_ANSI_Keypad0              = 0x52,
+	kVK_ANSI_Keypad1              = 0x53,
+	kVK_ANSI_Keypad2              = 0x54,
+	kVK_ANSI_Keypad3              = 0x55,
+	kVK_ANSI_Keypad4              = 0x56,
+	kVK_ANSI_Keypad5              = 0x57,
+	kVK_ANSI_Keypad6              = 0x58,
+	kVK_ANSI_Keypad7              = 0x59,
+	kVK_ANSI_Keypad8              = 0x5B,
+	kVK_ANSI_Keypad9              = 0x5C
+};
+
+/* keycodes for keys that are independent of keyboard layout*/
+enum {
+	kVK_Return                    = 0x24,
+	kVK_Tab                       = 0x30,
+	kVK_Space                     = 0x31,
+	kVK_Delete                    = 0x33,
+	kVK_Escape                    = 0x35,
+	kVK_Command                   = 0x37,
+	kVK_Shift                     = 0x38,
+	kVK_CapsLock                  = 0x39,
+	kVK_Option                    = 0x3A,
+	kVK_Control                   = 0x3B,
+	kVK_RightShift                = 0x3C,
+	kVK_RightOption               = 0x3D,
+	kVK_RightControl              = 0x3E,
+	kVK_Function                  = 0x3F,
+	kVK_F17                       = 0x40,
+	kVK_VolumeUp                  = 0x48,
+	kVK_VolumeDown                = 0x49,
+	kVK_Mute                      = 0x4A,
+	kVK_F18                       = 0x4F,
+	kVK_F19                       = 0x50,
+	kVK_F20                       = 0x5A,
+	kVK_F5                        = 0x60,
+	kVK_F6                        = 0x61,
+	kVK_F7                        = 0x62,
+	kVK_F3                        = 0x63,
+	kVK_F8                        = 0x64,
+	kVK_F9                        = 0x65,
+	kVK_F11                       = 0x67,
+	kVK_F13                       = 0x69,
+	kVK_F16                       = 0x6A,
+	kVK_F14                       = 0x6B,
+	kVK_F10                       = 0x6D,
+	kVK_F12                       = 0x6F,
+	kVK_F15                       = 0x71,
+	kVK_Help                      = 0x72,
+	kVK_Home                      = 0x73,
+	kVK_PageUp                    = 0x74,
+	kVK_ForwardDelete             = 0x75,
+	kVK_F4                        = 0x76,
+	kVK_End                       = 0x77,
+	kVK_F2                        = 0x78,
+	kVK_PageDown                  = 0x79,
+	kVK_F1                        = 0x7A,
+	kVK_LeftArrow                 = 0x7B,
+	kVK_RightArrow                = 0x7C,
+	kVK_DownArrow                 = 0x7D,
+	kVK_UpArrow                   = 0x7E
+};
+
+/* ISO keyboards only*/
+enum {
+	kVK_ISO_Section               = 0x0A
+};
+
+/* JIS keyboards only*/
+enum {
+	kVK_JIS_Yen                   = 0x5D,
+	kVK_JIS_Underscore            = 0x5E,
+	kVK_JIS_KeypadComma           = 0x5F,
+	kVK_JIS_Eisu                  = 0x66,
+	kVK_JIS_Kana                  = 0x68
+};
+
+
+static GHOST_TButtonMask convertButton(int button)
+{
+	switch (button) {
+		case 0:
+			return GHOST_kButtonMaskLeft;
+		case 1:
+			return GHOST_kButtonMaskRight;
+		case 2:
+			return GHOST_kButtonMaskMiddle;
+		case 3:
+			return GHOST_kButtonMaskButton4;
+		case 4:
+			return GHOST_kButtonMaskButton5;
+		default:
+			return GHOST_kButtonMaskLeft;
+	}
+}
+
+/**
+ * Converts Mac rawkey codes (same for Cocoa & Carbon)
+ * into GHOST key codes
+ * @param rawCode The raw physical key code
+ * @param recvChar the character ignoring modifiers (except for shift)
+ * @return Ghost key code
+ */
+static GHOST_TKey convertKey(int rawCode, unichar recvChar) 
+{	
+	
+	//printf("\nrecvchar %c 0x%x",recvChar,recvChar);
+	switch (rawCode) {
+		/*Physical keycodes not used due to map changes in int'l keyboards
+		case kVK_ANSI_A:	return GHOST_kKeyA;
+		case kVK_ANSI_B:	return GHOST_kKeyB;
+		case kVK_ANSI_C:	return GHOST_kKeyC;
+		case kVK_ANSI_D:	return GHOST_kKeyD;
+		case kVK_ANSI_E:	return GHOST_kKeyE;
+		case kVK_ANSI_F:	return GHOST_kKeyF;
+		case kVK_ANSI_G:	return GHOST_kKeyG;
+		case kVK_ANSI_H:	return GHOST_kKeyH;
+		case kVK_ANSI_I:	return GHOST_kKeyI;
+		case kVK_ANSI_J:	return GHOST_kKeyJ;
+		case kVK_ANSI_K:	return GHOST_kKeyK;
+		case kVK_ANSI_L:	return GHOST_kKeyL;
+		case kVK_ANSI_M:	return GHOST_kKeyM;
+		case kVK_ANSI_N:	return GHOST_kKeyN;
+		case kVK_ANSI_O:	return GHOST_kKeyO;
+		case kVK_ANSI_P:	return GHOST_kKeyP;
+		case kVK_ANSI_Q:	return GHOST_kKeyQ;
+		case kVK_ANSI_R:	return GHOST_kKeyR;
+		case kVK_ANSI_S:	return GHOST_kKeyS;
+		case kVK_ANSI_T:	return GHOST_kKeyT;
+		case kVK_ANSI_U:	return GHOST_kKeyU;
+		case kVK_ANSI_V:	return GHOST_kKeyV;
+		case kVK_ANSI_W:	return GHOST_kKeyW;
+		case kVK_ANSI_X:	return GHOST_kKeyX;
+		case kVK_ANSI_Y:	return GHOST_kKeyY;
+		case kVK_ANSI_Z:	return GHOST_kKeyZ;*/
+		
+		/* Numbers keys mapped to handle some int'l keyboard (e.g. French)*/
+		case kVK_ISO_Section: return	GHOST_kKeyUnknown;
+		case kVK_ANSI_1:	return GHOST_kKey1;
+		case kVK_ANSI_2:	return GHOST_kKey2;
+		case kVK_ANSI_3:	return GHOST_kKey3;
+		case kVK_ANSI_4:	return GHOST_kKey4;
+		case kVK_ANSI_5:	return GHOST_kKey5;
+		case kVK_ANSI_6:	return GHOST_kKey6;
+		case kVK_ANSI_7:	return GHOST_kKey7;
+		case kVK_ANSI_8:	return GHOST_kKey8;
+		case kVK_ANSI_9:	return GHOST_kKey9;
+		case kVK_ANSI_0:	return GHOST_kKey0;
+	
+		case kVK_ANSI_Keypad0:			return GHOST_kKeyNumpad0;
+		case kVK_ANSI_Keypad1:			return GHOST_kKeyNumpad1;
+		case kVK_ANSI_Keypad2:			return GHOST_kKeyNumpad2;
+		case kVK_ANSI_Keypad3:			return GHOST_kKeyNumpad3;
+		case kVK_ANSI_Keypad4:			return GHOST_kKeyNumpad4;
+		case kVK_ANSI_Keypad5:			return GHOST_kKeyNumpad5;
+		case kVK_ANSI_Keypad6:			return GHOST_kKeyNumpad6;
+		case kVK_ANSI_Keypad7:			return GHOST_kKeyNumpad7;
+		case kVK_ANSI_Keypad8:			return GHOST_kKeyNumpad8;
+		case kVK_ANSI_Keypad9:			return GHOST_kKeyNumpad9;
+		case kVK_ANSI_KeypadDecimal: 	return GHOST_kKeyNumpadPeriod;
+		case kVK_ANSI_KeypadEnter:		return GHOST_kKeyNumpadEnter;
+		case kVK_ANSI_KeypadPlus:		return GHOST_kKeyNumpadPlus;
+		case kVK_ANSI_KeypadMinus:		return GHOST_kKeyNumpadMinus;
+		case kVK_ANSI_KeypadMultiply: 	return GHOST_kKeyNumpadAsterisk;
+		case kVK_ANSI_KeypadDivide: 	return GHOST_kKeyNumpadSlash;
+		case kVK_ANSI_KeypadClear:		return GHOST_kKeyUnknown;
+
+		case kVK_F1:				return GHOST_kKeyF1;
+		case kVK_F2:				return GHOST_kKeyF2;
+		case kVK_F3:				return GHOST_kKeyF3;
+		case kVK_F4:				return GHOST_kKeyF4;
+		case kVK_F5:				return GHOST_kKeyF5;
+		case kVK_F6:				return GHOST_kKeyF6;
+		case kVK_F7:				return GHOST_kKeyF7;
+		case kVK_F8:				return GHOST_kKeyF8;
+		case kVK_F9:				return GHOST_kKeyF9;
+		case kVK_F10:				return GHOST_kKeyF10;
+		case kVK_F11:				return GHOST_kKeyF11;
+		case kVK_F12:				return GHOST_kKeyF12;
+		case kVK_F13:				return GHOST_kKeyF13;
+		case kVK_F14:				return GHOST_kKeyF14;
+		case kVK_F15:				return GHOST_kKeyF15;
+		case kVK_F16:				return GHOST_kKeyF16;
+		case kVK_F17:				return GHOST_kKeyF17;
+		case kVK_F18:				return GHOST_kKeyF18;
+		case kVK_F19:				return GHOST_kKeyF19;
+		case kVK_F20:				return GHOST_kKeyF20;
+			
+		case kVK_UpArrow:			return GHOST_kKeyUpArrow;
+		case kVK_DownArrow:			return GHOST_kKeyDownArrow;
+		case kVK_LeftArrow:			return GHOST_kKeyLeftArrow;
+		case kVK_RightArrow:		return GHOST_kKeyRightArrow;
+			
+		case kVK_Return:			return GHOST_kKeyEnter;
+		case kVK_Delete:			return GHOST_kKeyBackSpace;
+		case kVK_ForwardDelete:		return GHOST_kKeyDelete;
+		case kVK_Escape:			return GHOST_kKeyEsc;
+		case kVK_Tab:				return GHOST_kKeyTab;
+		case kVK_Space:				return GHOST_kKeySpace;
+			
+		case kVK_Home:				return GHOST_kKeyHome;
+		case kVK_End:				return GHOST_kKeyEnd;
+		case kVK_PageUp:			return GHOST_kKeyUpPage;
+		case kVK_PageDown:			return GHOST_kKeyDownPage;
+			
+		/*case kVK_ANSI_Minus:		return GHOST_kKeyMinus;
+		case kVK_ANSI_Equal:		return GHOST_kKeyEqual;
+		case kVK_ANSI_Comma:		return GHOST_kKeyComma;
+		case kVK_ANSI_Period:		return GHOST_kKeyPeriod;
+		case kVK_ANSI_Slash:		return GHOST_kKeySlash;
+		case kVK_ANSI_Semicolon: 	return GHOST_kKeySemicolon;
+		case kVK_ANSI_Quote:		return GHOST_kKeyQuote;
+		case kVK_ANSI_Backslash: 	return GHOST_kKeyBackslash;
+		case kVK_ANSI_LeftBracket: 	return GHOST_kKeyLeftBracket;
+		case kVK_ANSI_RightBracket:	return GHOST_kKeyRightBracket;
+		case kVK_ANSI_Grave:		return GHOST_kKeyAccentGrave;*/
+			
+		case kVK_VolumeUp:
+		case kVK_VolumeDown:
+		case kVK_Mute:
+			return GHOST_kKeyUnknown;
+			
+		default:
+			/*Then detect on character value for "remappable" keys in int'l keyboards*/
+			if ((recvChar >= 'A') && (recvChar <= 'Z')) {
+				return (GHOST_TKey) (recvChar - 'A' + GHOST_kKeyA);
+			} else if ((recvChar >= 'a') && (recvChar <= 'z')) {
+				return (GHOST_TKey) (recvChar - 'a' + GHOST_kKeyA);
+			} else
+			switch (recvChar) {
+				case '-': 	return GHOST_kKeyMinus;
+				case '=': 	return GHOST_kKeyEqual;
+				case ',': 	return GHOST_kKeyComma;
+				case '.': 	return GHOST_kKeyPeriod;
+				case '/': 	return GHOST_kKeySlash;
+				case ';': 	return GHOST_kKeySemicolon;
+				case '\'': 	return GHOST_kKeyQuote;
+				case '\\': 	return GHOST_kKeyBackslash;
+				case '[': 	return GHOST_kKeyLeftBracket;
+				case ']': 	return GHOST_kKeyRightBracket;
+				case '`': 	return GHOST_kKeyAccentGrave;
+				default:
+					return GHOST_kKeyUnknown;
+			}
+	}
+	return GHOST_kKeyUnknown;
+}
+
+
+#define FIRSTFILEBUFLG 512
+static bool g_hasFirstFile = false;
+static char g_firstFileBuf[512];
+
+//TODO:Need to investigate this. Function called too early in creator.c to have g_hasFirstFile == true
+extern "C" int GHOST_HACK_getFirstFile(char buf[FIRSTFILEBUFLG]) { 
+	if (g_hasFirstFile) {
+		strncpy(buf, g_firstFileBuf, FIRSTFILEBUFLG - 1);
+		buf[FIRSTFILEBUFLG - 1] = '\0';
+		return 1;
+	} else {
+		return 0; 
+	}
+}
+
+
+#pragma mark Cocoa objects
+
+/**
+ * CocoaAppDelegate
+ * ObjC object to capture applicationShouldTerminate, and send quit event
+ **/
+@interface CocoaAppDelegate : NSObject {
+	GHOST_SystemCocoa *systemCocoa;
+}
 - (void)setSystemCocoa:(GHOST_SystemCocoa *)sysCocoa;
 - (BOOL)application:(NSApplication *)theApplication openFile:(NSString *)filename;
-- (NSApplicationTerminateReply)applicationShouldTerminate:(NSApplication *)sender;
-- (void)applicationWillTerminate:(NSNotification *)aNotification;
-@end
-
-@implementation CocoaAppDelegate : NSObject
--(void)setSystemCocoa:(GHOST_SystemCocoa *)sysCocoa
-{
-	systemCocoa = sysCocoa;
-}
-
+- (NSApplicationTerminateReply)applicationShouldTerminate:(NSApplication *)sender;
+- (void)applicationWillTerminate:(NSNotification *)aNotification;
+@end
+
+@implementation CocoaAppDelegate : NSObject
+-(void)setSystemCocoa:(GHOST_SystemCocoa *)sysCocoa
+{
+	systemCocoa = sysCocoa;
+}
+
 - (BOOL)application:(NSApplication *)theApplication openFile:(NSString *)filename
 {
 	NSLog(@"\nGet open file event from cocoa : %@",filename);
@@ -821,567 +418,470 @@
 	return YES;
 }
 
-- (NSApplicationTerminateReply)applicationShouldTerminate:(NSApplication *)sender
-{
-	//TODO: implement graceful termination through Cocoa mechanism to avoid session log off to be cancelled
-	//Note that Cmd+Q is already handled by keyhandler
-    if (systemCocoa->handleQuitRequest() == GHOST_kExitNow)
-		return NSTerminateCancel;//NSTerminateNow;
-	else
-		return NSTerminateCancel;
-}
-
-// To avoid cancelling a log off process, we must use Cocoa termination process
-// And this function is the only chance to perform clean up
-// So WM_exit needs to be called directly, as the event loop will never run before termination
-- (void)applicationWillTerminate:(NSNotification *)aNotification
-{
-	/*G.afbreek = 0; //Let Cocoa perform the termination at the end
-	WM_exit(C);*/
-}
-@end
-
-
-
-#pragma mark initialization/finalization
-
-
-GHOST_SystemCocoa::GHOST_SystemCocoa()
-{
-	m_modifierMask =0;
-	m_pressedMouseButtons =0;
+- (NSApplicationTerminateReply)applicationShouldTerminate:(NSApplication *)sender
+{
+	//TODO: implement graceful termination through Cocoa mechanism to avoid session log off to be cancelled
+	//Note that Cmd+Q is already handled by keyhandler
+    if (systemCocoa->handleQuitRequest() == GHOST_kExitNow)
+		return NSTerminateCancel;//NSTerminateNow;
+	else
+		return NSTerminateCancel;
+}
+
+// To avoid cancelling a log off process, we must use Cocoa termination process
+// And this function is the only chance to perform clean up
+// So WM_exit needs to be called directly, as the event loop will never run before termination
+- (void)applicationWillTerminate:(NSNotification *)aNotification
+{
+	/*G.afbreek = 0; //Let Cocoa perform the termination at the end
+	WM_exit(C);*/
+}
+@end
+
+
+
+#pragma mark initialization/finalization
+
+
+GHOST_SystemCocoa::GHOST_SystemCocoa()
+{
+	m_modifierMask =0;
+	m_pressedMouseButtons =0;
 	m_cursorDelta_x=0;
 	m_cursorDelta_y=0;
-	m_displayManager = new GHOST_DisplayManagerCocoa ();
-	GHOST_ASSERT(m_displayManager, "GHOST_SystemCocoa::GHOST_SystemCocoa(): m_displayManager==0\n");
-	m_displayManager->initialize();
-
-	//NSEvent timeStamp is given in system uptime, state start date is boot time
-	//FIXME : replace by Cocoa equivalent
-	int mib[2];
-	struct timeval boottime;
-	size_t len;
-	
-	mib[0] = CTL_KERN;
-	mib[1] = KERN_BOOTTIME;
-	len = sizeof(struct timeval);
-	
-	sysctl(mib, 2, &boottime, &len, NULL, 0);
-	m_start_time = ((boottime.tv_sec*1000)+(boottime.tv_usec/1000));
-	
-	m_ignoreWindowSizedMessages = false;
-}
-
-GHOST_SystemCocoa::~GHOST_SystemCocoa()
-{
-}
-
-
-GHOST_TSuccess GHOST_SystemCocoa::init()
-{
-	
-    GHOST_TSuccess success = GHOST_System::init();
-    if (success) {
-		//ProcessSerialNumber psn;
-		
-		//Carbon stuff to move window & menu to foreground
-		/*if (!GetCurrentProcess(&psn)) {
-			TransformProcessType(&psn, kProcessTransformToForegroundApplication);
-			SetFrontProcess(&psn);
-		}*/
-		
-		NSAutoreleasePool *pool = [[NSAutoreleasePool alloc] init];
-		if (NSApp == nil) {
-			[NSApplication sharedApplication];
-			
-			if ([NSApp mainMenu] == nil) {
-				NSMenu *mainMenubar = [[NSMenu alloc] init];
-				NSMenuItem *menuItem;
-				NSMenu *windowMenu;
-				NSMenu *appMenu;
-				
-				//Create the application menu
-				appMenu = [[NSMenu alloc] initWithTitle:@"Blender"];
-				
-				[appMenu addItemWithTitle:@"About Blender" action:@selector(orderFrontStandardAboutPanel:) keyEquivalent:@""];
-				[appMenu addItem:[NSMenuItem separatorItem]];
-				
-				menuItem = [appMenu addItemWithTitle:@"Hide Blender" action:@selector(hide:) keyEquivalent:@"h"];
-				[menuItem setKeyEquivalentModifierMask:NSCommandKeyMask];
-				 
-				menuItem = [appMenu addItemWithTitle:@"Hide others" action:@selector(hideOtherApplications:) keyEquivalent:@"h"];
-				[menuItem setKeyEquivalentModifierMask:(NSAlternateKeyMask | NSCommandKeyMask)];
-				
-				[appMenu addItemWithTitle:@"Show All" action:@selector(unhideAllApplications:) keyEquivalent:@""];
-				
-				menuItem = [appMenu addItemWithTitle:@"Quit Blender" action:@selector(terminate:) keyEquivalent:@"q"];
-				[menuItem setKeyEquivalentModifierMask:NSCommandKeyMask];
-				
-				menuItem = [[NSMenuItem alloc] init];
-				[menuItem setSubmenu:appMenu];
-				
-				[mainMenubar addItem:menuItem];
-				[menuItem release];
-				[NSApp performSelector:@selector(setAppleMenu:) withObject:appMenu]; //Needed for 10.5
-				[appMenu release];
-				
-				//Create the window menu
-				windowMenu = [[NSMenu alloc] initWithTitle:@"Window"];
-				
-				menuItem = [windowMenu addItemWithTitle:@"Minimize" action:@selector(performMiniaturize:) keyEquivalent:@"m"];
-				[menuItem setKeyEquivalentModifierMask:NSCommandKeyMask];
-				
-				[windowMenu addItemWithTitle:@"Zoom" action:@selector(performZoom:) keyEquivalent:@""];
-				
-				menuItem = [[NSMenuItem	alloc] init];
-				[menuItem setSubmenu:windowMenu];
-				
-				[mainMenubar addItem:menuItem];
-				[menuItem release];
-				
-				[NSApp setMainMenu:mainMenubar];
-				[NSApp setWindowsMenu:windowMenu];
-				[windowMenu release];
-			}
-		}
-		if ([NSApp delegate] == nil) {
-			CocoaAppDelegate *appDelegate = [[CocoaAppDelegate alloc] init];
-			[appDelegate setSystemCocoa:this];
-			[NSApp setDelegate:appDelegate];
-		}
+	m_displayManager = new GHOST_DisplayManagerCocoa ();
+	GHOST_ASSERT(m_displayManager, "GHOST_SystemCocoa::GHOST_SystemCocoa(): m_displayManager==0\n");
+	m_displayManager->initialize();
+
+	//NSEvent timeStamp is given in system uptime, state start date is boot time
+	//FIXME : replace by Cocoa equivalent
+	int mib[2];
+	struct timeval boottime;
+	size_t len;
+	
+	mib[0] = CTL_KERN;
+	mib[1] = KERN_BOOTTIME;
+	len = sizeof(struct timeval);
+	
+	sysctl(mib, 2, &boottime, &len, NULL, 0);
+	m_start_time = ((boottime.tv_sec*1000)+(boottime.tv_usec/1000));
+	
+	m_ignoreWindowSizedMessages = false;
+}
+
+GHOST_SystemCocoa::~GHOST_SystemCocoa()
+{
+}
+
+
+GHOST_TSuccess GHOST_SystemCocoa::init()
+{
+	
+    GHOST_TSuccess success = GHOST_System::init();
+    if (success) {
+		//ProcessSerialNumber psn;
+		
+		//Carbon stuff to move window & menu to foreground
+		/*if (!GetCurrentProcess(&psn)) {
+			TransformProcessType(&psn, kProcessTransformToForegroundApplication);
+			SetFrontProcess(&psn);
+		}*/
+		
+		NSAutoreleasePool *pool = [[NSAutoreleasePool alloc] init];
+		if (NSApp == nil) {
+			[NSApplication sharedApplication];
+			
+			if ([NSApp mainMenu] == nil) {
+				NSMenu *mainMenubar = [[NSMenu alloc] init];
+				NSMenuItem *menuItem;
+				NSMenu *windowMenu;
+				NSMenu *appMenu;
+				
+				//Create the application menu
+				appMenu = [[NSMenu alloc] initWithTitle:@"Blender"];
+				
+				[appMenu addItemWithTitle:@"About Blender" action:@selector(orderFrontStandardAboutPanel:) keyEquivalent:@""];
+				[appMenu addItem:[NSMenuItem separatorItem]];
+				
+				menuItem = [appMenu addItemWithTitle:@"Hide Blender" action:@selector(hide:) keyEquivalent:@"h"];
+				[menuItem setKeyEquivalentModifierMask:NSCommandKeyMask];
+				 
+				menuItem = [appMenu addItemWithTitle:@"Hide others" action:@selector(hideOtherApplications:) keyEquivalent:@"h"];
+				[menuItem setKeyEquivalentModifierMask:(NSAlternateKeyMask | NSCommandKeyMask)];
+				
+				[appMenu addItemWithTitle:@"Show All" action:@selector(unhideAllApplications:) keyEquivalent:@""];
+				
+				menuItem = [appMenu addItemWithTitle:@"Quit Blender" action:@selector(terminate:) keyEquivalent:@"q"];
+				[menuItem setKeyEquivalentModifierMask:NSCommandKeyMask];
+				
+				menuItem = [[NSMenuItem alloc] init];
+				[menuItem setSubmenu:appMenu];
+				
+				[mainMenubar addItem:menuItem];
+				[menuItem release];
+				[NSApp performSelector:@selector(setAppleMenu:) withObject:appMenu]; //Needed for 10.5
+				[appMenu release];
+				
+				//Create the window menu
+				windowMenu = [[NSMenu alloc] initWithTitle:@"Window"];
+				
+				menuItem = [windowMenu addItemWithTitle:@"Minimize" action:@selector(performMiniaturize:) keyEquivalent:@"m"];
+				[menuItem setKeyEquivalentModifierMask:NSCommandKeyMask];
+				
+				[windowMenu addItemWithTitle:@"Zoom" action:@selector(performZoom:) keyEquivalent:@""];
+				
+				menuItem = [[NSMenuItem	alloc] init];
+				[menuItem setSubmenu:windowMenu];
+				
+				[mainMenubar addItem:menuItem];
+				[menuItem release];
+				
+				[NSApp setMainMenu:mainMenubar];
+				[NSApp setWindowsMenu:windowMenu];
+				[windowMenu release];
+			}
+		}
+		if ([NSApp delegate] == nil) {
+			CocoaAppDelegate *appDelegate = [[CocoaAppDelegate alloc] init];
+			[appDelegate setSystemCocoa:this];
+			[NSApp setDelegate:appDelegate];
+		}
 		
 		[NSApp finishLaunching];
-				
-		[pool drain];
-    }
-    return success;
-}
-
-
-#pragma mark window management
-
-GHOST_TUns64 GHOST_SystemCocoa::getMilliSeconds() const
-{
-	//Cocoa equivalent exists in 10.6 ([[NSProcessInfo processInfo] systemUptime])
-	int mib[2];
-	struct timeval boottime;
-	size_t len;
-	
-	mib[0] = CTL_KERN;
-	mib[1] = KERN_BOOTTIME;
-	len = sizeof(struct timeval);
-	
-	sysctl(mib, 2, &boottime, &len, NULL, 0);
-
-	return ((boottime.tv_sec*1000)+(boottime.tv_usec/1000));
-}
-
-
-GHOST_TUns8 GHOST_SystemCocoa::getNumDisplays() const
-{
-	//Note that OS X supports monitor hot plug
-	// We do not support multiple monitors at the moment
-	NSAutoreleasePool *pool = [[NSAutoreleasePool alloc] init];
-
-	GHOST_TUns8 count = [[NSScreen screens] count];
-
-	[pool drain];
-	return count;
-}
-
-
-void GHOST_SystemCocoa::getMainDisplayDimensions(GHOST_TUns32& width, GHOST_TUns32& height) const
-{
-	NSAutoreleasePool *pool = [[NSAutoreleasePool alloc] init];
-	//Get visible frame, that is frame excluding dock and top menu bar
-	NSRect frame = [[NSScreen mainScreen] visibleFrame];
-	
-	//Returns max window contents (excluding title bar...)
-	NSRect contentRect = [NSWindow contentRectForFrameRect:frame
-												 styleMask:(NSTitledWindowMask | NSClosableWindowMask | NSMiniaturizableWindowMask)];
-	
-	width = contentRect.size.width;
-	height = contentRect.size.height;
-
-	[pool drain];
-}
-
-
-GHOST_IWindow* GHOST_SystemCocoa::createWindow(
-	const STR_String& title, 
-	GHOST_TInt32 left,
-	GHOST_TInt32 top,
-	GHOST_TUns32 width,
-	GHOST_TUns32 height,
-	GHOST_TWindowState state,
-	GHOST_TDrawingContextType type,
-	bool stereoVisual,
-	const GHOST_TEmbedderWindowID parentWindow
-)
-{
-    NSAutoreleasePool *pool = [[NSAutoreleasePool alloc] init];
-	GHOST_IWindow* window = 0;
-	
-	//Get the available rect for including window contents
-	NSRect frame = [[NSScreen mainScreen] visibleFrame];
-	NSRect contentRect = [NSWindow contentRectForFrameRect:frame
-												 styleMask:(NSTitledWindowMask | NSClosableWindowMask | NSMiniaturizableWindowMask)];
-	
-	//Ensures window top left is inside this available rect
-	left = left > contentRect.origin.x ? left : contentRect.origin.x;
-	top = top > contentRect.origin.y ? top : contentRect.origin.y;
-	
-	window = new GHOST_WindowCocoa (this, title, left, top, width, height, state, type);
-
-    if (window) {
-        if (window->getValid()) {
-            // Store the pointer to the window 
-            GHOST_ASSERT(m_windowManager, "m_windowManager not initialized");
-            m_windowManager->addWindow(window);
-            m_windowManager->setActiveWindow(window);
-			//Need to tell window manager the new window is the active one (Cocoa does not send the event activate upon window creation)
-            pushEvent(new GHOST_Event(getMilliSeconds(), GHOST_kEventWindowActivate, window));
-			pushEvent(new GHOST_Event(getMilliSeconds(), GHOST_kEventWindowSize, window));
-
-        }
-        else {
-			GHOST_PRINT("GHOST_SystemCocoa::createWindow(): window invalid\n");
-            delete window;
-            window = 0;
-        }
-    }
-	else {
-		GHOST_PRINT("GHOST_SystemCocoa::createWindow(): could not create window\n");
-	}
-	[pool drain];
-    return window;
-}
-
-GHOST_TSuccess GHOST_SystemCocoa::beginFullScreen(const GHOST_DisplaySetting& setting, GHOST_IWindow** window, const bool stereoVisual)
-{	
-	GHOST_IWindow* currentWindow = m_windowManager->getActiveWindow();
-
-	*window = currentWindow;
-	
-	return currentWindow->setState(GHOST_kWindowStateFullScreen);
-}
-
-GHOST_TSuccess GHOST_SystemCocoa::endFullScreen(void)
-{	
-	GHOST_IWindow* currentWindow = m_windowManager->getActiveWindow();
-	
-	return currentWindow->setState(GHOST_kWindowStateNormal);
-}
-
-
-	
+				
+		[pool drain];
+    }
+    return success;
+}
+
+
+#pragma mark window management
+
+GHOST_TUns64 GHOST_SystemCocoa::getMilliSeconds() const
+{
+	//Cocoa equivalent exists in 10.6 ([[NSProcessInfo processInfo] systemUptime])
+	int mib[2];
+	struct timeval boottime;
+	size_t len;
+	
+	mib[0] = CTL_KERN;
+	mib[1] = KERN_BOOTTIME;
+	len = sizeof(struct timeval);
+	
+	sysctl(mib, 2, &boottime, &len, NULL, 0);
+
+	return ((boottime.tv_sec*1000)+(boottime.tv_usec/1000));
+}
+
+
+GHOST_TUns8 GHOST_SystemCocoa::getNumDisplays() const
+{
+	//Note that OS X supports monitor hot plug
+	// We do not support multiple monitors at the moment
+	NSAutoreleasePool *pool = [[NSAutoreleasePool alloc] init];
+
+	GHOST_TUns8 count = [[NSScreen screens] count];
+
+	[pool drain];
+	return count;
+}
+
+
+void GHOST_SystemCocoa::getMainDisplayDimensions(GHOST_TUns32& width, GHOST_TUns32& height) const
+{
+	NSAutoreleasePool *pool = [[NSAutoreleasePool alloc] init];
+	//Get visible frame, that is frame excluding dock and top menu bar
+	NSRect frame = [[NSScreen mainScreen] visibleFrame];
+	
+	//Returns max window contents (excluding title bar...)
+	NSRect contentRect = [NSWindow contentRectForFrameRect:frame
+												 styleMask:(NSTitledWindowMask | NSClosableWindowMask | NSMiniaturizableWindowMask)];
+	
+	width = contentRect.size.width;
+	height = contentRect.size.height;
+
+	[pool drain];
+}
+
+
+GHOST_IWindow* GHOST_SystemCocoa::createWindow(
+	const STR_String& title, 
+	GHOST_TInt32 left,
+	GHOST_TInt32 top,
+	GHOST_TUns32 width,
+	GHOST_TUns32 height,
+	GHOST_TWindowState state,
+	GHOST_TDrawingContextType type,
+	bool stereoVisual,
+	const GHOST_TEmbedderWindowID parentWindow
+)
+{
+    NSAutoreleasePool *pool = [[NSAutoreleasePool alloc] init];
+	GHOST_IWindow* window = 0;
+	
+	//Get the available rect for including window contents
+	NSRect frame = [[NSScreen mainScreen] visibleFrame];
+	NSRect contentRect = [NSWindow contentRectForFrameRect:frame
+												 styleMask:(NSTitledWindowMask | NSClosableWindowMask | NSMiniaturizableWindowMask)];
+	
+	//Ensures window top left is inside this available rect
+	left = left > contentRect.origin.x ? left : contentRect.origin.x;
+	top = top > contentRect.origin.y ? top : contentRect.origin.y;
+	
+	window = new GHOST_WindowCocoa (this, title, left, top, width, height, state, type);
+
+    if (window) {
+        if (window->getValid()) {
+            // Store the pointer to the window 
+            GHOST_ASSERT(m_windowManager, "m_windowManager not initialized");
+            m_windowManager->addWindow(window);
+            m_windowManager->setActiveWindow(window);
+			//Need to tell window manager the new window is the active one (Cocoa does not send the event activate upon window creation)
+            pushEvent(new GHOST_Event(getMilliSeconds(), GHOST_kEventWindowActivate, window));
+			pushEvent(new GHOST_Event(getMilliSeconds(), GHOST_kEventWindowSize, window));
+
+        }
+        else {
+			GHOST_PRINT("GHOST_SystemCocoa::createWindow(): window invalid\n");
+            delete window;
+            window = 0;
+        }
+    }
+	else {
+		GHOST_PRINT("GHOST_SystemCocoa::createWindow(): could not create window\n");
+	}
+	[pool drain];
+    return window;
+}
+
+GHOST_TSuccess GHOST_SystemCocoa::beginFullScreen(const GHOST_DisplaySetting& setting, GHOST_IWindow** window, const bool stereoVisual)
+{	
+	GHOST_IWindow* currentWindow = m_windowManager->getActiveWindow();
+
+	*window = currentWindow;
+	
+	return currentWindow->setState(GHOST_kWindowStateFullScreen);
+}
+
+GHOST_TSuccess GHOST_SystemCocoa::endFullScreen(void)
+{	
+	GHOST_IWindow* currentWindow = m_windowManager->getActiveWindow();
+	
+	return currentWindow->setState(GHOST_kWindowStateNormal);
+}
+
+
+	
 /**
  * @note : returns coordinates in Cocoa screen coordinates
  */
-GHOST_TSuccess GHOST_SystemCocoa::getCursorPosition(GHOST_TInt32& x, GHOST_TInt32& y) const
-{
-    NSPoint mouseLoc = [NSEvent mouseLocation];
-	
-    // Returns the mouse location in screen coordinates
-    x = (GHOST_TInt32)mouseLoc.x;
-    y = (GHOST_TInt32)mouseLoc.y;
-    return GHOST_kSuccess;
-}
-
+GHOST_TSuccess GHOST_SystemCocoa::getCursorPosition(GHOST_TInt32& x, GHOST_TInt32& y) const
+{
+    NSPoint mouseLoc = [NSEvent mouseLocation];
+	
+    // Returns the mouse location in screen coordinates
+    x = (GHOST_TInt32)mouseLoc.x;
+    y = (GHOST_TInt32)mouseLoc.y;
+    return GHOST_kSuccess;
+}
+
 /**
  * @note : expect Cocoa screen coordinates
  */
-GHOST_TSuccess GHOST_SystemCocoa::setCursorPosition(GHOST_TInt32 x, GHOST_TInt32 y) const
-{
-	float xf=(float)x, yf=(float)y;
+GHOST_TSuccess GHOST_SystemCocoa::setCursorPosition(GHOST_TInt32 x, GHOST_TInt32 y) const
+{
+	float xf=(float)x, yf=(float)y;
 	GHOST_WindowCocoa* window = (GHOST_WindowCocoa*)m_windowManager->getActiveWindow();
 	NSScreen *windowScreen = window->getScreen();
 	NSRect screenRect = [windowScreen frame];
-	
+	
 	//Set position relative to current screen
 	xf -= screenRect.origin.x;
 	yf -= screenRect.origin.y;
 	
-	//Quartz Display Services uses the old coordinates (top left origin)
+	//Quartz Display Services uses the old coordinates (top left origin)
 	yf = screenRect.size.height -yf;
-
+
 	CGDisplayMoveCursorToPoint((CGDirectDisplayID)[[[windowScreen deviceDescription] objectForKey:@"NSScreenNumber"] unsignedIntValue], CGPointMake(xf, yf));
 
-    return GHOST_kSuccess;
-}
-
-
-GHOST_TSuccess GHOST_SystemCocoa::getModifierKeys(GHOST_ModifierKeys& keys) const
-{
-	unsigned int modifiers = [[NSApp currentEvent] modifierFlags];
-	//Direct query to modifierFlags can be used in 10.6
-
-    keys.set(GHOST_kModifierKeyCommand, (modifiers & NSCommandKeyMask) ? true : false);
-    keys.set(GHOST_kModifierKeyLeftAlt, (modifiers & NSAlternateKeyMask) ? true : false);
-    keys.set(GHOST_kModifierKeyLeftShift, (modifiers & NSShiftKeyMask) ? true : false);
-    keys.set(GHOST_kModifierKeyLeftControl, (modifiers & NSControlKeyMask) ? true : false);
-	
-    return GHOST_kSuccess;
-}
-
-GHOST_TSuccess GHOST_SystemCocoa::getButtons(GHOST_Buttons& buttons) const
-{
-	buttons.clear();
-    buttons.set(GHOST_kButtonMaskLeft, m_pressedMouseButtons & GHOST_kButtonMaskLeft);
-	buttons.set(GHOST_kButtonMaskRight, m_pressedMouseButtons & GHOST_kButtonMaskRight);
-	buttons.set(GHOST_kButtonMaskMiddle, m_pressedMouseButtons & GHOST_kButtonMaskMiddle);
-	buttons.set(GHOST_kButtonMaskButton4, m_pressedMouseButtons & GHOST_kButtonMaskButton4);
-	buttons.set(GHOST_kButtonMaskButton5, m_pressedMouseButtons & GHOST_kButtonMaskButton5);
-    return GHOST_kSuccess;
-}
-
-
-
-#pragma mark Event handlers
-
-/**
- * The event queue polling function
- */
-bool GHOST_SystemCocoa::processEvents(bool waitForEvent)
-{
-	bool anyProcessed = false;
-	NSEvent *event;
-	
-	//	SetMouseCoalescingEnabled(false, NULL);
-	//TODO : implement timer ??
-	
-	/*do {
-		GHOST_TimerManager* timerMgr = getTimerManager();
-		
-		 if (waitForEvent) {
-		 GHOST_TUns64 next = timerMgr->nextFireTime();
-		 double timeOut;
-		 
-		 if (next == GHOST_kFireTimeNever) {
-		 timeOut = kEventDurationForever;
-		 } else {
-		 timeOut = (double)(next - getMilliSeconds())/1000.0;
-		 if (timeOut < 0.0)
-		 timeOut = 0.0;
-		 }
-		 
-		 ::ReceiveNextEvent(0, NULL, timeOut, false, &event);
-		 }
-		 
-		 if (timerMgr->fireTimers(getMilliSeconds())) {
-		 anyProcessed = true;
-		 }*/
-		
-		do {
-			NSAutoreleasePool* pool = [[NSAutoreleasePool alloc] init];
-			event = [NSApp nextEventMatchingMask:NSAnyEventMask
-									   untilDate:[NSDate distantPast]
-										  inMode:NSDefaultRunLoopMode
-										 dequeue:YES];
-			if (event==nil) {
-				[pool drain];
-				break;
-			}
-			
-			anyProcessed = true;
-			
-			switch ([event type]) {
-				case NSKeyDown:
-				case NSKeyUp:
-				case NSFlagsChanged:
-					handleKeyEvent(event);
-					
+    return GHOST_kSuccess;
+}
+
+
+GHOST_TSuccess GHOST_SystemCocoa::getModifierKeys(GHOST_ModifierKeys& keys) const
+{
+	unsigned int modifiers = [[NSApp currentEvent] modifierFlags];
+	//Direct query to modifierFlags can be used in 10.6
+
+    keys.set(GHOST_kModifierKeyCommand, (modifiers & NSCommandKeyMask) ? true : false);
+    keys.set(GHOST_kModifierKeyLeftAlt, (modifiers & NSAlternateKeyMask) ? true : false);
+    keys.set(GHOST_kModifierKeyLeftShift, (modifiers & NSShiftKeyMask) ? true : false);
+    keys.set(GHOST_kModifierKeyLeftControl, (modifiers & NSControlKeyMask) ? true : false);
+	
+    return GHOST_kSuccess;
+}
+
+GHOST_TSuccess GHOST_SystemCocoa::getButtons(GHOST_Buttons& buttons) const
+{
+	buttons.clear();
+    buttons.set(GHOST_kButtonMaskLeft, m_pressedMouseButtons & GHOST_kButtonMaskLeft);
+	buttons.set(GHOST_kButtonMaskRight, m_pressedMouseButtons & GHOST_kButtonMaskRight);
+	buttons.set(GHOST_kButtonMaskMiddle, m_pressedMouseButtons & GHOST_kButtonMaskMiddle);
+	buttons.set(GHOST_kButtonMaskButton4, m_pressedMouseButtons & GHOST_kButtonMaskButton4);
+	buttons.set(GHOST_kButtonMaskButton5, m_pressedMouseButtons & GHOST_kButtonMaskButton5);
+    return GHOST_kSuccess;
+}
+
+
+
+#pragma mark Event handlers
+
+/**
+ * The event queue polling function
+ */
+bool GHOST_SystemCocoa::processEvents(bool waitForEvent)
+{
+	bool anyProcessed = false;
+	NSEvent *event;
+	
+	//	SetMouseCoalescingEnabled(false, NULL);
+	//TODO : implement timer ??
+	
+	/*do {
+		GHOST_TimerManager* timerMgr = getTimerManager();
+		
+		 if (waitForEvent) {
+		 GHOST_TUns64 next = timerMgr->nextFireTime();
+		 double timeOut;
+		 
+		 if (next == GHOST_kFireTimeNever) {
+		 timeOut = kEventDurationForever;
+		 } else {
+		 timeOut = (double)(next - getMilliSeconds())/1000.0;
+		 if (timeOut < 0.0)
+		 timeOut = 0.0;
+		 }
+		 
+		 ::ReceiveNextEvent(0, NULL, timeOut, false, &event);
+		 }
+		 
+		 if (timerMgr->fireTimers(getMilliSeconds())) {
+		 anyProcessed = true;
+		 }*/
+		
+		do {
+			NSAutoreleasePool* pool = [[NSAutoreleasePool alloc] init];
+			event = [NSApp nextEventMatchingMask:NSAnyEventMask
+									   untilDate:[NSDate distantPast]
+										  inMode:NSDefaultRunLoopMode
+										 dequeue:YES];
+			if (event==nil) {
+				[pool drain];
+				break;
+			}
+			
+			anyProcessed = true;
+			
+			switch ([event type]) {
+				case NSKeyDown:
+				case NSKeyUp:
+				case NSFlagsChanged:
+					handleKeyEvent(event);
+					
 					/* Support system-wide keyboard shortcuts, like Expos√©, ...) =>included in always NSApp sendEvent */
-<<<<<<< HEAD
-					/*		if (([event modifierFlags] & NSCommandKeyMask) || [event type] == NSFlagsChanged) {
-					 [NSApp sendEvent:event];
-					 }*/
-					break;
-					
-				case NSLeftMouseDown:
-				case NSLeftMouseUp:
-				case NSRightMouseDown:
-				case NSRightMouseUp:
-				case NSMouseMoved:
-				case NSLeftMouseDragged:
-				case NSRightMouseDragged:
-				case NSScrollWheel:
-				case NSOtherMouseDown:
-				case NSOtherMouseUp:
-				case NSOtherMouseDragged:				
-					handleMouseEvent(event);
-					break;
-					
-				case NSTabletPoint:
-				case NSTabletProximity:
-					handleTabletEvent(event,[event type]);
-					break;
-					
-					/* Trackpad features, will need OS X 10.6 for implementation
-					 case NSEventTypeGesture:
-					 case NSEventTypeMagnify:
-					 case NSEventTypeSwipe:
-					 case NSEventTypeRotate:
-					 case NSEventTypeBeginGesture:
-					 case NSEventTypeEndGesture:
-					 break; */
-					
-					/*Unused events
-					 NSMouseEntered       = 8,
-					 NSMouseExited        = 9,
-					 NSAppKitDefined      = 13,
-					 NSSystemDefined      = 14,
-					 NSApplicationDefined = 15,
-					 NSPeriodic           = 16,
-					 NSCursorUpdate       = 17,*/
-					
-				default:
-					break;
-			}
-			//Resend event to NSApp to ensure Mac wide events are handled
-			[NSApp sendEvent:event];
-			[pool drain];
-		} while (event!= nil);		
-	//} while (waitForEvent && !anyProcessed); Needed only for timer implementation
-	
-	
-	
-    return anyProcessed;
-}
-
-//Note: called from NSWindow delegate
-GHOST_TSuccess GHOST_SystemCocoa::handleWindowEvent(GHOST_TEventType eventType, GHOST_WindowCocoa* window)
-{
-	if (!validWindow(window)) {
-		return GHOST_kFailure;
-	}
-		switch(eventType) 
-		{
-			case GHOST_kEventWindowClose:
-				pushEvent( new GHOST_Event(getMilliSeconds(), GHOST_kEventWindowClose, window) );
-				break;
-			case GHOST_kEventWindowActivate:
-				m_windowManager->setActiveWindow(window);
-				window->loadCursor(window->getCursorVisibility(), window->getCursorShape());
-				pushEvent( new GHOST_Event(getMilliSeconds(), GHOST_kEventWindowActivate, window) );
-				break;
-			case GHOST_kEventWindowDeactivate:
-				m_windowManager->setWindowInactive(window);
-				pushEvent( new GHOST_Event(getMilliSeconds(), GHOST_kEventWindowDeactivate, window) );
-				break;
-			case GHOST_kEventWindowUpdate:
-				pushEvent( new GHOST_Event(getMilliSeconds(), GHOST_kEventWindowUpdate, window) );
-				break;
-			case GHOST_kEventWindowSize:
-				if (!m_ignoreWindowSizedMessages)
-				{
-					window->updateDrawingContext();
-					pushEvent( new GHOST_Event(getMilliSeconds(), GHOST_kEventWindowSize, window) );
-				}
-				break;
-			default:
-				return GHOST_kFailure;
-				break;
-		}
-	return GHOST_kSuccess;
-}
-
-GHOST_TUns8 GHOST_SystemCocoa::handleQuitRequest()
-{
-=======
-					/*		if (([event modifierFlags] & NSCommandKeyMask) || [event type] == NSFlagsChanged) {
-					 [NSApp sendEvent:event];
-					 }*/
-					break;
-					
-				case NSLeftMouseDown:
-				case NSLeftMouseUp:
-				case NSRightMouseDown:
-				case NSRightMouseUp:
-				case NSMouseMoved:
-				case NSLeftMouseDragged:
-				case NSRightMouseDragged:
-				case NSScrollWheel:
-				case NSOtherMouseDown:
-				case NSOtherMouseUp:
-				case NSOtherMouseDragged:				
-					handleMouseEvent(event);
-					break;
-					
-				case NSTabletPoint:
-				case NSTabletProximity:
-					handleTabletEvent(event,[event type]);
-					break;
-					
-					/* Trackpad features, will need OS X 10.6 for implementation
-					 case NSEventTypeGesture:
-					 case NSEventTypeMagnify:
-					 case NSEventTypeSwipe:
-					 case NSEventTypeRotate:
-					 case NSEventTypeBeginGesture:
-					 case NSEventTypeEndGesture:
-					 break; */
-					
-					/*Unused events
-					 NSMouseEntered       = 8,
-					 NSMouseExited        = 9,
-					 NSAppKitDefined      = 13,
-					 NSSystemDefined      = 14,
-					 NSApplicationDefined = 15,
-					 NSPeriodic           = 16,
-					 NSCursorUpdate       = 17,*/
-					
-				default:
-					break;
-			}
-			//Resend event to NSApp to ensure Mac wide events are handled
-			[NSApp sendEvent:event];
-			[pool drain];
-		} while (event!= nil);		
-	//} while (waitForEvent && !anyProcessed); Needed only for timer implementation
-	
-	
-	
-    return anyProcessed;
-}
-
-//Note: called from NSWindow delegate
-GHOST_TSuccess GHOST_SystemCocoa::handleWindowEvent(GHOST_TEventType eventType, GHOST_WindowCocoa* window)
-{
-	if (!validWindow(window)) {
-		return GHOST_kFailure;
-	}
-		switch(eventType) 
-		{
-			case GHOST_kEventWindowClose:
-				pushEvent( new GHOST_Event(getMilliSeconds(), GHOST_kEventWindowClose, window) );
-				break;
-			case GHOST_kEventWindowActivate:
-				m_windowManager->setActiveWindow(window);
-				window->loadCursor(window->getCursorVisibility(), window->getCursorShape());
-				pushEvent( new GHOST_Event(getMilliSeconds(), GHOST_kEventWindowActivate, window) );
-				break;
-			case GHOST_kEventWindowDeactivate:
-				m_windowManager->setWindowInactive(window);
-				pushEvent( new GHOST_Event(getMilliSeconds(), GHOST_kEventWindowDeactivate, window) );
-				break;
-			case GHOST_kEventWindowUpdate:
-				pushEvent( new GHOST_Event(getMilliSeconds(), GHOST_kEventWindowUpdate, window) );
-				break;
-			case GHOST_kEventWindowSize:
-				if (!m_ignoreWindowSizedMessages)
-				{
-					window->updateDrawingContext();
-					pushEvent( new GHOST_Event(getMilliSeconds(), GHOST_kEventWindowSize, window) );
-				}
-				break;
-			default:
-				return GHOST_kFailure;
-				break;
-		}
-	return GHOST_kSuccess;
-}
-
+					/*		if (([event modifierFlags] & NSCommandKeyMask) || [event type] == NSFlagsChanged) {
+					 [NSApp sendEvent:event];
+					 }*/
+					break;
+					
+				case NSLeftMouseDown:
+				case NSLeftMouseUp:
+				case NSRightMouseDown:
+				case NSRightMouseUp:
+				case NSMouseMoved:
+				case NSLeftMouseDragged:
+				case NSRightMouseDragged:
+				case NSScrollWheel:
+				case NSOtherMouseDown:
+				case NSOtherMouseUp:
+				case NSOtherMouseDragged:				
+					handleMouseEvent(event);
+					break;
+					
+				case NSTabletPoint:
+				case NSTabletProximity:
+					handleTabletEvent(event,[event type]);
+					break;
+					
+					/* Trackpad features, will need OS X 10.6 for implementation
+					 case NSEventTypeGesture:
+					 case NSEventTypeMagnify:
+					 case NSEventTypeSwipe:
+					 case NSEventTypeRotate:
+					 case NSEventTypeBeginGesture:
+					 case NSEventTypeEndGesture:
+					 break; */
+					
+					/*Unused events
+					 NSMouseEntered       = 8,
+					 NSMouseExited        = 9,
+					 NSAppKitDefined      = 13,
+					 NSSystemDefined      = 14,
+					 NSApplicationDefined = 15,
+					 NSPeriodic           = 16,
+					 NSCursorUpdate       = 17,*/
+					
+				default:
+					break;
+			}
+			//Resend event to NSApp to ensure Mac wide events are handled
+			[NSApp sendEvent:event];
+			[pool drain];
+		} while (event!= nil);		
+	//} while (waitForEvent && !anyProcessed); Needed only for timer implementation
+	
+	
+	
+    return anyProcessed;
+}
+
+//Note: called from NSWindow delegate
+GHOST_TSuccess GHOST_SystemCocoa::handleWindowEvent(GHOST_TEventType eventType, GHOST_WindowCocoa* window)
+{
+	if (!validWindow(window)) {
+		return GHOST_kFailure;
+	}
+		switch(eventType) 
+		{
+			case GHOST_kEventWindowClose:
+				pushEvent( new GHOST_Event(getMilliSeconds(), GHOST_kEventWindowClose, window) );
+				break;
+			case GHOST_kEventWindowActivate:
+				m_windowManager->setActiveWindow(window);
+				window->loadCursor(window->getCursorVisibility(), window->getCursorShape());
+				pushEvent( new GHOST_Event(getMilliSeconds(), GHOST_kEventWindowActivate, window) );
+				break;
+			case GHOST_kEventWindowDeactivate:
+				m_windowManager->setWindowInactive(window);
+				pushEvent( new GHOST_Event(getMilliSeconds(), GHOST_kEventWindowDeactivate, window) );
+				break;
+			case GHOST_kEventWindowUpdate:
+				pushEvent( new GHOST_Event(getMilliSeconds(), GHOST_kEventWindowUpdate, window) );
+				break;
+			case GHOST_kEventWindowSize:
+				if (!m_ignoreWindowSizedMessages)
+				{
+					window->updateDrawingContext();
+					pushEvent( new GHOST_Event(getMilliSeconds(), GHOST_kEventWindowSize, window) );
+				}
+				break;
+			default:
+				return GHOST_kFailure;
+				break;
+		}
+	return GHOST_kSuccess;
+}
+
 //Note: called from NSWindow subclass
 GHOST_TSuccess GHOST_SystemCocoa::handleDraggingEvent(GHOST_TEventType eventType, GHOST_TDragnDropTypes draggedObjectType,
 								   GHOST_WindowCocoa* window, int mouseX, int mouseY, void* data)
@@ -1478,157 +978,156 @@
 }
 
 
-GHOST_TUns8 GHOST_SystemCocoa::handleQuitRequest()
-{
->>>>>>> 4617bb68
+GHOST_TUns8 GHOST_SystemCocoa::handleQuitRequest()
+{
 	GHOST_Window* window = (GHOST_Window*)m_windowManager->getActiveWindow();
 	
 	//Discard quit event if we are in cursor grab sequence
 	if (window && (window->getCursorGrabMode() != GHOST_kGrabDisable) && (window->getCursorGrabMode() != GHOST_kGrabNormal))
 		return GHOST_kExitCancel;
 	
-	//Check open windows if some changes are not saved
-	if (m_windowManager->getAnyModifiedState())
-	{
+	//Check open windows if some changes are not saved
+	if (m_windowManager->getAnyModifiedState())
+	{
 		int shouldQuit = NSRunAlertPanel(@"Exit Blender", @"Some changes have not been saved.\nDo you really want to quit ?",
 										 @"Cancel", @"Quit Anyway", nil);
-		if (shouldQuit == NSAlertAlternateReturn)
-		{
-			pushEvent( new GHOST_Event(getMilliSeconds(), GHOST_kEventQuit, NULL) );
-			return GHOST_kExitNow;
+		if (shouldQuit == NSAlertAlternateReturn)
+		{
+			pushEvent( new GHOST_Event(getMilliSeconds(), GHOST_kEventQuit, NULL) );
+			return GHOST_kExitNow;
 		} else {
 			//Give back focus to the blender window if user selected cancel quit
 			NSArray *windowsList = [NSApp orderedWindows];
 			if ([windowsList count]) {
 				[[windowsList objectAtIndex:0] makeKeyAndOrderFront:nil];
 			}
-		}
+		}
 
-	}
-	else {
-		pushEvent( new GHOST_Event(getMilliSeconds(), GHOST_kEventQuit, NULL) );
-		return GHOST_kExitNow;
-	}
-	
-	return GHOST_kExitCancel;
-}
-
-
-GHOST_TSuccess GHOST_SystemCocoa::handleTabletEvent(void *eventPtr, short eventType)
-{
-	NSEvent *event = (NSEvent *)eventPtr;
-	GHOST_IWindow* window = m_windowManager->getActiveWindow();
+	}
+	else {
+		pushEvent( new GHOST_Event(getMilliSeconds(), GHOST_kEventQuit, NULL) );
+		return GHOST_kExitNow;
+	}
+	
+	return GHOST_kExitCancel;
+}
+
+
+GHOST_TSuccess GHOST_SystemCocoa::handleTabletEvent(void *eventPtr, short eventType)
+{
+	NSEvent *event = (NSEvent *)eventPtr;
+	GHOST_IWindow* window = m_windowManager->getActiveWindow();
 	
 	if (!window) return GHOST_kFailure;
 	
-	GHOST_TabletData& ct=((GHOST_WindowCocoa*)window)->GetCocoaTabletData();
-	
-	switch (eventType) {
-		case NSTabletPoint:
+	GHOST_TabletData& ct=((GHOST_WindowCocoa*)window)->GetCocoaTabletData();
+	
+	switch (eventType) {
+		case NSTabletPoint:
 			ct.Pressure = [event pressure];
-			ct.Xtilt = [event tilt].x;
-			ct.Ytilt = [event tilt].y;
-			break;
-		
-		case NSTabletProximity:
-			ct.Pressure = 0;
-			ct.Xtilt = 0;
-			ct.Ytilt = 0;
-			if ([event isEnteringProximity])
-			{
-				//pointer is entering tablet area proximity
-				switch ([event pointingDeviceType]) {
-					case NSPenPointingDevice:
-						ct.Active = GHOST_kTabletModeStylus;
-						break;
-					case NSEraserPointingDevice:
-						ct.Active = GHOST_kTabletModeEraser;
-						break;
-					case NSCursorPointingDevice:
-					case NSUnknownPointingDevice:
-					default:
-						ct.Active = GHOST_kTabletModeNone;
-						break;
-				}
-			} else {
-				// pointer is leaving - return to mouse
-				ct.Active = GHOST_kTabletModeNone;
-			}
-			break;
-		
-		default:
-			GHOST_ASSERT(FALSE,"GHOST_SystemCocoa::handleTabletEvent : unknown event received");
-			return GHOST_kFailure;
-			break;
-	}
-	return GHOST_kSuccess;
-}
-
-
-GHOST_TSuccess GHOST_SystemCocoa::handleMouseEvent(void *eventPtr)
-{
-	NSEvent *event = (NSEvent *)eventPtr;
-    GHOST_Window* window = (GHOST_Window*)m_windowManager->getActiveWindow();
-	
-	if (!window) {
-		return GHOST_kFailure;
-	}
-	
-	switch ([event type])
-    {
-		case NSLeftMouseDown:
-		case NSRightMouseDown:
-		case NSOtherMouseDown:
-			pushEvent(new GHOST_EventButton([event timestamp], GHOST_kEventButtonDown, window, convertButton([event buttonNumber])));
-			//Handle tablet events combined with mouse events
-			switch ([event subtype]) {
-				case NX_SUBTYPE_TABLET_POINT:
-					handleTabletEvent(eventPtr, NSTabletPoint);
-					break;
-				case NX_SUBTYPE_TABLET_PROXIMITY:
-					handleTabletEvent(eventPtr, NSTabletProximity);
-					break;
-				default:
-					//No tablet event included : do nothing
-					break;
-			}
-			break;
-						
-		case NSLeftMouseUp:
-		case NSRightMouseUp:
-		case NSOtherMouseUp:
-			pushEvent(new GHOST_EventButton([event timestamp], GHOST_kEventButtonUp, window, convertButton([event buttonNumber])));
-			//Handle tablet events combined with mouse events
-			switch ([event subtype]) {
-				case NX_SUBTYPE_TABLET_POINT:
-					handleTabletEvent(eventPtr, NSTabletPoint);
-					break;
-				case NX_SUBTYPE_TABLET_PROXIMITY:
-					handleTabletEvent(eventPtr, NSTabletProximity);
-					break;
-				default:
-					//No tablet event included : do nothing
-					break;
-			}
-			break;
+			ct.Xtilt = [event tilt].x;
+			ct.Ytilt = [event tilt].y;
+			break;
+		
+		case NSTabletProximity:
+			ct.Pressure = 0;
+			ct.Xtilt = 0;
+			ct.Ytilt = 0;
+			if ([event isEnteringProximity])
+			{
+				//pointer is entering tablet area proximity
+				switch ([event pointingDeviceType]) {
+					case NSPenPointingDevice:
+						ct.Active = GHOST_kTabletModeStylus;
+						break;
+					case NSEraserPointingDevice:
+						ct.Active = GHOST_kTabletModeEraser;
+						break;
+					case NSCursorPointingDevice:
+					case NSUnknownPointingDevice:
+					default:
+						ct.Active = GHOST_kTabletModeNone;
+						break;
+				}
+			} else {
+				// pointer is leaving - return to mouse
+				ct.Active = GHOST_kTabletModeNone;
+			}
+			break;
+		
+		default:
+			GHOST_ASSERT(FALSE,"GHOST_SystemCocoa::handleTabletEvent : unknown event received");
+			return GHOST_kFailure;
+			break;
+	}
+	return GHOST_kSuccess;
+}
+
+
+GHOST_TSuccess GHOST_SystemCocoa::handleMouseEvent(void *eventPtr)
+{
+	NSEvent *event = (NSEvent *)eventPtr;
+    GHOST_Window* window = (GHOST_Window*)m_windowManager->getActiveWindow();
+	
+	if (!window) {
+		return GHOST_kFailure;
+	}
+	
+	switch ([event type])
+    {
+		case NSLeftMouseDown:
+		case NSRightMouseDown:
+		case NSOtherMouseDown:
+			pushEvent(new GHOST_EventButton([event timestamp], GHOST_kEventButtonDown, window, convertButton([event buttonNumber])));
+			//Handle tablet events combined with mouse events
+			switch ([event subtype]) {
+				case NX_SUBTYPE_TABLET_POINT:
+					handleTabletEvent(eventPtr, NSTabletPoint);
+					break;
+				case NX_SUBTYPE_TABLET_PROXIMITY:
+					handleTabletEvent(eventPtr, NSTabletProximity);
+					break;
+				default:
+					//No tablet event included : do nothing
+					break;
+			}
+			break;
+						
+		case NSLeftMouseUp:
+		case NSRightMouseUp:
+		case NSOtherMouseUp:
+			pushEvent(new GHOST_EventButton([event timestamp], GHOST_kEventButtonUp, window, convertButton([event buttonNumber])));
+			//Handle tablet events combined with mouse events
+			switch ([event subtype]) {
+				case NX_SUBTYPE_TABLET_POINT:
+					handleTabletEvent(eventPtr, NSTabletPoint);
+					break;
+				case NX_SUBTYPE_TABLET_PROXIMITY:
+					handleTabletEvent(eventPtr, NSTabletProximity);
+					break;
+				default:
+					//No tablet event included : do nothing
+					break;
+			}
+			break;
+			
+		case NSLeftMouseDragged:
+		case NSRightMouseDragged:
+		case NSOtherMouseDragged:				
+			//Handle tablet events combined with mouse events
+			switch ([event subtype]) {
+				case NX_SUBTYPE_TABLET_POINT:
+					handleTabletEvent(eventPtr, NSTabletPoint);
+					break;
+				case NX_SUBTYPE_TABLET_PROXIMITY:
+					handleTabletEvent(eventPtr, NSTabletProximity);
+					break;
+				default:
+					//No tablet event included : do nothing
+					break;
+			}
 			
-		case NSLeftMouseDragged:
-		case NSRightMouseDragged:
-		case NSOtherMouseDragged:				
-			//Handle tablet events combined with mouse events
-			switch ([event subtype]) {
-				case NX_SUBTYPE_TABLET_POINT:
-					handleTabletEvent(eventPtr, NSTabletPoint);
-					break;
-				case NX_SUBTYPE_TABLET_PROXIMITY:
-					handleTabletEvent(eventPtr, NSTabletProximity);
-					break;
-				default:
-					//No tablet event included : do nothing
-					break;
-			}
-			
-		case NSMouseMoved:
+		case NSMouseMoved:
 				switch (window->getCursorGrabMode()) {
 					case GHOST_kGrabHide: //Cursor hidden grab operation : no cursor move
 					{
@@ -1697,58 +1196,58 @@
 						m_cursorDelta_y=0; //Mouse motion occured between two cursor warps, so we can reset the delta counter
 					}
 						break;
-				}
-				break;
-			
-		case NSScrollWheel:
-			{
-				GHOST_TInt32 delta;
-				
-				double deltaF = [event deltaY];
-				if (deltaF == 0.0) break; //discard trackpad delta=0 events
-				
-				delta = deltaF > 0.0 ? 1 : -1;
-				pushEvent(new GHOST_EventWheel([event timestamp], window, delta));
-			}
-			break;
-			
-		default:
-			return GHOST_kFailure;
-			break;
-		}
-	
-	return GHOST_kSuccess;
-}
-
-
-GHOST_TSuccess GHOST_SystemCocoa::handleKeyEvent(void *eventPtr)
-{
-	NSEvent *event = (NSEvent *)eventPtr;
-	GHOST_IWindow* window = m_windowManager->getActiveWindow();
-	unsigned int modifiers;
-	NSString *characters;
+				}
+				break;
+			
+		case NSScrollWheel:
+			{
+				GHOST_TInt32 delta;
+				
+				double deltaF = [event deltaY];
+				if (deltaF == 0.0) break; //discard trackpad delta=0 events
+				
+				delta = deltaF > 0.0 ? 1 : -1;
+				pushEvent(new GHOST_EventWheel([event timestamp], window, delta));
+			}
+			break;
+			
+		default:
+			return GHOST_kFailure;
+			break;
+		}
+	
+	return GHOST_kSuccess;
+}
+
+
+GHOST_TSuccess GHOST_SystemCocoa::handleKeyEvent(void *eventPtr)
+{
+	NSEvent *event = (NSEvent *)eventPtr;
+	GHOST_IWindow* window = m_windowManager->getActiveWindow();
+	unsigned int modifiers;
+	NSString *characters;
 	NSData *convertedCharacters;
-	GHOST_TKey keyCode;
-	unsigned char ascii;
+	GHOST_TKey keyCode;
+	unsigned char ascii;
 	NSString* charsIgnoringModifiers;
-
-	/* Can happen, very rarely - seems to only be when command-H makes
-	 * the window go away and we still get an HKey up. 
-	 */
-	if (!window) {
-		printf("\nW failure");
-		return GHOST_kFailure;
-	}
-	
-	switch ([event type]) {
-		case NSKeyDown:
-		case NSKeyUp:
+
+	/* Can happen, very rarely - seems to only be when command-H makes
+	 * the window go away and we still get an HKey up. 
+	 */
+	if (!window) {
+		printf("\nW failure");
+		return GHOST_kFailure;
+	}
+	
+	switch ([event type]) {
+		case NSKeyDown:
+		case NSKeyUp:
 			charsIgnoringModifiers = [event charactersIgnoringModifiers];
 			if ([charsIgnoringModifiers length]>0)
-				keyCode = convertKey([event keyCode],
+				keyCode = convertKey([event keyCode],
 									 [charsIgnoringModifiers characterAtIndex:0]);
 			else
-				keyCode = convertKey([event keyCode],0);
+				keyCode = convertKey([event keyCode],0);
 
 				
 			characters = [event characters];
@@ -1759,127 +1258,127 @@
 					ascii =((char*)[convertedCharacters bytes])[0];
 				else
 					ascii = 0; //Character not available in iso latin 1 encoding
-			}
+			}
 			else
 				ascii= 0;
-			
-			if ((keyCode == GHOST_kKeyQ) && (m_modifierMask & NSCommandKeyMask))
-				break; //Cmd-Q is directly handled by Cocoa
-
-			if ([event type] == NSKeyDown) {
-				pushEvent( new GHOST_EventKey([event timestamp], GHOST_kEventKeyDown, window, keyCode, ascii) );
-				//printf("\nKey pressed keyCode=%u ascii=%i %c",keyCode,ascii,ascii);
-			} else {
-				pushEvent( new GHOST_EventKey([event timestamp], GHOST_kEventKeyUp, window, keyCode, ascii) );
-			}
-			break;
-	
-		case NSFlagsChanged: 
-			modifiers = [event modifierFlags];
-			if ((modifiers & NSShiftKeyMask) != (m_modifierMask & NSShiftKeyMask)) {
-				pushEvent( new GHOST_EventKey([event timestamp], (modifiers & NSShiftKeyMask)?GHOST_kEventKeyDown:GHOST_kEventKeyUp, window, GHOST_kKeyLeftShift) );
-			}
-			if ((modifiers & NSControlKeyMask) != (m_modifierMask & NSControlKeyMask)) {
-				pushEvent( new GHOST_EventKey([event timestamp], (modifiers & NSControlKeyMask)?GHOST_kEventKeyDown:GHOST_kEventKeyUp, window, GHOST_kKeyLeftControl) );
-			}
-			if ((modifiers & NSAlternateKeyMask) != (m_modifierMask & NSAlternateKeyMask)) {
-				pushEvent( new GHOST_EventKey([event timestamp], (modifiers & NSAlternateKeyMask)?GHOST_kEventKeyDown:GHOST_kEventKeyUp, window, GHOST_kKeyLeftAlt) );
-			}
-			if ((modifiers & NSCommandKeyMask) != (m_modifierMask & NSCommandKeyMask)) {
-				pushEvent( new GHOST_EventKey([event timestamp], (modifiers & NSCommandKeyMask)?GHOST_kEventKeyDown:GHOST_kEventKeyUp, window, GHOST_kKeyCommand) );
-			}
-			
-			m_modifierMask = modifiers;
-			break;
-			
-		default:
-			return GHOST_kFailure;
-			break;
-	}
-	
-	return GHOST_kSuccess;
-}
-
-
-
-#pragma mark Clipboard get/set
-
-GHOST_TUns8* GHOST_SystemCocoa::getClipboard(bool selection) const
-{
-	GHOST_TUns8 * temp_buff;
-	size_t pastedTextSize;	
-	
-	NSAutoreleasePool *pool = [[NSAutoreleasePool alloc] init];
-	
-	NSPasteboard *pasteBoard = [NSPasteboard generalPasteboard];
-	
-	if (pasteBoard == nil) {
-		[pool drain];
-		return NULL;
-	}
-	
-	NSArray *supportedTypes =
-		[NSArray arrayWithObjects: @"public.utf8-plain-text", nil];
-	
-	NSString *bestType = [[NSPasteboard generalPasteboard]
-						  availableTypeFromArray:supportedTypes];
-	
-	if (bestType == nil) {
-		[pool drain];
-		return NULL;
-	}
-	
-	NSString * textPasted = [pasteBoard stringForType:@"public.utf8-plain-text"];
-
-	if (textPasted == nil) {
-		[pool drain];
-		return NULL;
-	}
-	
-	pastedTextSize = [textPasted lengthOfBytesUsingEncoding:NSUTF8StringEncoding];
-	
-	temp_buff = (GHOST_TUns8*) malloc(pastedTextSize+1); 
-
-	if (temp_buff == NULL) {
-		[pool drain];
-		return NULL;
-	}
-	
-	strncpy((char*)temp_buff, [textPasted UTF8String], pastedTextSize);
-	
-	temp_buff[pastedTextSize] = '\0';
-	
-	[pool drain];
-
-	if(temp_buff) {
-		return temp_buff;
-	} else {
-		return NULL;
-	}
-}
-
-void GHOST_SystemCocoa::putClipboard(GHOST_TInt8 *buffer, bool selection) const
-{
-	NSString *textToCopy;
-	
-	if(selection) {return;} // for copying the selection, used on X11
-
-	NSAutoreleasePool *pool = [[NSAutoreleasePool alloc] init];
-		
-	NSPasteboard *pasteBoard = [NSPasteboard generalPasteboard];
-	
-	if (pasteBoard == nil) {
-		[pool drain];
-		return;
-	}
-	
-	NSArray *supportedTypes = [NSArray arrayWithObject:@"public.utf8-plain-text"];
-	
-	[pasteBoard declareTypes:supportedTypes owner:nil];
-	
-	textToCopy = [NSString stringWithUTF8String:buffer];
-	
-	[pasteBoard setString:textToCopy forType:@"public.utf8-plain-text"];
-	
-	[pool drain];
-}
+			
+			if ((keyCode == GHOST_kKeyQ) && (m_modifierMask & NSCommandKeyMask))
+				break; //Cmd-Q is directly handled by Cocoa
+
+			if ([event type] == NSKeyDown) {
+				pushEvent( new GHOST_EventKey([event timestamp], GHOST_kEventKeyDown, window, keyCode, ascii) );
+				//printf("\nKey pressed keyCode=%u ascii=%i %c",keyCode,ascii,ascii);
+			} else {
+				pushEvent( new GHOST_EventKey([event timestamp], GHOST_kEventKeyUp, window, keyCode, ascii) );
+			}
+			break;
+	
+		case NSFlagsChanged: 
+			modifiers = [event modifierFlags];
+			if ((modifiers & NSShiftKeyMask) != (m_modifierMask & NSShiftKeyMask)) {
+				pushEvent( new GHOST_EventKey([event timestamp], (modifiers & NSShiftKeyMask)?GHOST_kEventKeyDown:GHOST_kEventKeyUp, window, GHOST_kKeyLeftShift) );
+			}
+			if ((modifiers & NSControlKeyMask) != (m_modifierMask & NSControlKeyMask)) {
+				pushEvent( new GHOST_EventKey([event timestamp], (modifiers & NSControlKeyMask)?GHOST_kEventKeyDown:GHOST_kEventKeyUp, window, GHOST_kKeyLeftControl) );
+			}
+			if ((modifiers & NSAlternateKeyMask) != (m_modifierMask & NSAlternateKeyMask)) {
+				pushEvent( new GHOST_EventKey([event timestamp], (modifiers & NSAlternateKeyMask)?GHOST_kEventKeyDown:GHOST_kEventKeyUp, window, GHOST_kKeyLeftAlt) );
+			}
+			if ((modifiers & NSCommandKeyMask) != (m_modifierMask & NSCommandKeyMask)) {
+				pushEvent( new GHOST_EventKey([event timestamp], (modifiers & NSCommandKeyMask)?GHOST_kEventKeyDown:GHOST_kEventKeyUp, window, GHOST_kKeyCommand) );
+			}
+			
+			m_modifierMask = modifiers;
+			break;
+			
+		default:
+			return GHOST_kFailure;
+			break;
+	}
+	
+	return GHOST_kSuccess;
+}
+
+
+
+#pragma mark Clipboard get/set
+
+GHOST_TUns8* GHOST_SystemCocoa::getClipboard(bool selection) const
+{
+	GHOST_TUns8 * temp_buff;
+	size_t pastedTextSize;	
+	
+	NSAutoreleasePool *pool = [[NSAutoreleasePool alloc] init];
+	
+	NSPasteboard *pasteBoard = [NSPasteboard generalPasteboard];
+	
+	if (pasteBoard == nil) {
+		[pool drain];
+		return NULL;
+	}
+	
+	NSArray *supportedTypes =
+		[NSArray arrayWithObjects: @"public.utf8-plain-text", nil];
+	
+	NSString *bestType = [[NSPasteboard generalPasteboard]
+						  availableTypeFromArray:supportedTypes];
+	
+	if (bestType == nil) {
+		[pool drain];
+		return NULL;
+	}
+	
+	NSString * textPasted = [pasteBoard stringForType:@"public.utf8-plain-text"];
+
+	if (textPasted == nil) {
+		[pool drain];
+		return NULL;
+	}
+	
+	pastedTextSize = [textPasted lengthOfBytesUsingEncoding:NSUTF8StringEncoding];
+	
+	temp_buff = (GHOST_TUns8*) malloc(pastedTextSize+1); 
+
+	if (temp_buff == NULL) {
+		[pool drain];
+		return NULL;
+	}
+	
+	strncpy((char*)temp_buff, [textPasted UTF8String], pastedTextSize);
+	
+	temp_buff[pastedTextSize] = '\0';
+	
+	[pool drain];
+
+	if(temp_buff) {
+		return temp_buff;
+	} else {
+		return NULL;
+	}
+}
+
+void GHOST_SystemCocoa::putClipboard(GHOST_TInt8 *buffer, bool selection) const
+{
+	NSString *textToCopy;
+	
+	if(selection) {return;} // for copying the selection, used on X11
+
+	NSAutoreleasePool *pool = [[NSAutoreleasePool alloc] init];
+		
+	NSPasteboard *pasteBoard = [NSPasteboard generalPasteboard];
+	
+	if (pasteBoard == nil) {
+		[pool drain];
+		return;
+	}
+	
+	NSArray *supportedTypes = [NSArray arrayWithObject:@"public.utf8-plain-text"];
+	
+	[pasteBoard declareTypes:supportedTypes owner:nil];
+	
+	textToCopy = [NSString stringWithUTF8String:buffer];
+	
+	[pasteBoard setString:textToCopy forType:@"public.utf8-plain-text"];
+	
+	[pool drain];
+}